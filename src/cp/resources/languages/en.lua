--- conflicted
+++ resolved
@@ -74,11 +74,11 @@
 			doYouWantToContinue					=			"Do you want to continue?",
 
 			--------------------------------------------------------------------------------
-<<<<<<< HEAD
 			-- Welcome Screen:
 			--------------------------------------------------------------------------------
 			welcomeTitle						=			"Welcome to CommandPost",
-=======
+
+			--------------------------------------------------------------------------------
 			-- Feedback Module:
 			--------------------------------------------------------------------------------
 			bugReport							=			"Bug Report",
@@ -95,7 +95,6 @@
 			attachScreenshot					=			"Attach Screenshot",
 			fullName							=			"Full Name",
 			emailAddress						=			"Email Address",
->>>>>>> 3f7a67f1
 
 			--------------------------------------------------------------------------------
 			-- Notifications:
