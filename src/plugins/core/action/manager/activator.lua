--- conflicted
+++ resolved
@@ -103,43 +103,42 @@
 -- Constructor
 -- Creates a new `activator` instance with the specified ID and action manager
 function activator.new(id, manager)
-<<<<<<< HEAD
-	local o = {
-		_id				= id,
-		_manager		= manager,
-		_chooser	= nil, 		-- the actual hs.chooser
-	}
-
-	prop.extend(o, activator.mt)
-
-	local prefix = PACKAGE .. id .. "."
-
-	--- plugins.core.action.activator.searchSubText <cp.prop: boolean>
-	--- Field
-	--- If `true`, allow users to search the subtext value.
-	o.searchSubText = config.prop(prefix .. "searchSubText", true):bind(o)
-
-	--- plugins.core.action.activator.lastQueryRemembered <cp.prop: boolean>
-	--- Field
-	--- If `true`, remember the last query.
-	o.lastQueryRemembered = config.prop(prefix .. "lastQueryRemembered", true):bind(o)
-
-	--- plugins.core.action.activator.lastQueryValue <cp.prop: string>
-	--- Field
-	--- The last query value.
-	o.lastQueryValue = config.prop(prefix .. "lastQueryValue", ""):bind(o)
-
-	--- plugins.core.action.activator.showHidden <cp.prop: boolean>
-	--- Field
-	--- If `true`, hidden items are shown.
-	o.showHidden = config.prop(prefix .. "showHidden", false):bind(o)
-	-- refresh the chooser list if this status changes.
-	:watch(function() o:refreshChooser() end)
-
-	-- plugins.core.action.activator._allowedHandlers <cp.prop: string>
-	-- Field
-	-- The ID of a single handler to source
-	o._allowedHandlers = prop.THIS(nil):bind(o)
+    local o = {
+        _id             = id,
+        _manager        = manager,
+        _chooser        = nil,      -- the actual hs.chooser
+    }
+
+    prop.extend(o, activator.mt)
+
+    local prefix = PACKAGE .. id .. "."
+
+    --- plugins.core.action.activator.searchSubText <cp.prop: boolean>
+    --- Field
+    --- If `true`, allow users to search the subtext value.
+    o.searchSubText = config.prop(prefix .. "searchSubText", true):bind(o)
+
+    --- plugins.core.action.activator.lastQueryRemembered <cp.prop: boolean>
+    --- Field
+    --- If `true`, remember the last query.
+    o.lastQueryRemembered = config.prop(prefix .. "lastQueryRemembered", true):bind(o)
+
+    --- plugins.core.action.activator.lastQueryValue <cp.prop: string>
+    --- Field
+    --- The last query value.
+    o.lastQueryValue = config.prop(prefix .. "lastQueryValue", ""):bind(o)
+
+    --- plugins.core.action.activator.showHidden <cp.prop: boolean>
+    --- Field
+    --- If `true`, hidden items are shown.
+    o.showHidden = config.prop(prefix .. "showHidden", false):bind(o)
+    -- refresh the chooser list if this status changes.
+    :watch(function() o:refreshChooser() end)
+
+    -- plugins.core.action.activator._allowedHandlers <cp.prop: string>
+    -- Field
+    -- The ID of a single handler to source
+    o._allowedHandlers = prop.THIS(nil):bind(o)
 
 --- plugins.core.action.activator:allowedHandlers <cp.prop: table of handlers; read-only>
 --- Field
@@ -159,118 +158,6 @@
 			return allowed
 		end
 	):bind(o)
-
-	-- plugins.core.action.activator._disabledHandlers <cp.prop: table of booleans>
-	-- Field
-	-- Table of disabled handlers. If the ID is present with a value of `true`, it's disabled.
-	o._disabledHandlers = config.prop(prefix .. "disabledHandlers", {}):bind(o)
-	:watch(function() o:refreshChooser() end)
-
---- plugins.core.action.activator.activeHandlers <cp.prop: table of handlers>
---- Field
---- Contains the table of active handlers. A handler is active if it is both allowed and enabled.
---- The handler ID is the key, so use `pairs` to iterate the list. E.g.:
----
---- ```lua
---- for id,handler in pairs(activator:activeHandlers()) do
----     ...
---- end
---- ```
-	o.activeHandlers = prop(function(self)
-		local handlers = self:allowedHandlers()
-		local result = {}
-
-		local disabled = self._disabledHandlers()
-		for id,handler in pairs(handlers) do
-			if not disabled[id] then
-				result[id] = handler
-			end
-		end
-
-		return result
-	end):bind(o)
-	:monitor(o._disabledHandlers)
-	:monitor(manager.handlers)
-
---- plugins.core.action.activator.hiddenChoices <cp.prop: table of booleans>
---- Field
---- Contains the set of choice IDs which are hidden in this activator, mapped to a boolean value.
---- If set to `true`, the choice is hidden.
-	o.hiddenChoices = config.prop(prefix .. "hiddenChoices", {}):cached():bind(o)
-
-	--- plugins.core.action.activator.favoriteChoices <cp.prop: table of booleans>
-	--- Field
-	--- Contains the set of choice IDs which are favorites in this activator, mapped to a boolean value.
-	--- If set to `true`, the choice is a favorite.
-	o.favoriteChoices = config.prop(prefix .. "favoriteChoices", {}):cached():bind(o)
-	:watch(function() timer.doAfter(1.0, function() o:sortChoices() end) end)
-
-	--- plugins.core.action.activator.popularChoices <cp.prop: table of integers>
-	--- Field
-	--- Keeps track of how popular particular choices are. Returns a table of choice IDs
-	--- mapped to the number of times they have been activated.
-	o.popularChoices = config.prop(prefix .. "popularChoices", {}):cached():bind(o)
-	:watch(function() timer.doAfter(1.0, function() o:sortChoices() end) end)
-
-	--- plugins.core.action.activator.configurable <cp.prop: boolean>
-	--- Field
-	--- If `true` (the default), the activator can be configured by right-clicking on the main chooser.
-	o.configurable = config.prop(prefix .. "configurable", true):cached():bind(o)
-
-	return o
-=======
-    local o = {
-        _id             = id,
-        _manager        = manager,
-        _chooser        = nil,      -- the actual hs.chooser
-    }
-
-    prop.extend(o, activator.mt)
-
-    local prefix = PACKAGE .. id .. "."
-
-    --- plugins.core.action.activator.searchSubText <cp.prop: boolean>
-    --- Field
-    --- If `true`, allow users to search the subtext value.
-    o.searchSubText = config.prop(prefix .. "searchSubText", true):bind(o)
-
-    --- plugins.core.action.activator.lastQueryRemembered <cp.prop: boolean>
-    --- Field
-    --- If `true`, remember the last query.
-    o.lastQueryRemembered = config.prop(prefix .. "lastQueryRemembered", true):bind(o)
-
-    --- plugins.core.action.activator.lastQueryValue <cp.prop: string>
-    --- Field
-    --- The last query value.
-    o.lastQueryValue = config.prop(prefix .. "lastQueryValue", ""):bind(o)
-
-    --- plugins.core.action.activator.showHidden <cp.prop: boolean>
-    --- Field
-    --- If `true`, hidden items are shown.
-    o.showHidden = config.prop(prefix .. "showHidden", false):bind(o)
-    -- refresh the chooser list if this status changes.
-    :watch(function() o:refreshChooser() end)
-
-    -- plugins.core.action.activator._allowedHandlers <cp.prop: string>
-    -- Field
-    -- The ID of a single handler to source
-    o._allowedHandlers = prop.THIS(nil):bind(o)
-
-    --- plugins.core.action.activator:allowedHandlers <cp.prop: table of handlers; read-only>
-    --- Field
-    --- Contains all handlers that are allowed in this activator.
-    o.allowedHandlers = o._manager.handlers:mutate(function(handlers)
-        local allowed = {}
-        local allowedIds = o:_allowedHandlers()
-
-        for i,handler in pairs(handlers) do
-            if allowedIds == nil or allowedIds[i] then
-                allowed[i] = handler
-            end
-        end
-
-        return allowed
-    end):bind(o)
 
     -- plugins.core.action.activator._disabledHandlers <cp.prop: table of booleans>
     -- Field
@@ -330,7 +217,6 @@
     o.configurable = config.prop(prefix .. "configurable", true):cached():bind(o)
 
     return o
->>>>>>> d1c17c3a
 end
 
 --- plugins.core.action.activator:preloadChoices([afterSeconds]) -> activator
@@ -625,8 +511,8 @@
         self:favoriteChoices(favorites)
         local choice = self:findChoice(id)
         if choice then choice.favorite = nil end
-
-        --------------------------------------------------------------------------------
+        --------------------------------------------------------------------------------
+
         -- Update the chooser list:
         --------------------------------------------------------------------------------
         self:refreshChooser()
