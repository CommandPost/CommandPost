--- conflicted
+++ resolved
@@ -152,16 +152,9 @@
 
 		info.id = plugin.id
 		info.currentCategory = currentCategory
-<<<<<<< HEAD
 		info.status = pluginStatus(plugin)
 		info.shortName = pluginShortName(plugin)
 		
-=======
-		info.status = plugins.getPluginStatus(id)
-		info.shortName = pluginShortName(id)
-
-
->>>>>>> cd15fd84
 		local action = nil
 		
 		local status = plugin:getStatus()
