--------------------------------------------------------------------------------
--------------------------------------------------------------------------------
--                 M I D I    P R E F E R E N C E S    P A N E L              --
--------------------------------------------------------------------------------
--------------------------------------------------------------------------------

--- === plugins.core.preferences.panels.midi ===
---
--- MIDI Preferences Panel

--------------------------------------------------------------------------------
--
-- EXTENSIONS:
--
--------------------------------------------------------------------------------

--------------------------------------------------------------------------------
-- Logger:
--------------------------------------------------------------------------------
local log                                       = require("hs.logger").new("prefsMIDI")

--------------------------------------------------------------------------------
-- Hammerspoon Extensions:
--------------------------------------------------------------------------------
local dialog                                    = require("hs.dialog")
local image                                     = require("hs.image")
local inspect                                   = require("hs.inspect")
local midi                                      = require("hs.midi")
local timer                                     = require("hs.timer")

--------------------------------------------------------------------------------
-- CommandPost Extensions:
--------------------------------------------------------------------------------
local commands                                  = require("cp.commands")
local config                                    = require("cp.config")
local tools                                     = require("cp.tools")
local ui                                        = require("cp.web.ui")

--------------------------------------------------------------------------------
-- 3rd Party Extensions:
--------------------------------------------------------------------------------
local _                                         = require("moses")

--------------------------------------------------------------------------------
--
-- THE MODULE:
--
--------------------------------------------------------------------------------
local mod = {}

--- plugins.core.preferences.panels.midi.lastGroup <cp.prop: string>
--- Field
--- Last group used in the Preferences Drop Down.
mod.lastGroup = config.prop("midiPreferencesLastGroup", nil)

-- plugins.core.preferences.panels.midi.resetMIDI() -> none
-- Function
-- Prompts to reset shortcuts to default for all groups.
--
-- Parameters:
--  * None
--
-- Returns:
--  * None
function mod._resetMIDI()
    dialog.webviewAlert(mod._manager.getWebview(), function(result)
        if result == i18n("yes") then
            mod._midi.clear()
            mod._manager.refresh()
        end
    end, i18n("midiResetAllConfirmation"), i18n("doYouWantToContinue"), i18n("yes"), i18n("no"), "informational")
end

-- plugins.core.preferences.panels.midi.resetMIDIGroup() -> none
-- Function
-- Prompts to reset shortcuts to default for the selected group.
--
-- Parameters:
--  * None
--
-- Returns:
--  * None
function mod._resetMIDIGroup()
    dialog.webviewAlert(mod._manager.getWebview(), function(result)
        if result == i18n("yes") then
            local items = mod._midi._items()
            items[mod.lastGroup()] = nil
            mod._midi._items(items)
            mod._manager.refresh()
        end
    end, i18n("midiResetGroupConfirmation"), i18n("doYouWantToContinue"), i18n("yes"), i18n("no"), "informational")
end

-- renderPanel(context) -> none
-- Function
-- Generates the Preference Panel HTML Content.
--
-- Parameters:
--  * context - Table of data that you want to share with the renderer
--
-- Returns:
--  * HTML content as string
local function renderPanel(context)
    if not mod._renderPanel then
        local err
        mod._renderPanel, err = mod._env:compileTemplate("html/panel.html")
        if err then
            error(err)
        end
    end
    return mod._renderPanel(context)
end

-- generateContent() -> string
-- Function
-- Generates the Preference Panel HTML Content.
--
-- Parameters:
--  * None
--
-- Returns:
--  * HTML content as string
local function generateContent()

    --------------------------------------------------------------------------------
    -- The Group Select:
    --------------------------------------------------------------------------------
    local groupOptions = {}
    local defaultGroup = nil
    if mod.lastGroup() then defaultGroup = mod.lastGroup() end -- Get last group from preferences.
    for _,id in ipairs(commands.groupIds()) do
        defaultGroup = defaultGroup or id
        groupOptions[#groupOptions+1] = { value = id, label = i18n("shortcut_group_"..id, {default = id})}
    end
    table.sort(groupOptions, function(a, b) return a.label < b.label end)
    mod.lastGroup(defaultGroup)

    local midiGroupSelect = ui.select({
        id          = "midiGroupSelect",
        value       = defaultGroup,
        options     = groupOptions,
        required    = true,
    }) .. ui.javascript([[
        var midiGroupSelect = document.getElementById("midiGroupSelect")
        midiGroupSelect.onchange = function(e) {
            try {
                var result = {
                    id: "midiPanelCallback",
                    params: {
                        type: "updateGroup",
                        groupID: this.value,
                    },
                }
                webkit.messageHandlers.{{ label }}.postMessage(result);
            } catch(err) {
                console.log("Error: " + err)
                alert('An error has occurred. Does the controller exist yet?');
            }

            console.log("midiGroupSelect changed");
            var groupControls = document.getElementById("midiGroupControls");
            var value = midiGroupSelect.options[midiGroupSelect.selectedIndex].value;
            var children = groupControls.children;
            for (var i = 0; i < children.length; i++) {
              var child = children[i];
              if (child.id == "midiGroup_" + value) {
                  child.classList.add("selected");
              } else {
                  child.classList.remove("selected");
              }
            }
        }
    ]], {label = mod._manager.getLabel()})


    local context = {
        _                           = _,
        midiGroupSelect             = midiGroupSelect,
        groups                      = commands.groups(),
        defaultGroup                = defaultGroup,
        webviewLabel                = mod._manager.getLabel(),
        maxItems                    = mod._midi.maxItems,
        midiDevices                 = mod._midi.devices(),
        virtualMidiDevices          = mod._midi.virtualDevices(),
        items                       = mod._midi.getItems(),
        i18nSelect 	                = i18n("select"),
        i18nClear 	                = i18n("clear"),
        i18nNone 		            = i18n("none"),
        i18nLearn 	                = i18n("learn"),
        i18nPhysical	            = i18n("physical"),
        i18nVirtual	                = i18n("virtual"),
        i18nOffline	                = i18n("offline"),
        i18nApplication             = i18n("application"),
        i18nMidiEditor              = i18n("midiEditor"),
        i18nAction                  = i18n("action"),
        i18nDevice                  = i18n("device"),
        i18nNoteCC                  = i18n("noteCC"),
        i18nChannel                 = i18n("channel"),
        i18nValue                   = i18n("value"),
        i18nAll                     = i18n("all"),
        i18nNoDevicesDetected       = i18n("noDevicesDetected"),
        i18nCommmandType            = i18n("commandType"),
        i18nNoteOff                 = i18n("noteOff"),
        i18nNoteOn                  = i18n("noteOn"),
        i18nPolyphonicKeyPressure   = i18n("polyphonicKeyPressure"),
        i18nControlChange           = i18n("controlChange"),
        i18nProgramChange           = i18n("programChange"),
        i18nChannelPressure         = i18n("channelPressure"),
        i18nPitchWheelChange        = i18n("pitchWheelChange"),
    }

    return renderPanel(context)

end

-- setValue(groupID, buttonID, field, value) -> string
-- Function
-- Sets the value of a HTML field.
--
-- Parameters:
--  * groupID - the group ID
--  * buttonID - the button ID
--  * field - the field
--  * value - the value you want to set the field to
--
-- Returns:
--  * None
local function setValue(groupID, buttonID, field, value)
    mod._manager.injectScript([[
        document.getElementById("midi]] .. groupID .. [[_button]] .. buttonID .. [[_]] .. field .. [[").value = "]] .. value .. [["
    ]])
end

--- plugins.core.preferences.panels.midi._currentlyLearning -> boolean
--- Variable
--- Are we in learning mode?
mod._currentlyLearning = false

-- plugins.core.preferences.panels.midi._destroyMIDIWatchers() -> none
-- Function
-- Destroys any MIDI Watchers.
--
-- Parameters:
--  * None
--
-- Returns:
--  * None
function mod._destroyMIDIWatchers()
    --------------------------------------------------------------------------------
    -- Destroy the MIDI watchers:
    --------------------------------------------------------------------------------
    --log.df("Destroying any MIDI Watchers")
    if mod.learningMidiDeviceNames and mod.learningMidiDevices then
        for _, id in pairs(mod.learningMidiDeviceNames) do
            if mod.learningMidiDevices[id] then
                mod.learningMidiDevices[id] = nil
            end
        end
    end
    mod.learningMidiDevices = nil
    mod.learningMidiDeviceNames = nil

    --------------------------------------------------------------------------------
    -- Garbage Collection:
    --------------------------------------------------------------------------------
    collectgarbage()
end

-- plugins.core.preferences.panels.midi._stopLearning(id, params) -> none
-- Function
-- Sets the Group Editor
--
-- Parameters:
--  * id - The ID of the callback
--  * params - The paramaters from the callback
--
-- Returns:
--  * None
function mod._stopLearning(_, params, cancel)

    --------------------------------------------------------------------------------
    -- We've stopped learning:
    --------------------------------------------------------------------------------
    mod._currentlyLearning = false

    --------------------------------------------------------------------------------
    -- Reset the current line item:
    --------------------------------------------------------------------------------
    if cancel then
        setValue(params["groupID"], params["buttonID"], "device", "")
        mod._midi.setItem("device", params["buttonID"], params["groupID"], nil)

        setValue(params["groupID"], params["buttonID"], "commandType", "")
        mod._midi.setItem("commandType", params["buttonID"], params["groupID"], nil)

        setValue(params["groupID"], params["buttonID"], "channel", "")
        mod._midi.setItem("channel", params["buttonID"], params["groupID"], nil)

        setValue(params["groupID"], params["buttonID"], "number", i18n("none"))
        mod._midi.setItem("number", params["buttonID"], params["groupID"], nil)

        setValue(params["groupID"], params["buttonID"], "value", i18n("none"))
        mod._midi.setItem("value", params["buttonID"], params["groupID"], nil)
    end

    --------------------------------------------------------------------------------
    -- Update the UI:
    --------------------------------------------------------------------------------
    local maxItems = mod._midi.maxItems
    local groupID = params["groupID"]
    local js = ""
    for i=1,maxItems,1 do
        if groupID then
            js = js .. [[document.getElementById("midi]] .. groupID .. [[_button]] .. i .. [[_learnButton").style.visibility = "visible";]] .. "\n"
            js = js .. [[document.getElementById("midi]] .. groupID .. [[_button]] .. i .. [[_learnButton").innerHTML = "]] .. i18n("learn") .. [[";]] .. "\n"
            js = js .. [[document.getElementById("midiGroup_]] .. groupID .. [[").getElementsByTagName("tr")[]] .. i .. [[].style.backgroundColor = "";]]
        end
    end
    mod._manager.injectScript(js)

    --------------------------------------------------------------------------------
    -- Destroy the MIDI watchers:
    --------------------------------------------------------------------------------
    mod._destroyMIDIWatchers()

end

mod._midiCallbackInProgress = {}

-- plugins.core.preferences.panels.midi._startLearning(id, params) -> none
-- Function
-- Sets the Group Editor
--
-- Parameters:
--  * id - The ID of the callback
--  * params - The paramaters from the callback
--
-- Returns:
--  * None
function mod._startLearning(id, params)

    --------------------------------------------------------------------------------
    -- Destroy any leftover MIDI Watchers:
    --------------------------------------------------------------------------------
    mod._destroyMIDIWatchers()

    --------------------------------------------------------------------------------
    -- We're currently learning:
    --------------------------------------------------------------------------------
    mod._currentlyLearning = true

    local maxItems = mod._midi.maxItems
    local groupID = params["groupID"]
    local buttonID = params["buttonID"]
    local js = ""
    for i=1,maxItems,1 do
        js = js .. [[document.getElementById("midi]] .. groupID .. [[_button]] .. i .. [[_learnButton").style.visibility = "hidden";]] .. "\n"
        js = js .. [[document.getElementById("midi]] .. groupID .. [[_button]] .. i .. [[_learnButton").style.visibility = "hidden";]] .. "\n"
    end
    js = js .. [[document.getElementById("midi]] .. groupID .. [[_button]] .. buttonID .. [[_learnButton").style.visibility = "visible";]] .. "\n"
    js = js .. [[document.getElementById("midi]] .. groupID .. [[_button]] .. buttonID .. [[_learnButton").innerHTML = "Stop";]] .. "\n"
    mod._manager.injectScript(js)

    --------------------------------------------------------------------------------
    -- Reset the current line item:
    --------------------------------------------------------------------------------
    setValue(params["groupID"], params["buttonID"], "device", "")
    mod._midi.setItem("device", params["buttonID"], params["groupID"], nil)

    setValue(params["groupID"], params["buttonID"], "commandType", "")
    mod._midi.setItem("commandType", params["buttonID"], params["groupID"], nil)

    setValue(params["groupID"], params["buttonID"], "channel", "")
    mod._midi.setItem("channel", params["buttonID"], params["groupID"], nil)

    setValue(params["groupID"], params["buttonID"], "number", i18n("none"))
    mod._midi.setItem("number", params["buttonID"], params["groupID"], nil)

    setValue(params["groupID"], params["buttonID"], "value", i18n("none"))
    mod._midi.setItem("value", params["buttonID"], params["groupID"], nil)

    --------------------------------------------------------------------------------
    -- Setup MIDI watchers:
    --------------------------------------------------------------------------------
    mod.learningMidiDeviceNames = midi.devices()
    for _, v in pairs(midi.virtualSources()) do
        table.insert(mod.learningMidiDeviceNames, "virtual_" .. v)
    end
    mod.learningMidiDevices = {}
    for _, deviceName in ipairs(mod.learningMidiDeviceNames) do
        if string.sub(deviceName, 1, 8) == "virtual_" then
            --log.df("Creating new Virtual MIDI Source Watcher: %s", string.sub(deviceName, 9))
            mod.learningMidiDevices[deviceName] = midi.newVirtualSource(string.sub(deviceName, 9))
        else
            --log.df("Creating new MIDI Device Watcher: %s", deviceName)
            mod.learningMidiDevices[deviceName] = midi.new(deviceName)
        end
        if mod.learningMidiDevices[deviceName] then
            mod.learningMidiDevices[deviceName]:callback(function(_, callbackDeviceName, commandType, _, metadata)
                if commandType == "controlChange" or commandType == "noteOn" or commandType == "pitchWheelChange" then

                    --------------------------------------------------------------------------------
                    -- Debugging:
                    --------------------------------------------------------------------------------
                    --log.df("commandType: %s", commandType)
                    --log.df("metadata: %s", hs.inspect(metadata))

                    --------------------------------------------------------------------------------
                    -- Support 14bit Control Change Messages:
                    --------------------------------------------------------------------------------
                    local controllerValue = metadata.controllerValue
                    if metadata.fourteenBitCommand then
                        controllerValue = metadata.fourteenBitValue
                    end

                    --------------------------------------------------------------------------------
                    -- Ignore noteOff Commands:
                    --------------------------------------------------------------------------------
                    if commandType == "noteOn" and metadata.velocity == 0 then return end

                    --------------------------------------------------------------------------------
                    -- Check it's not already in use:
                    --------------------------------------------------------------------------------
                    local items = mod._midi._items()
                    if items[groupID] then
                        for i, item in pairs(items[groupID]) do
                            if buttonID and i ~= tonumber(buttonID) then
                                --------------------------------------------------------------------------------
                                -- Check for matching devices:
                                --------------------------------------------------------------------------------
                                local deviceMatch = false
                                if metadata.isVirtual and item.device == "virtual_" .. callbackDeviceName then deviceMatch = true end
                                if not metadata.isVirtual and item.device == callbackDeviceName then deviceMatch = true end

                                --------------------------------------------------------------------------------
                                -- Check for matching metadata:
                                --------------------------------------------------------------------------------
                                local match = false
                                if item.commandType == commandType then
                                    if commandType == "noteOn" then
                                        if item.channel == metadata.channel and item.number == metadata.note then
                                            match = true
                                        end
                                    end
                                    if commandType == "controlChange" then
                                        if item.channel == metadata.channel and item.number == metadata.controllerNumber and item.value == controllerValue then
                                            match = true
                                        end
                                    end
                                    if commandType == "pitchWheelChange" then
                                        if item.number == metadata.pitchChange then
                                            match = true
                                        end
                                    end
                                end

                                --------------------------------------------------------------------------------
                                -- Duplicate Found:
                                --------------------------------------------------------------------------------
                                if deviceMatch and match then
                                    log.df("Duplicate MIDI Command Found!")
                                    --------------------------------------------------------------------------------
                                    -- Reset the current line item:
                                    --------------------------------------------------------------------------------
                                    setValue(params["groupID"], params["buttonID"], "device", "")
                                    mod._midi.setItem("device", params["buttonID"], params["groupID"], nil)

                                    setValue(params["groupID"], params["buttonID"], "commandType", "")
                                    mod._midi.setItem("commandType", params["buttonID"], params["groupID"], nil)

                                    setValue(params["groupID"], params["buttonID"], "channel", "")
                                    mod._midi.setItem("channel", params["buttonID"], params["groupID"], nil)

                                    setValue(params["groupID"], params["buttonID"], "number", i18n("none"))
                                    mod._midi.setItem("number", params["buttonID"], params["groupID"], nil)

                                    setValue(params["groupID"], params["buttonID"], "value", i18n("none"))
                                    mod._midi.setItem("value", params["buttonID"], params["groupID"], nil)


                                    mod._manager.injectScript([[
                                        document.getElementById("midiGroup_]] .. groupID .. [[").getElementsByTagName("tr")[]] .. i .. [[].style.setProperty("-webkit-transition", "background-color 1s");
                                        document.getElementById("midiGroup_]] .. groupID .. [[").getElementsByTagName("tr")[]] .. i .. [[].style.backgroundColor = "#cc5e53";
                                    ]])
                                    timer.doAfter(3, function()
                                        mod._manager.injectScript([[
                                            document.getElementById("midiGroup_]] .. groupID .. [[").getElementsByTagName("tr")[]] .. i .. [[].style.backgroundColor = "";
                                        ]])
                                    end)
                                    --------------------------------------------------------------------------------
                                    -- Exit the callback:
                                    --------------------------------------------------------------------------------
                                    return
                                end
                            end
                        end
                    end

                    --------------------------------------------------------------------------------
                    -- Update the UI & Save Preferences:
                    --------------------------------------------------------------------------------
                    if metadata.isVirtual then
                        setValue(params["groupID"], params["buttonID"], "device", "virtual_" .. callbackDeviceName)
                        mod._midi.setItem("device", params["buttonID"], params["groupID"], "virtual_" .. callbackDeviceName)
                    else
                        setValue(params["groupID"], params["buttonID"], "device", callbackDeviceName)
                        mod._midi.setItem("device", params["buttonID"], params["groupID"], callbackDeviceName)
                    end

                    setValue(params["groupID"], params["buttonID"], "commandType", commandType)
                    mod._midi.setItem("commandType", params["buttonID"], params["groupID"], commandType)

                    setValue(params["groupID"], params["buttonID"], "channel", metadata.channel + 1)
                    mod._midi.setItem("channel", params["buttonID"], params["groupID"], metadata.channel)

                    if commandType == "noteOff" or commandType == "noteOn" then

                        setValue(params["groupID"], params["buttonID"], "number", metadata.note)
                        mod._midi.setItem("number", params["buttonID"], params["groupID"], metadata.note)

                        setValue(params["groupID"], params["buttonID"], "value", i18n("none"))
                        mod._midi.setItem("value", params["buttonID"], params["groupID"], i18n("none"))

                    elseif commandType == "controlChange" then

                        setValue(params["groupID"], params["buttonID"], "number", metadata.controllerNumber)
                        mod._midi.setItem("number", params["buttonID"], params["groupID"], metadata.controllerNumber)

                        setValue(params["groupID"], params["buttonID"], "value", controllerValue)
                        mod._midi.setItem("value", params["buttonID"], params["groupID"], controllerValue)

                    elseif commandType == "pitchWheelChange" then

                        --setValue(params["groupID"], params["buttonID"], "number", "Pitch")
                        --mod._midi.setItem("number", params["buttonID"], params["groupID"], "Pitch")

                        setValue(params["groupID"], params["buttonID"], "value", metadata.pitchChange)
                        mod._midi.setItem("value", params["buttonID"], params["groupID"], metadata.pitchChange)

                    end

                    --------------------------------------------------------------------------------
                    -- Stop Learning:
                    --------------------------------------------------------------------------------
                    mod._stopLearning(id, params)
                end
            end)
        else
            log.ef("MIDI Device did not exist when trying to create watcher: %s", deviceName)
        end
    end

end

-- midiPanelCallback() -> none
-- Function
-- JavaScript Callback for the Preferences Panel
--
-- Parameters:
--  * id - ID as string
--  * params - Table of paramaters
--
-- Returns:
--  * None
local function midiPanelCallback(id, params)
    if params and params["type"] then
        if params["type"] == "updateAction" then
            --------------------------------------------------------------------------------
            -- Setup Activators:
            --------------------------------------------------------------------------------
            if not mod.activator then
                mod.activator = {}
                local handlerIds = mod._actionmanager.handlerIds()
                for _,groupID in ipairs(commands.groupIds()) do

                    --------------------------------------------------------------------------------
                    -- Create new Activator:
                    --------------------------------------------------------------------------------
                    mod.activator[groupID] = mod._actionmanager.getActivator("midiPreferences" .. groupID)

                    --------------------------------------------------------------------------------
                    -- Restrict Allowed Handlers for Activator to current group (and global):
                    --------------------------------------------------------------------------------
                    local allowedHandlers = {}
                    for _,v in pairs(handlerIds) do
                        local handlerTable = tools.split(v, "_")
                        if handlerTable[1] == groupID or handlerTable[1] == "global" then
                            --------------------------------------------------------------------------------
                            -- Don't include "widgets" (that are used for the Touch Bar):
                            --------------------------------------------------------------------------------
                            if handlerTable[2] ~= "widgets" then
                                table.insert(allowedHandlers, v)
                            end
                        end
                    end
                    local unpack = table.unpack
                    mod.activator[groupID]:allowHandlers(unpack(allowedHandlers))
                    mod.activator[groupID]:preloadChoices()
                end
            end

            --------------------------------------------------------------------------------
            -- Setup Activator Callback:
            --------------------------------------------------------------------------------
            local groupID = params["groupID"]
            mod.activator[groupID]:onActivate(function(handler, action, text)
                local actionTitle = text
                local handlerID = handler:id()
                mod._midi.updateAction(params["buttonID"], params["groupID"], actionTitle, handlerID, action)
                setValue(params["groupID"], params["buttonID"], "action", actionTitle)
            end)

            --------------------------------------------------------------------------------
            -- Show Activator:
            --------------------------------------------------------------------------------
            mod.activator[groupID]:show()
        elseif params["type"] == "clear" then
            --------------------------------------------------------------------------------
            -- Clear:
            --------------------------------------------------------------------------------
            setValue(params["groupID"], params["buttonID"], "device", "")
            mod._midi.setItem("device", params["buttonID"], params["groupID"], nil)

            setValue(params["groupID"], params["buttonID"], "channel", "")
            mod._midi.setItem("channel", params["buttonID"], params["groupID"], nil)

            setValue(params["groupID"], params["buttonID"], "number", i18n("none"))
            mod._midi.setItem("number", params["buttonID"], params["groupID"], nil)

            setValue(params["groupID"], params["buttonID"], "value", i18n("none"))
            mod._midi.setItem("value", params["buttonID"], params["groupID"], nil)

        elseif params["type"] == "updateNumber" then
            --------------------------------------------------------------------------------
            -- Update Number:
            --------------------------------------------------------------------------------
            --log.df("Updating Device: %s", params["number"])
            mod._midi.setItem("number", params["buttonID"], params["groupID"], params["number"])
        elseif params["type"] == "updateDevice" then
            --------------------------------------------------------------------------------
            -- Update Device:
            --------------------------------------------------------------------------------
            --log.df("Updating Device: %s", params["device"])
            mod._midi.setItem("device", params["buttonID"], params["groupID"], params["device"])

        elseif params["type"] == "updateCommandType" then
            --------------------------------------------------------------------------------
            -- Update Command Type:
            --------------------------------------------------------------------------------
            --log.df("Updating Command Type: %s", params["commandType"])
            mod._midi.setItem("commandType", params["buttonID"], params["groupID"], params["commandType"])
        elseif params["type"] == "updateChannel" then
            --------------------------------------------------------------------------------
            -- Update Channel:
            --------------------------------------------------------------------------------
            --log.df("Updating Channel: %s", params["channel"])
            mod._midi.setItem("channel", params["buttonID"], params["groupID"], params["channel"])
        elseif params["type"] == "updateValue" then
            --------------------------------------------------------------------------------
            -- Update Value:
            --------------------------------------------------------------------------------
            --log.df("Updating Value: %s", params["value"])
            mod._midi.setItem("value", params["buttonID"], params["groupID"], params["value"])
        elseif params["type"] == "updateGroup" then
            --------------------------------------------------------------------------------
            -- Update Group:
            --------------------------------------------------------------------------------
            mod._stopLearning(id, params)
            mod.lastGroup(params["groupID"])
        elseif params["type"] == "learnButton" then
            --------------------------------------------------------------------------------
            -- Learn Button:
            --------------------------------------------------------------------------------
            if mod._currentlyLearning then
                mod._stopLearning(id, params, true)
            else
                mod._startLearning(id, params)
            end
        else
            --------------------------------------------------------------------------------
            -- Unknown Callback:
            --------------------------------------------------------------------------------
            log.df("Unknown Callback in MIDI Preferences Panel:")
            log.df("id: %s", inspect(id))
            log.df("params: %s", inspect(params))
        end
    end
end

-- plugins.core.preferences.panels.midi._displayBooleanToString(value) -> none
-- Function
-- Converts a boolean to a string for use in the CSS block style value.
--
-- Parameters:
--  * value - a boolean value
--
-- Returns:
--  * A string
function mod._displayBooleanToString(value)
    if value then
        return "block"
    else
        return "none"
    end
end

-- plugins.core.preferences.panels.midi._calculateHeight() -> none
-- Function
-- Returns the correct WebView height based on whether MIDI is enabled or not.
--
-- Parameters:
--  * None
--
-- Returns:
--  * A number
function mod._calculateHeight()
    if mod._midi.enabled() then
        return 780
    else
        return 400
    end
end

-- plugins.core.preferences.panels.midi._applyTopDeviceToAll() -> none
-- Function
-- Applies the Top Group to all the subsequent groups.
--
-- Parameters:
--  * None
--
-- Returns:
--  * None
function mod._applyTopDeviceToAll()
    dialog.webviewAlert(mod._manager.getWebview(), function(result)
        if result == i18n("yes") then
            local currentGroup = mod.lastGroup()
            local value = mod._midi.getItem("device", "1", currentGroup)
            if value then
                local maxItems = mod._midi.maxItems
                for i=1, maxItems do
                    mod._midi.setItem("device", tostring(i), currentGroup, value)
                end
                mod._manager.refresh()
            end
        end
    end, i18n("midiTopDeviceToAll"), i18n("doYouWantToContinue"), i18n("yes"), i18n("no"), "informational")
end


local function getMIDIDeviceList()
    local midiDevices = mod._midi.devices()
    local virtualMidiDevices = mod._midi.virtualDevices()

    local result = {}

    table.insert(result, {
        value = "",
        label = i18n("none"),
    })

    for _, device in pairs(midiDevices) do
        table.insert(result, {
            value = device,
            label = device,
        })
    end

    for _, device in pairs(virtualMidiDevices) do
        table.insert(result, {
            value = "virtual_" .. device,
            label = device,
        })
    end
    return result
end

--- plugins.core.preferences.panels.midi.init(deps, env) -> module
--- Function
--- Initialise the Module.
---
--- Parameters:
---  * deps - Dependancies Table
---  * env - Environment Table
---
--- Returns:
---  * The Module
function mod.init(deps, env)

    --------------------------------------------------------------------------------
    -- Inter-plugin Connectivity:
    --------------------------------------------------------------------------------
    mod._midi           = deps.midi
    mod._manager        = deps.manager
    mod._webviewLabel   = deps.manager.getLabel()
    mod._actionmanager  = deps.actionmanager
    mod._env            = env

    --------------------------------------------------------------------------------
    -- Setup Preferences Panel:
    --------------------------------------------------------------------------------
    mod._panel          =  deps.manager.addPanel({
        priority        = 2033,
        id              = "midi",
        label           = i18n("midi"),
        image           = image.imageFromPath(tools.iconFallback("/Applications/Utilities/Audio MIDI Setup.app/Contents/Resources/AudioMIDISetup.icns")),
        tooltip         = i18n("midi"),
        height          = mod._calculateHeight,
        closeFn         = mod._destroyMIDIWatchers,
    })
        --------------------------------------------------------------------------------
        --
        -- MIDI TOOLS:
        --
        --------------------------------------------------------------------------------
        :addHeading(0.1, i18n("midiTools"))
        :addButton(0.2,
            {
                width       = 200,
                label       = i18n("openAudioMIDISetup"),
                onclick     = function() hs.open("/Applications/Utilities/Audio MIDI Setup.app") end,
                class       = "openAudioMIDISetup",
            }
        )
        :addButton(0.3,
            {
                width       = 200,
                label       = i18n("refreshMidi"),
                onclick     = mod._manager.refresh,
                class       = "refreshMidi",
            }
        )
        :addParagraph(5, "<br />", true)
        :addContent(1, [[
        <style>
            .midiColumn {
                float: left;
                width: 50%;
            }

            .midiRow {
                clear: left;
            }

            /* Clear floats after the columns */
            .midiRow:after {
                content: "";
                display: table;
                clear: both;
            }
        </style>
        <div class="midiRow">
            <div class="midiColumn">
        ]], true)
        --------------------------------------------------------------------------------
        --
        -- MIDI Machine Control:
        --
        --------------------------------------------------------------------------------
        :addHeading(1.1, i18n("midiMachineControl"))
        :addCheckbox(1.2,
            {
                label       = i18n("transmitMMC"),
                checked     = mod._midi.transmitMMC,
                onchange    = function(_, params)
                    mod._midi.transmitMMC(params.checked)
                end,
            }
        )
        :addSelect(1.3,
            {
                label       = i18n("device"),
                width       = 250,
                value       = mod._midi.transmitMMCDevice,
                options     = getMIDIDeviceList,
                required    = true,
                onchange    = function(_, params)
                    mod._midi.transmitMMCDevice(params.value)
                end,
            }
        )
        :addCheckbox(1.4,
            {
                label       = i18n("listenMMC"),
                checked     = mod._midi.listenMMC,
                onchange    = function(_, params)
                    mod._midi.listenMMC(params.checked)
                end,
            }
        )
        :addSelect(1.5,
            {
                label       = i18n("device"),
                width       = 250,
                value       = mod._midi.listenMMCDevice,
                options     = getMIDIDeviceList,
                required    = true,
                onchange    = function(_, params)
                    mod._midi.listenMMCDevice(params.value)
                end,
            }
        )
        :addContent(1.6, [[
            </div>
            <div class="midiColumn">
        ]], true)
        --------------------------------------------------------------------------------
        --
        -- MIDI TIMECODE (MTC):
        --
        --------------------------------------------------------------------------------
        :addHeading(2, i18n("midiTimecode"))
        :addCheckbox(2.1,
            {
                label       = i18n("transmitMTC"),
                checked     = mod._midi.transmitMTC,
                onchange    = function(_, params)
                    mod._midi.transmitMTC(params.checked)
                end,
            }
        )
        :addSelect(2.2,
            {
                label       = i18n("device"),
                width       = 250,
                value       = mod._midi.transmitMTCDevice,
                options     = getMIDIDeviceList,
                required    = true,
                onchange    = function(_, params)
                    mod._midi.transmitMTCDevice(params.value)
                end,
            }
        )
        :addCheckbox(2.3,
            {
                label       = i18n("listenMTC"),
                checked     = mod._midi.listenMTC,
                onchange    = function(_, params)
                    mod._midi.listenMTC(params.checked)
                end,
            }
        )
        :addSelect(2.4,
            {
                label       = i18n("device"),
                width       = 250,
                value       = mod._midi.listenMTCDevice,
                options     = getMIDIDeviceList,
                required    = true,
                onchange    = function(_, params)
                    mod._midi.listenMTCDevice(params.value)
                end,
            }
        )
        :addContent(2.5, [[
                </div>
            </div>
        ]], true)
        --------------------------------------------------------------------------------
        --
        -- MIDI CONTROLS:
        --
        --------------------------------------------------------------------------------
        :addHeading(6, i18n("midiControls"))
        :addCheckbox(7,
            {
                label       = i18n("enableMIDI"),
                checked     = mod._midi.enabled,
                onchange    = function(_, params)
                    --------------------------------------------------------------------------------
                    -- Toggle Preference:
                    --------------------------------------------------------------------------------
                    mod._midi.enabled(params.checked)

                    --------------------------------------------------------------------------------
                    -- Resize Window:
                    --------------------------------------------------------------------------------
                    local currentSize = mod._manager._webview:size()
                    currentSize["h"] = mod._calculateHeight()
                    mod._manager._webview:size(currentSize)

                    --------------------------------------------------------------------------------
                    -- Update UI:
                    --------------------------------------------------------------------------------
                    mod._manager.injectScript([[
                        document.getElementById("midiEditor").style.display = "]] .. mod._displayBooleanToString(params.checked) .. [["
                    ]])
                end,
            }
        )
<<<<<<< HEAD
        :addButton(7.1,
            {
                label       = i18n("openAudioMIDISetup"),
                onclick     = function() hs.open("/Applications/Utilities/Audio MIDI Setup.app") end,
                class       = "openAudioMIDISetup",
            }
        )
        :addContent(8, [[<div id="midiEditor" style="display:]] .. mod._displayBooleanToString(mod.enabled()) .. [[;">]], false)
        :addContent(10, generateContent, false)
        :addButton(11,
            {
                label       = i18n("refreshMidi"),
                onclick     = mod._manager.refresh,
                class       = "refreshMidi",
            }
        )
=======
        :addContent(8, [[<div id="midiEditor" style="display:]] .. mod._displayBooleanToString(mod._midi.enabled()) .. [[;">]], true)
        :addContent(10, generateContent, true)
>>>>>>> e3f5cec1
        :addButton(12,
            {
                label       = i18n("applyTopDeviceToAll"),
                onclick     = mod._applyTopDeviceToAll,
                class       = "applyTopDeviceToAll",
            }
        )
        :addButton(13,
            {
                label       = i18n("midiResetGroup"),
                onclick     = mod._resetMIDIGroup,
                class       = "midiResetGroup",
            }
        )
        :addButton(14,
            {
                label       = i18n("midiResetAll"),
                onclick     = mod._resetMIDI,
                class       = "midiResetGroup",
            }
        )

        :addContent(23, [[</div>]], false)

    --------------------------------------------------------------------------------
    -- Setup Callback Manager:
    --------------------------------------------------------------------------------
    mod._panel:addHandler("onchange", "midiPanelCallback", midiPanelCallback)

    return mod

end

--------------------------------------------------------------------------------
--
-- THE PLUGIN:
--
--------------------------------------------------------------------------------
local plugin = {
    id              = "core.preferences.panels.midi",
    group           = "core",
    dependencies    = {
        ["core.preferences.manager"]        = "manager",
        ["core.midi.manager"]               = "midi",
        ["core.action.manager"]             = "actionmanager",
    }
}

--------------------------------------------------------------------------------
-- INITIALISE PLUGIN:
--------------------------------------------------------------------------------
function plugin.init(deps, env)
    return mod.init(deps, env)
end

return plugin<|MERGE_RESOLUTION|>--- conflicted
+++ resolved
@@ -34,6 +34,7 @@
 local commands                                  = require("cp.commands")
 local config                                    = require("cp.config")
 local tools                                     = require("cp.tools")
+local html                                      = require("cp.web.html")
 local ui                                        = require("cp.web.ui")
 
 --------------------------------------------------------------------------------
@@ -829,9 +830,8 @@
                 class       = "refreshMidi",
             }
         )
-        :addParagraph(5, "<br />", true)
-        :addContent(1, [[
-        <style>
+        :addParagraph(5, html.br())
+        :addContent(1, ui.style([[
             .midiColumn {
                 float: left;
                 width: 50%;
@@ -847,10 +847,10 @@
                 display: table;
                 clear: both;
             }
-        </style>
-        <div class="midiRow">
+        ]]))
+        :addContent(1.01, [[<div class="midiRow">
             <div class="midiColumn">
-        ]], true)
+        ]], false)
         --------------------------------------------------------------------------------
         --
         -- MIDI Machine Control:
@@ -902,7 +902,7 @@
         :addContent(1.6, [[
             </div>
             <div class="midiColumn">
-        ]], true)
+        ]], false)
         --------------------------------------------------------------------------------
         --
         -- MIDI TIMECODE (MTC):
@@ -954,7 +954,7 @@
         :addContent(2.5, [[
                 </div>
             </div>
-        ]], true)
+        ]], false)
         --------------------------------------------------------------------------------
         --
         -- MIDI CONTROLS:
@@ -987,27 +987,8 @@
                 end,
             }
         )
-<<<<<<< HEAD
-        :addButton(7.1,
-            {
-                label       = i18n("openAudioMIDISetup"),
-                onclick     = function() hs.open("/Applications/Utilities/Audio MIDI Setup.app") end,
-                class       = "openAudioMIDISetup",
-            }
-        )
-        :addContent(8, [[<div id="midiEditor" style="display:]] .. mod._displayBooleanToString(mod.enabled()) .. [[;">]], false)
+        :addContent(8, [[<div id="midiEditor" style="display:]] .. mod._displayBooleanToString(mod._midi.enabled()) .. [[;">]], false)
         :addContent(10, generateContent, false)
-        :addButton(11,
-            {
-                label       = i18n("refreshMidi"),
-                onclick     = mod._manager.refresh,
-                class       = "refreshMidi",
-            }
-        )
-=======
-        :addContent(8, [[<div id="midiEditor" style="display:]] .. mod._displayBooleanToString(mod._midi.enabled()) .. [[;">]], true)
-        :addContent(10, generateContent, true)
->>>>>>> e3f5cec1
         :addButton(12,
             {
                 label       = i18n("applyTopDeviceToAll"),
