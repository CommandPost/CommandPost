--- conflicted
+++ resolved
@@ -48,36 +48,6 @@
 --- Variable
 --- Is Background Render enabled?
 mod.backgroundRender = prop.new(
-<<<<<<< HEAD
-	function() return fcp:getPreference(BACKGROUND_RENDER, true) end,
-	function(value)
-		--------------------------------------------------------------------------------
-		-- Make sure it's active:
-		--------------------------------------------------------------------------------
-		fcp:launch()
-
-		--------------------------------------------------------------------------------
-		-- Define FCPX:
-		--------------------------------------------------------------------------------
-		local panel = fcp:preferencesWindow():playbackPanel()
-
-		--------------------------------------------------------------------------------
-		-- Toggle the checkbox:
-		--------------------------------------------------------------------------------
-		if panel:show():isShowing() then
-			panel:backgroundRender():toggle()
-		else
-			dialog.displayErrorMessage("Failed to toggle 'Enable Background Render'.\n\nError occurred in backgroundRender().")
-			return false
-		end
-
-		--------------------------------------------------------------------------------
-		-- Close the Preferences window:
-		--------------------------------------------------------------------------------
-		panel:hide()
-		return true
-	end
-=======
     function() return fcp:getPreference(BACKGROUND_RENDER, true) end,
     function()
         --------------------------------------------------------------------------------
@@ -90,15 +60,15 @@
         --------------------------------------------------------------------------------
         local panel = fcp:preferencesWindow():playbackPanel()
 
-        --------------------------------------------------------------------------------
-        -- Toggle the checkbox:
-        --------------------------------------------------------------------------------
-        if panel:show() then
-            panel:backgroundRender():toggle()
-        else
-            dialog.displayErrorMessage("Failed to toggle 'Enable Background Render'.\n\nError occurred in backgroundRender().")
-            return false
-        end
+		--------------------------------------------------------------------------------
+		-- Toggle the checkbox:
+		--------------------------------------------------------------------------------
+		if panel:show():isShowing() then
+			panel:backgroundRender():toggle()
+		else
+			dialog.displayErrorMessage("Failed to toggle 'Enable Background Render'.\n\nError occurred in backgroundRender().")
+			return false
+		end
 
         --------------------------------------------------------------------------------
         -- Close the Preferences window:
@@ -106,7 +76,6 @@
         panel:hide()
         return true
     end
->>>>>>> d1c17c3a
 )
 
 --- plugins.finalcutpro.timeline.preferences.getAutoRenderDelay() -> number
