--- conflicted
+++ resolved
@@ -79,248 +79,6 @@
 --- plugins.finalcutpro.tangent.manager.customParameters
 --- Constant
 --- Table containing custom Tangent parameters.
-<<<<<<< HEAD
-mod.customParameters = {
-	--------------------------------------------------------------------------------
-	-- COLOR INSPECTOR PARAMETERS:
-	--
-	--  * aspect - "color", "saturation" or "exposure"
-	--  * property - "global", "shadows", "midtones", "highlights"
-	--------------------------------------------------------------------------------
-	["fcpx_colorInspector"] = {
-		--------------------------------------------------------------------------------
-		-- COLOR BOARD - COLOR:
-		--------------------------------------------------------------------------------
-		["0x00030001"] = {
-			["name"] = "Color Board - Color - Master - Angle",
-			["name9"] = "CB MS ANG",
-			["minValue"] = 0,
-			["maxValue"] = 359,
-			["stepSize"] = 1,
-			["getValue"] = function() return color:globalAngle() end,
-			["shiftValue"] = function(value) return fcp:colorBoard():show():shiftAngle("color", "global", value) end,
-			["resetValue"] = function()
-				color:globalAngle(110)
-				color:globalPercent(0)
-			end,
-		},
-		["0x00030002"] = {
-			["name"] = "Color Board - Color - Master - Percentage",
-			["name9"] = "CB MS PER",
-			["minValue"] = -100,
-			["maxValue"] = 100,
-			["stepSize"] = 1,
-			["getValue"] = function() return color:globalPercent() end,
-			["shiftValue"] = function(value) return fcp:colorBoard():show():shiftPercentage("color", "global", value) end,
-			["resetValue"] = function()
-				color:globalAngle(110)
-				color:globalPercent(0)
-			end,
-		},
-		["0x00030003"] = {
-			["name"] = "Color Board - Color - Shadows - Angle",
-			["name9"] = "CB SD ANG",
-			["minValue"] = 0,
-			["maxValue"] = 359,
-			["stepSize"] = 1,
-			["getValue"] = function() return color:shadowsAngle() end,
-			["shiftValue"] = function(value) return fcp:colorBoard():show():shiftAngle("color", "shadows", value) end,
-			["resetValue"] = function()
-				color:shadowsAngle(180)
-				color:shadowsPercent(0)
-			end,
-		},
-		["0x00030004"] = {
-			["name"] = "Color Board - Color - Shadows - Percentage",
-			["name9"] = "CB SD PER",
-			["minValue"] = -100,
-			["maxValue"] = 100,
-			["stepSize"] = 1,
-			["getValue"] = function() return color:shadowsPercent() end,
-			["shiftValue"] = function(value) return fcp:colorBoard():show():shiftPercentage("color", "shadows", value) end,
-			["resetValue"] = function()
-				color:shadowsAngle(180)
-				color:shadowsPercent(0)
-			end,
-		},
-		["0x00030005"] = {
-			["name"] = "Color Board - Color - Midtones - Angle",
-			["name9"] = "CB MT ANG",
-			["minValue"] = 0,
-			["maxValue"] = 359,
-			["stepSize"] = 1,
-			["getValue"] = function() return color:midtonesAngle() end,
-			["shiftValue"] = function(value) return fcp:colorBoard():show():shiftAngle("color", "midtones", value) end,
-			["resetValue"] = function()
-				color:midtonesAngle(215)
-				color:midtonesPercent(0)
-			end,
-		},
-		["0x00030006"] = {
-			["name"] = "Color Board - Color - Midtones - Percentage",
-			["name9"] = "CB HL PER",
-			["minValue"] = -100,
-			["maxValue"] = 100,
-			["stepSize"] = 1,
-			["getValue"] = function() return color:midtonesPercent() end,
-			["shiftValue"] = function(value) return fcp:colorBoard():show():shiftPercentage("color", "midtones", value) end,
-			["resetValue"] = function()
-				color:midtonesAngle(215)
-				color:midtonesPercent(0)
-			end,
-		},
-		["0x00030007"] = {
-			["name"] = "Color Board - Color - Highlights - Angle",
-			["name9"] = "CB HL ANG",
-			["minValue"] = 0,
-			["maxValue"] = 359,
-			["stepSize"] = 1,
-			["getValue"] = function() return color:highlightsAngle() end,
-			["shiftValue"] = function(value) return fcp:colorBoard():show():shiftAngle("color", "highlights", value) end,
-			["resetValue"] = function()
-				color:highlightsPercent(0)
-				color:highlightsAngle(250)
-			end,
-		},
-		["0x00030008"] = {
-			["name"] = "Color Board - Color - Highlights - Percentage",
-			["name9"] = "CB HL PER",
-			["minValue"] = -100,
-			["maxValue"] = 100,
-			["stepSize"] = 1,
-			["getValue"] = function() return color:highlightsPercent() end,
-			["shiftValue"] = function(value) return fcp:colorBoard():show():shiftPercentage("color", "highlights", value) end,
-			["resetValue"] = function()
-				color:highlightsPercent(0)
-				color:highlightsAngle(250)
-			end,
-		},
-
-		--------------------------------------------------------------------------------
-		-- COLOR BOARD - SATURATION:
-		--------------------------------------------------------------------------------
-		["0x00030009"] = {
-			["name"] = "Color Board - Saturation - Master",
-			["name9"] = "CB SAT MS",
-			["minValue"] = -100,
-			["maxValue"] = 100,
-			["stepSize"] = 1,
-			["getValue"] = function() return saturation:masterPercent() end,
-			["shiftValue"] = function(value) return fcp:colorBoard():show():shiftPercentage("saturation", "global", value) end,
-			["resetValue"] = function() saturation:masterPercent(0) end,
-		},
-		["0x00030010"] = {
-			["name"] = "Color Board - Saturation - Shadows",
-			["name9"] = "CB SAT SD",
-			["minValue"] = -100,
-			["maxValue"] = 100,
-			["stepSize"] = 1,
-			["getValue"] = function() return saturation:shadowsPercent() end,
-			["shiftValue"] = function(value) return fcp:colorBoard():show():shiftPercentage("saturation", "shadows", value) end,
-			["resetValue"] = function() saturation:shadowsPercent(0) end,
-		},
-		["0x00030011"] = {
-			["name"] = "Color Board - Saturation - Midtones",
-			["name9"] = "CB SAT MT",
-			["minValue"] = -100,
-			["maxValue"] = 100,
-			["stepSize"] = 1,
-			["getValue"] = function() return saturation:midtonesPercent() end,
-			["shiftValue"] = function(value) return fcp:colorBoard():show():shiftPercentage("saturation", "midtones", value) end,
-			["resetValue"] = function() saturation:midtonesPercent(0) end,
-		},
-		["0x00030012"] = {
-			["name"] = "Color Board - Saturation - Highlights",
-			["name9"] = "CB SAT HL",
-			["minValue"] = -100,
-			["maxValue"] = 100,
-			["stepSize"] = 1,
-			["getValue"] = function() return saturation:highlightsPercent() end,
-			["shiftValue"] = function(value) return fcp:colorBoard():show():shiftPercentage("saturation", "highlights", value) end,
-			["resetValue"] = function() saturation:highlightsPercent(0) end,
-		},
-
-		--------------------------------------------------------------------------------
-		-- COLOR BOARD - EXPOSURE:
-		--------------------------------------------------------------------------------
-		["0x00030013"] = {
-			["name"] = "Color Board - Exposure - Master",
-			["name9"] = "CB EXP MS",
-			["minValue"] = -100,
-			["maxValue"] = 100,
-			["stepSize"] = 1,
-			["getValue"] = function() return fcp:colorBoard():getPercentage("exposure", "global") end,
-			["shiftValue"] = function(value) return fcp:colorBoard():show():shiftPercentage("exposure", "global", value) end,
-			["resetValue"] = function() fcp:colorBoard():applyPercentage("exposure", "global", 0) end,
-		},
-		["0x00030014"] = {
-			["name"] = "Color Board - Exposure - Shadows",
-			["name9"] = "CB EXP SD",
-			["minValue"] = -100,
-			["maxValue"] = 100,
-			["stepSize"] = 1,
-			["getValue"] = function() return exposure:shadowsPercent() end,
-			["shiftValue"] = function(value) return fcp:colorBoard():show():shiftPercentage("exposure", "shadows", value) end,
-			["resetValue"] = function() exposure:shadowsPercent(0) end,
-		},
-		["0x00030015"] = {
-			["name"] = "Color Board - Exposure - Midtones",
-			["name9"] = "CB EXP MT",
-			["minValue"] = -100,
-			["maxValue"] = 100,
-			["stepSize"] = 1,
-			["getValue"] = function() return exposure:midtonesPercent() end,
-			["shiftValue"] = function(value) return fcp:colorBoard():show():shiftPercentage("exposure", "midtones", value) end,
-			["resetValue"] = function() exposure:midtonesPercent(0) end,
-		},
-		["0x00030016"] = {
-			["name"] = "Color Board - Exposure - Highlights",
-			["name9"] = "CB EXP HL",
-			["minValue"] = -100,
-			["maxValue"] = 100,
-			["stepSize"] = 1,
-			["getValue"] = function() return exposure:highlightsPercent() end,
-			["shiftValue"] = function(value) return fcp:colorBoard():show():shiftPercentage("exposure", "highlights", value) end,
-			["resetValue"] = function() exposure:highlightsPercent(0) end,
-		},
-		["bindings"] = {
-			["name"] = "zzzzzzzzzzz", -- This is just to put the binding alphabetically last.
-			["xml"] = [[
-				<Binding name="Color Board Master Color">
-					<Member id="0x00030001"/>
-					<Member id="0x00030002"/>
-				</Binding>
-				<Binding name="Color Board Shadows Color">
-					<Member id="0x00030003"/>
-					<Member id="0x00030004"/>
-				</Binding>
-				<Binding name="Color Board Midtones Color">
-					<Member id="0x00030005"/>
-					<Member id="0x00030006"/>
-				</Binding>
-				<Binding name="Color Board Highlights Color">
-					<Member id="0x00030007"/>
-					<Member id="0x00030008"/>
-				</Binding>
-				]],
-			},
-		},
-	["fcpx_timeline"] = {
-		--------------------------------------------------------------------------------
-		-- TIMELINE ZOOM:
-		--------------------------------------------------------------------------------
-		["0x00030018"] = {
-			["name"] = "Timeline Zoom",
-			["name9"] = "Zoom",
-			["minValue"] = 0,
-			["maxValue"] = 10,
-			["stepSize"] = 0.2,
-			["getValue"] = function() return fcp:timeline():toolbar():appearance():show():show():zoomAmount():getValue() end,
-			["shiftValue"] = function(value) return fcp:timeline():toolbar():appearance():show():zoomAmount():shiftValue(value) end,
-			["resetValue"] = function() fcp:timeline():toolbar():appearance():show():zoomAmount():setValue(10) end,
-		},
-	},
-=======
 mod.CUSTOM_PARAMETERS = {
     --------------------------------------------------------------------------------
     -- COLOR INSPECTOR PARAMETERS:
@@ -561,7 +319,6 @@
             ["resetValue"] = function() fcp:timeline():toolbar():appearance():show():zoomAmount():setValue(10) end,
         },
     },
->>>>>>> d1c17c3a
 }
 
 --------------------------------------------------------------------------------
@@ -1294,133 +1051,6 @@
 --------------------------------------------------------------------------------
 function plugin.init(deps, env)
 
-<<<<<<< HEAD
-	--------------------------------------------------------------------------------
-	-- Action Manager:
-	--------------------------------------------------------------------------------
-	mod._actionmanager = deps.actionmanager
-
-	--------------------------------------------------------------------------------
-	-- Get XML Path:
-	--------------------------------------------------------------------------------
-	mod._pluginPath = env:pathToAbsolute("/defaultmap")
-	mod._configPath = config.userConfigRootPath .. "/Tangent Settings"
-
-	--------------------------------------------------------------------------------
-	-- Setup Preferences Panel:
-	--------------------------------------------------------------------------------
-	if deps.prefs then
-		deps.prefs
-			:addContent(1, [[
-				<style>
-					.tangentButtonOne {
-						float:left;
-						width: 200px;
-					}
-					.tangentButtonTwo {
-						float:left;
-						margin-left: 5px;
-						width: 200px;
-					}
-					.tangentButtonThree {
-						clear:both;
-						float:left;
-						margin-top: 5px;
-						width: 200px;
-					}
-					.tangentButtonFour {
-						float:left;
-						margin-top: 5px;
-						margin-left: 5px;
-						width: 200px;
-					}
-				</style>
-			]], true)
-			:addHeading(2, i18n("tangentPanelSupport"))
-			:addParagraph(3, i18n("tangentPreferencesInfo"), true)
-			:addCheckbox(4,
-				{
-					label = i18n("enableTangentPanelSupport"),
-					onchange = function(_, params)
-						if params.checked then
-							if not tangent.isTangentHubInstalled() then
-								dialog.webviewAlert(deps.prefsManager.getWebview(), function()
-									mod.enabled(false)
-									deps.prefsManager.injectScript([[
-										document.getElementById("enableTangentSupport").checked = false;
-									]])
-								end, i18n("tangentPanelSupport"), i18n("mustInstallTangentMapper"), i18n("ok"))
-							else
-								dialog.webviewAlert(deps.prefsManager.getWebview(), function()
-									mod.enabled(true)
-									mod.start(true)
-								end, i18n("enablingTangentPanelSupport"), i18n("rebuildControlMapMessage"), i18n("ok"))
-							end
-						else
-							mod.enabled(false)
-							mod.stop()
-						end
-					end,
-					checked = mod.enabled,
-					id = "enableTangentSupport",
-				}
-			)
-			:addParagraph(5, "<br />", true)
-			:addButton(6,
-				{
-					label = i18n("openTangentMapper"),
-					onclick = function(_, params)
-						if tools.doesFileExist("/Applications/Tangent/Tangent Mapper.app") then
-							os.execute('open "/Applications/Tangent/Tangent Mapper.app"')
-						else
-							dialog.webviewAlert(deps.prefsManager.getWebview(), function() end, i18n("tangentMapperNotFound"), i18n("tangentMapperNotFoundMessage"), i18n("ok"))
-						end
-					end,
-					class = "tangentButtonOne",
-				}
-			)
-			:addButton(7,
-				{
-					label = i18n("rebuildControlMap"),
-					onclick = function(_, params)
-						dialog.webviewAlert(deps.prefsManager.getWebview(), function()
-							if mod.enabled() then
-								mod.stop()
-								mod.start(true)
-							else
-								writeControlsXML()
-							end
-						end, i18n("rebuildControlMap"), i18n("rebuildControlMapMessage"), i18n("ok"))
-					end,
-					class = "tangentButtonTwo",
-				}
-			)
-			:addButton(8,
-				{
-					label = i18n("downloadTangentHub"),
-					onclick = function(_, params)
-						os.execute('open "http://www.tangentwave.co.uk/download/tangent-hub-installer-mac/"')
-					end,
-					class = "tangentButtonThree",
-				}
-			)
-			:addButton(9,
-				{
-					label = i18n("visitTangentWebsite"),
-					onclick = function(_, params)
-						os.execute('open "http://www.tangentwave.co.uk/"')
-					end,
-					class = "tangentButtonFour",
-				}
-			)
-
-	end
-
-	--------------------------------------------------------------------------------
-	-- Return Module:
-	--------------------------------------------------------------------------------
-	return mod
-=======
     --------------------------------------------------------------------------------
     -- Action Manager:
     --------------------------------------------------------------------------------
@@ -1546,7 +1176,6 @@
     -- Return Module:
     --------------------------------------------------------------------------------
     return mod
->>>>>>> d1c17c3a
 end
 
 function plugin.postInit()
