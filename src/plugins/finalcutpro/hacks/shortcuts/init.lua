--------------------------------------------------------------------------------
--------------------------------------------------------------------------------
--                H A C K S     S H O R T C U T S     P L U G I N             --
--------------------------------------------------------------------------------
--------------------------------------------------------------------------------

--- === plugins.finalcutpro.hacks.shortcuts ===
---
--- Plugin that allows the user to customise the CommandPost shortcuts
--- via the Final Cut Pro Command Editor.

--------------------------------------------------------------------------------
--
-- EXTENSIONS:
--
--------------------------------------------------------------------------------

--------------------------------------------------------------------------------
-- Logger:
--------------------------------------------------------------------------------
local log           = require("hs.logger").new("shortcuts")

--------------------------------------------------------------------------------
-- Hammerspoon Extensions:
--------------------------------------------------------------------------------
local dialog        = require("hs.dialog")
local fs            = require("hs.fs")

--------------------------------------------------------------------------------
-- CommandPost Extensions:
--------------------------------------------------------------------------------
local commands      = require("cp.commands")
local fcp           = require("cp.apple.finalcutpro")
local prop          = require("cp.prop")
local tools         = require("cp.tools")

--------------------------------------------------------------------------------
-- 3rd Party Extensions:
--------------------------------------------------------------------------------
local v             = require("semver")

--------------------------------------------------------------------------------
--
-- CONSTANTS:
--
--------------------------------------------------------------------------------
local FCP_RESOURCES_PATH    = "/Contents/Resources/"

--------------------------------------------------------------------------------
--
-- THE MODULE:
--
--------------------------------------------------------------------------------
local mod = {}

local private = {}

-- private.resourcePath(resourceName) -> string
-- Function
-- Returns the path to the specified resource inside FCPX, or `nil` if it cannot be found.
--
-- Parameters:
--  * resourceName - Resource Name
--
-- Returns:
--  * Path as string or `nil` if it can't be found.
function private.resourcePath(resourceName)
    local fcpPath = fcp:getPath()
    if fcpPath then
        return fs.pathToAbsolute(fcpPath .. FCP_RESOURCES_PATH .. tostring(resourceName))
    else
        return nil
    end
end

-- private.hacksPath(resourceName) -> string
-- Function
-- Returns the path to the most recent version of the specified file inside the plugin, or `nil` if it can't be found.
--
-- Parameters:
--  * resourceName - Resource Name
--
-- Returns:
--  * Path as string or `nil` if it can't be found.
function private.hacksPath(resourceName)
    assert(type(resourceName) == "string", "Expected argument #1 to be a string")
    if mod.commandSetsPath and fcp:isInstalled() then
        local ver = v(fcp:getVersion())
        local target = string.format("%s/%s/%s", mod.commandSetsPath, ver, resourceName)
        return fs.pathToAbsolute(target)
    else
        return nil
    end
end

-- private.hacksOriginalPath(resourceName) -> string
-- Function
-- Returns the Hacks Original Path
--
-- Parameters:
--  * resourceName - Resource Name
--
-- Returns:
--  * Path as string
function private.hacksOriginalPath(resourceName)
    assert(type(resourceName) == "string", "Expected argument #1 to be a string")
    return private.hacksPath("original/"..resourceName)
end

-- private.hacksModifiedPath(resourceName) -> string
-- Function
-- Returns the Hacks Modified Path
--
-- Parameters:
--  * resourceName - Resource Name
--
-- Returns:
--  * Path as string
function private.hacksModifiedPath(resourceName)
    assert(type(resourceName) == "string", "Expected argument #1 to be a string")
    return private.hacksPath("modified/"..resourceName)
end

-- private.fileContentsMatch(path1, path2) -> boolean
-- Function
-- Returns `true` if the file contents match between `path1` and `path2`.
--
-- Parameters:
--  * path1 - Source Path as String
--  * path2 - Target Path as String
--
-- Returns:
--  * `true` if the file contents match between `path1` and `path2`, otherwise `false`
function private.fileContentsMatch(path1, path2)

    --------------------------------------------------------------------------------
    -- Open the first path:
    --------------------------------------------------------------------------------
    local file1, errorMessage
    file1, errorMessage = io.open(path1, "rb")
    if errorMessage then log.wf("Unable to read file: %s", path1); return false; end

    --------------------------------------------------------------------------------
    -- Open the second path:
    --------------------------------------------------------------------------------
    local file2
    file2, errorMessage = io.open(path2,"rb")
    if errorMessage then log.wf("Unable to read file: %s", path2); return false; end

    --------------------------------------------------------------------------------
    -- Compare line by line:
    --------------------------------------------------------------------------------
    local block = 100
    local matches = true

    while matches do
        local bytes1 = file1:read(block)
        local bytes2 = file2:read(block)

        if not bytes1 then
            --------------------------------------------------------------------------------
            -- Make sure file finished as well:
            --------------------------------------------------------------------------------
            matches = not bytes2
            break
        elseif not bytes2 then
            --------------------------------------------------------------------------------
            -- file1 finished before file2:
            --------------------------------------------------------------------------------
            matches = false
            break
        end

        if bytes1 ~= bytes2 then
            matches = false
            break
        end
    end

    file1:close()
    file2:close()

    return matches
end

-- private.filesMatch(path1, path2) -> boolean
-- Function
-- Returns `true` if the files at the specified paths are the same.
--
-- Parameters:
--  * path1 - Source Path as String
--  * path2 - Target Path as String
--
-- Returns:
--  * `true` if the files at the specified paths are the same, otherwise `false`.
function private.filesMatch(path1, path2)
    if path1 and path2 then
        local attr1, attr2 = fs.attributes(path1), fs.attributes(path2)
        if attr1 and attr2 and attr1.mode == attr2.mode then
            --------------------------------------------------------------------------------
            -- They are the same type and size. Now, we compare contents:
            --------------------------------------------------------------------------------
            if attr1.mode == "directory" then
                return private.directoriesMatch(path1, path2)
            elseif attr1.mode == "file" and attr1.size == attr2.size then
                return private.fileContentsMatch(path1, path2)
            end
        end
    end
    return false
end

-- private.directoriesMatch(sourcePath, targetPath) -> boolean
-- Function
-- Checks if all files contained in the source path match
--
-- Parameters:
--  * sourcePath - Source Path as String
--  * targetPath - Target Path as String
--
-- Returns:
--  * `true` if successful, otherwise `false`
function private.directoriesMatch(sourcePath, targetPath)
    local sourceFiles = tools.dirFiles(sourcePath)
    if not sourceFiles then
        return false
    end
    for _,file in ipairs(sourceFiles) do
        if file:sub(1,1) ~= "." then -- it's not a hidden directory/file
            local sourceFile = fs.pathToAbsolute(sourcePath .. "/" .. file)
            local targetFile = fs.pathToAbsolute(targetPath .. "/" .. file)

            if not sourceFile or not targetFile then -- A file is missing
                -- log.df("Missing file:\n\t%s", sourceFile or targetFile)
                return false
            end

            if not private.filesMatch(sourceFile, targetFile) then
                -- log.df("Mismatched file:\n\t%s", sourceFile)
                return false
            end
        end
    end

    return true
end

-- private.copyFiles(batch, sourcePath, targetPath) -> nil
-- Function
-- Adds commands to copy Hacks Shortcuts files into FCPX.
--
-- Parameters:
--  * `batch`       - The table of batch commands to be executed.
--  * `sourcePath`  - The source file.
--  * `targetPath`  - The target path.
--
-- Returns:
--  * None
function private.copyFiles(batch, sourcePath, targetPath)
    local copy = "cp -f '%s' '%s'"
    local mkdir = "mkdir '%s'"

    local sourceFiles = tools.dirFiles(sourcePath)

    for _,file in ipairs(sourceFiles) do
        if file:sub(1,1) ~= "." then -- it's not a hidden directory/file
            local sourceFile = sourcePath .. "/" .. file
            local targetFile = targetPath .. "/" .. file

            local sourceAttr = fs.attributes(sourceFile)
            local targetAttr = fs.attributes(targetFile)

            if sourceAttr.mode == "directory" then
                if not targetAttr then
                    -- The directory doesn't exist. Make it first.
                    table.insert(batch, mkdir:format(targetFile))
                end
                private.copyFiles(batch, sourceFile, targetFile)
            elseif sourceAttr.mode == "file" then
                table.insert(batch, copy:format(sourceFile, targetFile))
            end
        end
    end

end

-- private.updateHacksShortcuts(install) -> none
-- Function
-- Enable Hacks Shortcuts
--
-- Parameters:
--  * install - `true` if you want to install the Hacks shortcuts, otherwise `false`
--
-- Returns:
--  * `true` if successful, otherwise `false`
function private.updateHacksShortcuts(install)

    if not mod.supported() then
        return false
    end

    mod.working(true)

    local batch = {}

    --------------------------------------------------------------------------------
    -- Always copy the originals back into FCPX, just in case the user has
    -- previously removed them or used an old version of CommandPost or FCPX Hacks:
    --------------------------------------------------------------------------------
    private.copyFiles(batch, private.hacksOriginalPath(""), private.resourcePath(""))

    --------------------------------------------------------------------------------
    -- Only then do we copy the 'modified' files...
    --------------------------------------------------------------------------------
    if install then
        private.copyFiles(batch, private.hacksModifiedPath(""), private.resourcePath(""))
    end

    --------------------------------------------------------------------------------
    -- Execute the instructions.
    --------------------------------------------------------------------------------
    local result = tools.executeWithAdministratorPrivileges(batch, false)

    mod.working(false)

    mod.update()

    if result == false then
        --------------------------------------------------------------------------------
        -- Cancel button pressed:
        --------------------------------------------------------------------------------
        return false
    end

    if type(result) == "string" then
        log.ef("The following error(s) occurred: %s", result)
        return false
    end

    --------------------------------------------------------------------------------
    -- Success:
    --------------------------------------------------------------------------------
    return true

end

-- private.updateFCPXCommands(enable, silently) -> none
-- Function
-- Switches to or from having CommandPost commands editible inside FCPX.
--
-- Parameters:
--  * enable - `true` if you want to enable, otherwise `false`
--  * silently - `true` if you want the action to occur without user interaction, otherwise `false`
--
-- Returns:
--  * `true` if already enabled and installed.
function private.updateFCPXCommands(enable, silently)

    if enable == mod.installed() then
        return true
    end

    local running = fcp:isRunning()
    if not silently then
        --------------------------------------------------------------------------------
        -- Check if the user really wants to do this
        --------------------------------------------------------------------------------
        local prompt = enable and i18n("hacksEnabling") or i18n("hacksDisabling")

        if running then
            prompt = prompt .. " " .. i18n("hacksShortcutsRestart")
        else
            prompt = prompt .. " " .. i18n("hacksShortcutAdminPassword")
        end

        local webview = mod._preferencesManager.getWebview()
        if not webview then
            log.ef("Could not find WebView.")
            return nil
        end
        dialog.webviewAlert(webview, function(result)
            if result == i18n("yes") then

                --------------------------------------------------------------------------------
                -- Let's do it!
                --------------------------------------------------------------------------------
                if not private.updateHacksShortcuts(enable) then
                    return false
                end

                --------------------------------------------------------------------------------
                -- Restart Final Cut Pro:
                --------------------------------------------------------------------------------
                if running and not fcp:restart() then
                    --------------------------------------------------------------------------------
                    -- Failed to restart Final Cut Pro:
                    --------------------------------------------------------------------------------
                    dialog.webviewAlert(webview, function()
                        --------------------------------------------------------------------------------
                        -- Refresh the Preferences Panel:
                        --------------------------------------------------------------------------------
                        if mod._manager then
                            mod._manager.refresh()
                        end
                    end, i18n("failedToRestart"), "", i18n("ok"), nil, "warning")
                end

            end
            --------------------------------------------------------------------------------
            -- Refresh the Preferences Panel:
            --------------------------------------------------------------------------------
            if mod._manager then
                if enable then
                    mod._shortcuts.setGroupEditor(mod.fcpxCmds:id(), mod.editorRenderer)
                else
                    mod._shortcuts.setGroupEditor(mod.fcpxCmds:id(), nil)
                end
                mod._manager.refresh()
            end
        end, prompt, i18n("doYouWantToContinue"), i18n("yes"), i18n("no"))

    end

end

-- private.applyShortcut(cmd) -> none
-- Function
-- Apply Shortcut.
--
-- Parameters:
--  * cmd - Command
--
-- Returns:
--  * None
function private.applyShortcut(id, cmd)
    local shortcuts = fcp:getCommandShortcuts(id)
    if shortcuts ~= nil then
        cmd:setShortcuts(shortcuts)
    end
end

-- private.applyShortcuts(commands) -> none
-- Function
-- Apply Shortcuts:
--
-- Parameters:
--  * commands - Commands
--
-- Returns:
--  * None
function private.applyShortcuts(c)
    c:deleteShortcuts()
    for id, cmd in pairs(c:getAll()) do
        private.applyShortcut(id, cmd)
    end
end

-- private.applyCommandSetShortcuts() -> none
-- Function
-- Apply Command Set Shortcuts.
--
-- Parameters:
--  * None
--
-- Returns:
--  * None
function private.applyCommandSetShortcuts()
    local commandSet = fcp:getActiveCommandSet(true)

    --log.df("Applying Final Cut Pro Shortcuts to Final Cut Pro Commands.")
    private.applyShortcuts(mod.fcpxCmds, commandSet)

    mod.fcpxCmds:watch({
        add     = function(cmd) private.applyShortcut(cmd) end,
    })

    --------------------------------------------------------------------------------
    -- TODO: David, the below line was causing an error on my machine, and I can't
    --       work out what it actually does, as this seems to be the only line of
    --       code with `isEditable`, so I've commented it out.
    --
    --       hacks/shortcuts/init.lua:480: attempt to call a nil value (method 'isEditable')
    --------------------------------------------------------------------------------
    -- mod.fcpxCmds:isEditable(false)
end

--- plugins.finalcutpro.hacks.shortcuts.uninstall(silently) -> none
--- Function
--- Uninstalls the Hacks Shortcuts, if they have been installed
---
--- Parameters:
---  * `silently`   - (optional) If `true`, the user will not be prompted first.
---
--- Returns:
---  * `true` if successful.
---
--- Notes:
---  * Used by Trash Preferences menubar command.
function mod.uninstall(silently)
    return private.updateFCPXCommands(false, silently)
end

--- plugins.finalcutpro.hacks.shortcuts.install(silently) -> none
--- Function
--- Installs the Hacks Shortcuts.
---
--- Parameters:
---  * `silently`   - (optional) If `true`, the user will not be prompted first.
---
--- Returns:
---  * `true` if successful.
function mod.install(silently)
    return private.updateFCPXCommands(true, silently)
end

--- plugins.finalcutpro.hacks.shortcuts.supported <cp.prop: boolean; read-only>
--- Constant
--- A property that returns `true` if the a supported version of FCPX is installed.
mod.supported = prop(function()
    return private.hacksModifiedPath("") ~= nil
end)

--- _.installed <cp.prop: boolean; read-only>
--- Constant
--- A property that returns `true` if the FCPX Hacks Shortcuts are currently installed in FCPX.
mod.installed = prop(function()
    return private.directoriesMatch(private.hacksModifiedPath(""), private.resourcePath(""))
end)

--- plugins.finalcutpro.hacks.shortcuts.uninstalled <cp.prop: boolean; read-only>
--- Constant
--- A property that returns `true` if the FCPX Hacks Shortcuts are currently installed in FCPX.
mod.uninstalled = prop(function()
    return private.directoriesMatch(private.hacksOriginalPath(""), private.resourcePath(""))
end)

--- plugins.finalcutpro.hacks.shortcuts.uninstalled <cp.prop: boolean; read-only>
--- Constant
--- A property that returns `true` if shortcuts is working on something.
mod.working = prop.FALSE()

--- plugins.finalcutpro.hacks.shortcuts.active <cp.prop: boolean; read-only>
--- Constant
--- A property that returns `true` if the FCPX shortcuts are active.
mod.active = prop.FALSE()

--- plugins.finalcutpro.hacks.shortcuts.requiresActivation <cp.prop: boolean; read-only>
--- Constant
--- A property that returns `true` if the custom shortcuts are installed in FCPX but not active.
mod.requiresActivation = mod.installed:AND(prop.NOT(mod.active)):watch(
    function(activate)
        if activate then
            private.applyCommandSetShortcuts()
            mod._shortcuts.setGroupEditor(mod.fcpxCmds:id(), mod.editorRenderer)
            mod.active(true)
        end
    end
)

--- plugins.finalcutpro.hacks.shortcuts.requiresDeactivation <cp.prop: boolean; read-only>
--- Constant
--- A property that returns `true` if the FCPX shortcuts are active but shortcuts are not installed.
mod.requiresDeactivation = prop.NOT(mod.installed):AND(mod.active):watch(
    function(deactivate)
        if deactivate then
            --------------------------------------------------------------------------------
            -- Got to restart to reset shortcuts.
            --------------------------------------------------------------------------------
            mod.active(false)

            --------------------------------------------------------------------------------
            -- Delete all shortcuts:
            --------------------------------------------------------------------------------
            local groupIDs = commands.groupIds()
            for _, groupID in ipairs(groupIDs) do

                local group = commands.group(groupID)
                local cmds = group:getAll()

                for _,cmd in pairs(cmds) do
                    cmd:deleteShortcuts()
                end
            end

            --------------------------------------------------------------------------------
            -- Load Shortcuts from file:
            --------------------------------------------------------------------------------
            commands.loadFromFile(mod._shortcuts.DEFAULT_SHORTCUTS)

        end
    end
)

--- plugins.finalcutpro.hacks.shortcuts.update() -> none
--- Function
--- Read shortcut keys from the Final Cut Pro Preferences.
---
--- Parameters:
---  * None
---
--- Returns:
---  * None
function mod.update()
    mod.installed:update()
    mod.uninstalled:update()
end

--- plugins.finalcutpro.hacks.shortcuts.refresh() -> none
--- Function
--- Refresh Hacks Shortcuts if they're enabled.
---
--- Parameters:
---  * None
---
--- Returns:
---  * None
function mod.refresh()
    if mod.active() then
        --log.df("Refreshing Hacks Shortcuts")
        mod.active(false)
        mod.active(true)
    end
end

--- plugins.finalcutpro.hacks.shortcuts.init() -> none
--- Function
--- Initialises the module.
---
--- Parameters:
---  * None
---
--- Returns:
---  * None
function mod.init(deps, env)

    --------------------------------------------------------------------------------
    -- Webview Manger:
    --------------------------------------------------------------------------------
    mod._shortcuts = deps.shortcuts
    mod._manager = deps.shortcuts._manager
    mod._preferencesManager = deps.preferencesManager

    --------------------------------------------------------------------------------
    -- Add Preferences:
    --------------------------------------------------------------------------------
    if deps.prefs.panel then
        deps.prefs.panel
            :addHeading(50, i18n("keyboardShortcuts"))
            :addCheckbox(51,
                {
                    label       = i18n("enableHacksShortcuts"),
                    onchange    = function(_,params)
                        if params.checked then
                            mod.install()
                        else
                            mod.uninstall()
                        end
                    end,
                    checked=function() return mod.active() end,
                    disabled=function() return not mod.supported() end,
                }
            )
    end

    --------------------------------------------------------------------------------
    -- Setup:
    --------------------------------------------------------------------------------
    mod.fcpxCmds    = deps.fcpxCmds
    mod.commandSetsPath = env:pathToAbsolute("/commandsets/")

    --------------------------------------------------------------------------------
    -- Cache the last Command Set Path:
    --------------------------------------------------------------------------------
    mod.lastCommandSetPath = fcp:getActiveCommandSetPath()

    --------------------------------------------------------------------------------
    -- Refresh Shortcuts if Preferences is Updated:
    --------------------------------------------------------------------------------
    fcp:watch({
        preferences = function()
            local activeCommandSetPath = fcp:getActiveCommandSetPath()
            if activeCommandSetPath and mod.lastCommandSetPath ~= activeCommandSetPath then
                --------------------------------------------------------------------------------
                -- Refreshing Hacks Shortcuts:
                --------------------------------------------------------------------------------
                --log.df("Updating Hacks Shortcuts due to Preferences Change.")
                mod.refresh()
                mod.lastCommandSetPath = activeCommandSetPath
            end
        end,
    })

    --------------------------------------------------------------------------------
    -- Refresh Shortcuts if Command Editor is Closed:
    --------------------------------------------------------------------------------
    fcp:commandEditor():watch({
        close   =   function()
                        --log.df("Updating Hacks Shortcuts due to Command Editor closing.")
                        mod.refresh()
                    end
    })

    --------------------------------------------------------------------------------
    -- Renders the Shortcut Editor Panel:
    --------------------------------------------------------------------------------
    mod.editorRenderer = env:compileTemplate("html/editor.html")

<<<<<<< HEAD
    --------------------------------------------------------------------------------
    -- Create the Setup Panel:
    --------------------------------------------------------------------------------
    mod.panel = mod.setup.panel.new("hacksShortcuts", 50)
        :addIcon(tools.iconFallback(fcp:getPath() .. "/Contents/Resources/Final Cut.icns"))
        :addParagraph(i18n("commandSetText"), false)
        :addButton({
            label       = i18n("commandSetUseFCPX"),
            onclick     = function()
                mod.install()
                mod.onboardingRequired(false)
                --mod.setup.nextPanel()
            end,
        })
        :addButton({
            label       = i18n("commandSetUseCP"),
            onclick     = function()
                mod.uninstall()
                mod.onboardingRequired(false)
                mod.setup.nextPanel()
            end,
        })
    if mod.onboardingRequired() then
        mod.setup.addPanel(mod.panel)
    end

=======
>>>>>>> e3f5cec1
    return mod
end

--------------------------------------------------------------------------------
--
-- THE PLUGIN:
--
--------------------------------------------------------------------------------
local plugin = {
    id              = "finalcutpro.hacks.shortcuts",
    group           = "finalcutpro",
    dependencies    = {
        ["finalcutpro.commands"]                            = "fcpxCmds",
        ["finalcutpro.preferences.app"]                     = "prefs",
        ["core.preferences.panels.shortcuts"]               = "shortcuts",
        ["core.preferences.manager"]                        = "preferencesManager",
    }
}

--------------------------------------------------------------------------------
-- INITIALISE PLUGIN:
--------------------------------------------------------------------------------
function plugin.init(deps, env)
    return mod.init(deps, env)
end

--------------------------------------------------------------------------------
-- POST INITIALISE PLUGIN:
--------------------------------------------------------------------------------
function plugin.postInit()
    mod.update()
end

return plugin<|MERGE_RESOLUTION|>--- conflicted
+++ resolved
@@ -705,35 +705,6 @@
     --------------------------------------------------------------------------------
     mod.editorRenderer = env:compileTemplate("html/editor.html")
 
-<<<<<<< HEAD
-    --------------------------------------------------------------------------------
-    -- Create the Setup Panel:
-    --------------------------------------------------------------------------------
-    mod.panel = mod.setup.panel.new("hacksShortcuts", 50)
-        :addIcon(tools.iconFallback(fcp:getPath() .. "/Contents/Resources/Final Cut.icns"))
-        :addParagraph(i18n("commandSetText"), false)
-        :addButton({
-            label       = i18n("commandSetUseFCPX"),
-            onclick     = function()
-                mod.install()
-                mod.onboardingRequired(false)
-                --mod.setup.nextPanel()
-            end,
-        })
-        :addButton({
-            label       = i18n("commandSetUseCP"),
-            onclick     = function()
-                mod.uninstall()
-                mod.onboardingRequired(false)
-                mod.setup.nextPanel()
-            end,
-        })
-    if mod.onboardingRequired() then
-        mod.setup.addPanel(mod.panel)
-    end
-
-=======
->>>>>>> e3f5cec1
     return mod
 end
 
