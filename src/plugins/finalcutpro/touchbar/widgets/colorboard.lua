--- conflicted
+++ resolved
@@ -101,40 +101,6 @@
 -- Returns:
 --  * Text in `hs.styledtext` format
 local function getWidgetText(id, aspect)
-<<<<<<< HEAD
-	local colorBoard = fcp:colorBoard()
-	local widgetText
-	local puckID = tonumber(string.sub(id, -1))
-
-	local aspectTitle = {
-		["color"] = "Color",
-		["saturation"] = "Sat",
-		["exposure"] = "Exp",
-	}
-
-	local puckTitle = {
-		[1] = "Global",
-		[2] = "Low",
-		[3] = "Mid",
-		[4] = "High",
-	}
-
-	local spanStyle = [[<span style="font-family: -apple-system; font-size: 12px; color: #FFFFFF;">]]
-	if aspect == "*" then
-		local selectedPanel = colorBoard:selectedAspect()
-		if selectedPanel then
-			if aspectTitle[selectedPanel] and puckTitle[puckID] then
-				widgetText = styledtext.getStyledTextFromData(spanStyle .. "<strong>" .. aspectTitle[selectedPanel] .. ": </strong>" .. puckTitle[puckID] .. "</span>")
-			end
-		else
-			widgetText = styledtext.getStyledTextFromData(spanStyle .. "<strong>" .. puckTitle[puckID] .. ":</strong> </span>")
-		end
-	else
-		widgetText = styledtext.getStyledTextFromData(spanStyle .. "<strong>" .. aspectTitle[aspect] .. ":</strong> </span>") .. puckTitle[puckID]
-	end
-
-	return widgetText
-=======
     local colorBoard = fcp:colorBoard()
     local widgetText
     local puckID = tonumber(string.sub(id, -1))
@@ -154,7 +120,7 @@
 
     local spanStyle = [[<span style="font-family: -apple-system; font-size: 12px; color: #FFFFFF;">]]
     if aspect == "*" then
-        local selectedPanel = colorBoard:selectedPanel()
+        local selectedPanel = colorBoard:selectedAspect()
         if selectedPanel then
             if aspectTitle[selectedPanel] and puckTitle[puckID] then
                 widgetText = styledtext.getStyledTextFromData(spanStyle .. "<strong>" .. aspectTitle[selectedPanel] .. ": </strong>" .. puckTitle[puckID] .. "</span>")
@@ -167,7 +133,6 @@
     end
 
     return widgetText
->>>>>>> d1c17c3a
 end
 
 -- updateCanvas(widgetCanvas, id, aspect, property) -> none
@@ -184,52 +149,6 @@
 --  * None
 local function updateCanvas(widgetCanvas, id, aspect, property)
 
-<<<<<<< HEAD
-	local colorBoard = fcp:colorBoard()
-
-	if not colorBoard:isActive() then
-		widgetCanvas.negative.action = "skip"
-		widgetCanvas.arc.action = "skip"
-		widgetCanvas.info.action = "skip"
-		widgetCanvas.circle.action = "skip"
-	else
-		if colorBoard:selectedAspect() == aspect or aspect == "*" then
-			local pct = colorBoard:getPercentage(aspect, property)
-			local angle	= colorBoard:getAngle(aspect, property)
-
-			local brightness, solidColor, fillColor, negative = calculateColor(pct, angle)
-
-			widgetCanvas.circle.action = "strokeAndFill"
-			if solidColor then
-				widgetCanvas.circle.strokeColor = solidColor
-				widgetCanvas.arc.strokeColor = solidColor
-				widgetCanvas.arc.fillColor = solidColor
-			end
-			widgetCanvas.circle.fillColor = fillColor
-
-			if negative then
-				widgetCanvas.negative.action = "strokeAndFill"
-			else
-				widgetCanvas.negative.action = "skip"
-			end
-
-			if colorBoard:selectedAspect() == "color" and aspect == "*" then
-				widgetCanvas.arc.action = "strokeAndFill"
-			else
-				widgetCanvas.arc.action = "skip"
-			end
-
-			widgetCanvas.info.action = "strokeAndFill"
-			if pct then
-				widgetCanvas.info.text = pct .. "%"
-			else
-				widgetCanvas.info.text = ""
-			end
-
-			widgetCanvas.text.text = getWidgetText(id, aspect)
-		end
-	end
-=======
     local colorBoard = fcp:colorBoard()
 
     if not colorBoard:isActive() then
@@ -258,7 +177,7 @@
                 widgetCanvas.negative.action = "skip"
             end
 
-            if colorBoard:selectedPanel() == "color" and aspect == "*" then
+            if colorBoard:selectedAspect() == "color" and aspect == "*" then
                 widgetCanvas.arc.action = "strokeAndFill"
             else
                 widgetCanvas.arc.action = "skip"
@@ -274,7 +193,6 @@
             widgetCanvas.text.text = getWidgetText(id, aspect)
         end
     end
->>>>>>> d1c17c3a
 
 end
 
@@ -341,234 +259,6 @@
 --  * A `hs._asm.undocumented.touchbar.item` object
 local function puckWidget(id, aspect, property)
 
-<<<<<<< HEAD
-	local colorBoard = fcp:colorBoard()
-
-	local pct = colorBoard:getPercentage(aspect, property)
-	local angle	= colorBoard:getAngle(aspect, property)
-
-	local brightness, solidColor, fillColor, negative = calculateColor(pct, angle)
-
-	local value = colorBoard:getPercentage(aspect, property)
-	if value == nil then value = 0 end
-
-	local color = {hue=0, saturation=0, brightness=brightness, alpha=1}
-
-	local widgetCanvas = canvas.new{x = 0, y = 0, h = 30, w = 150}
-
-	--------------------------------------------------------------------------------
-	-- Background:
-	--------------------------------------------------------------------------------
-	widgetCanvas[#widgetCanvas + 1] = {
-		id				 = "background",
-		type             = "rectangle",
-		action           = "strokeAndFill",
-		strokeColor      = { white = 1 },
-		fillColor        = { hex = "#292929", alpha = 1 },
-		roundedRectRadii = { xRadius = 5, yRadius = 5 },
-	}
-
-	--------------------------------------------------------------------------------
-	-- Text:
-	--------------------------------------------------------------------------------
-	widgetCanvas[#widgetCanvas + 1] = {
-		id = "text",
-		frame = { h = 30, w = 150, x = 10, y = 6 },
-		text = getWidgetText(id, aspect),
-		textAlignment = "left",
-		textColor = { white = 1.0 },
-		textSize = 12,
-		type = "text",
-	}
-
-	--------------------------------------------------------------------------------
-	-- Circle:
-	--------------------------------------------------------------------------------
-	widgetCanvas[#widgetCanvas + 1] = {
-		id				 	= "circle",
-		type           		= "circle",
-		radius				= "7%",
-		center				=  { x = "90%", y = "50%" },
-		action           	= "strokeAndFill",
-		strokeColor      	= color,
-		fillColor        	= fillColor,
-	}
-
-	--------------------------------------------------------------------------------
-	-- Arc:
-	--------------------------------------------------------------------------------
-	local arcAction = "skip"
-	if colorBoard:selectedAspect() == "color" and aspect == "*" then
-		arcAction = "strokeAndFill"
-	end
-	widgetCanvas[#widgetCanvas + 1] = {
-		id				 	= "arc",
-		type           		= "arc",
-		radius				= "7%",
-		center				=  { x = "90%", y = "50%" },
-		startAngle			= 135,
-		endAngle			= 315,
-		action           	= arcAction,
-		strokeColor      	= color,
-		fillColor        	= color,
-	}
-
-	--------------------------------------------------------------------------------
-	-- Negative Symbol (Used for Color Panel):
-	--------------------------------------------------------------------------------
-	local negativeType = "skip"
-	if negative then negativeType = "strokeAndFill" end
-	widgetCanvas[#widgetCanvas + 1] = {
-		id				= "negative",
-		type            = "rectangle",
-		action          = negativeType,
-		strokeColor     = {white=1, alpha=0.75},
-		strokeWidth		= 1,
-		fillColor       = {white=0, alpha=1.0 },
-		frame 			= { h = 5, w = 10, x = 130, y = 12 },
-	}
-
-	--------------------------------------------------------------------------------
-	-- Text:
-	--------------------------------------------------------------------------------
-	local textValue = value .. "%" or ""
-	widgetCanvas[#widgetCanvas + 1] = {
-		id = "info",
-		frame = { h = 30, w = 120, x = 0, y = 6 },
-		text = textValue,
-		textAlignment = "right",
-		textColor = { white = 1.0 },
-		textSize = 12,
-		type = "text",
-	}
-
-	--------------------------------------------------------------------------------
-	-- Touch Events:
-	--------------------------------------------------------------------------------
-	widgetCanvas:canvasMouseEvents(true, true, false, true)
-		:mouseCallback(function(o,m,i,x,y)
-
-			--------------------------------------------------------------------------------
-			-- Stop the timer:
-			--------------------------------------------------------------------------------
-			mod.stop()
-
-			--------------------------------------------------------------------------------
-			-- Detect Double Taps:
-			--------------------------------------------------------------------------------
-			local skipMaths = false
-			if m == "mouseDown" then
-				if mod._doubleTap[id] == true then
-					--------------------------------------------------------------------------------
-					-- Reset Puck:
-					--------------------------------------------------------------------------------
-					mod._doubleTap[id] = false
-					colorBoard:applyPercentage(aspect, property, 0)
-
-					local defaultValues = {
-						["global"] = 110,
-						["shadows"] = 180,
-						["midtones"] = 215,
-						["highlights"] = 250,
-					}
-
-					colorBoard:applyAngle(aspect, property, defaultValues[property])
-					skipMaths = true
-				else
-					mod._doubleTap[id] = true
-				end
-				timer.doAfter(eventtap.doubleClickInterval(), function()
-					mod._doubleTap[id] = false
-				end)
-			end
-
-			--------------------------------------------------------------------------------
-			-- Show the Color Board if it's hidden:
-			--------------------------------------------------------------------------------
-			if not colorBoard:isShowing() then
-				colorBoard:show()
-			end
-
-			--------------------------------------------------------------------------------
-			-- Abort if Color Board is not active:
-			--------------------------------------------------------------------------------
-			if not colorBoard:isActive() then
-				return
-			end
-
-			--------------------------------------------------------------------------------
-			-- Check for keyboard modifiers:
-			--------------------------------------------------------------------------------
-			local mods = eventtap.checkKeyboardModifiers()
-			local shiftPressed = false
-			if mods['shift'] and not mods['cmd'] and not mods['alt'] and not mods['ctrl'] and not mods['capslock'] and not mods['fn'] then
-				shiftPressed = true
-			end
-			local controlPressed = false
-			if mods['ctrl'] and not mods['cmd'] and not mods['alt'] and not mods['shift'] and not mods['capslock'] and not mods['fn'] then
-				controlPressed = true
-			end
-
-			--------------------------------------------------------------------------------
-			-- Do the maths:
-			--------------------------------------------------------------------------------
-			if shiftPressed then
-				x = x * 2.4
-			else
-				if controlPressed then
-					x = (x-75) * 1.333
-				else
-					x = (x-75) * 0.75
-				end
-			end
-
-			--------------------------------------------------------------------------------
-			-- Update UI:
-			--------------------------------------------------------------------------------
-			updateCanvas(o, id, aspect, property)
-
-			--------------------------------------------------------------------------------
-			-- Perform Action:
-			--------------------------------------------------------------------------------
-			if not skipMaths then
-				if m == "mouseDown" or m == "mouseMove" then
-					if shiftPressed then
-						colorBoard:applyAngle(aspect, property, x)
-					else
-						colorBoard:applyPercentage(aspect, property, x)
-					end
-				elseif m == "mouseUp" then
-				end
-			end
-
-			--------------------------------------------------------------------------------
-			-- Start the timer:
-			--------------------------------------------------------------------------------
-			mod.start(2)
-
-	end)
-
-	--------------------------------------------------------------------------------
-	-- Update the Canvas:
-	--------------------------------------------------------------------------------
-	updateCanvas(widgetCanvas, id, aspect, property)
-
-	--------------------------------------------------------------------------------
-	-- Create new Touch Bar Item from Canvas:
-	--------------------------------------------------------------------------------
-	local item = touchbar.item.newCanvas(widgetCanvas, id):canvasClickColor{ alpha = 0.0 }
-
-	--------------------------------------------------------------------------------
-	-- Add update callback to timer:
-	--------------------------------------------------------------------------------
-	mod._updateCallbacks[#mod._updateCallbacks + 1] = function()
-		if item:isVisible() then
-			updateCanvas(widgetCanvas, id, aspect, property)
-		end
-	end
-
-	return item
-=======
     --------------------------------------------------------------------------------
     -- Setup Timer:
     --------------------------------------------------------------------------------
@@ -644,7 +334,7 @@
     -- Arc:
     --------------------------------------------------------------------------------
     local arcAction = "skip"
-    if colorBoard:selectedPanel() == "color" and aspect == "*" then
+    if colorBoard:selectedAspect() == "color" and aspect == "*" then
         arcAction = "strokeAndFill"
     end
     widgetCanvas[#widgetCanvas + 1] = {
@@ -814,7 +504,6 @@
     end
 
     return item
->>>>>>> d1c17c3a
 
 end
 
@@ -829,49 +518,6 @@
 --  * A `hs._asm.undocumented.touchbar.item` object
 local function groupPuck(id)
 
-<<<<<<< HEAD
-	--------------------------------------------------------------------------------
-	-- Setup Toggle Button:
-	--------------------------------------------------------------------------------
-	local widgetCanvas = canvas.new{x = 0, y = 0, h = 30, w = 50}
-	widgetCanvas[#widgetCanvas + 1] = {
-		id				 = "background",
-		type             = "rectangle",
-		action           = "strokeAndFill",
-		strokeColor      = { white = 1 },
-		fillColor        = { hex = "#292929", alpha = 1 },
-		roundedRectRadii = { xRadius = 5, yRadius = 5 },
-	}
-	widgetCanvas[#widgetCanvas + 1] = {
-		id = "text",
-		frame = { h = 30, w = 50, x = 0, y = 6 },
-		text = "Toggle",
-		textAlignment = "center",
-		textColor = { white = 1.0 },
-		textSize = 12,
-		type = "text",
-	}
-	widgetCanvas:canvasMouseEvents(true, true, false, true)
-		:mouseCallback(function(o,m,i,x,y)
-			if m == "mouseDown" or m == "mouseMove" then
-				mod.stop()
-				fcp:colorBoard():nextAspect()
-				mod.start(0.01)
-			end
-		end)
-
-	--------------------------------------------------------------------------------
-	-- Setup Group:
-	--------------------------------------------------------------------------------
-	local group = touchbar.item.newGroup(id):groupItems({
-		touchbar.item.newCanvas(widgetCanvas):canvasClickColor{ alpha = 0.0 },
-		puckWidget("colorBoardGroup1", "*", "global"),
-		puckWidget("colorBoardGroup2", "*", "shadows"),
-		puckWidget("colorBoardGroup3", "*", "midtones"),
-		puckWidget("colorBoardGroup4", "*", "highlights"),
-	})
-	return group
-=======
     --------------------------------------------------------------------------------
     -- Setup Toggle Button:
     --------------------------------------------------------------------------------
@@ -897,7 +543,7 @@
         :mouseCallback(function(_,m)
             if m == "mouseDown" or m == "mouseMove" then
                 mod.stop()
-                fcp:colorBoard():togglePanel()
+                fcp:colorBoard():nextAspect()
                 mod.start(0.01)
             end
         end)
@@ -913,7 +559,6 @@
         puckWidget("colorBoardGroup4", "*", "highlights"),
     })
     return group
->>>>>>> d1c17c3a
 
 end
 
