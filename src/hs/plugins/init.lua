--- conflicted
+++ resolved
@@ -124,37 +124,9 @@
 		log.ef("Unable to load plugin '%s'.", pluginPath)
 		return nil
 	end
-<<<<<<< HEAD
 	
 	local dependencies = mod.loadDependencies(plugin)
 	
-=======
-
-	local dependencies = {}
-	if plugin.dependencies then
-		-- log.df("Processing dependencies for '%s'.", pluginPath)
-		for path,alias in pairs(plugin.dependencies) do
-			if type(path) == "number" then
-				-- no alias
-				path = alias
-				alias = nil
-			end
-
-			local dependency = mod.load(path)
-			if dependency then
-				dependencies[path] = dependency
-				if alias then
-					dependencies[alias] = dependency
-				end
-			else
-				-- unable to load the dependency. Fail!
-				log.ef("Unable to load dependency for plugin '%s': %s", pluginPath, path)
-				return nil
-			end
-		end
-	end
-
->>>>>>> 053695ee
 	-- initialise the plugin instance
 	-- log.df("Initialising plugin '%s'.", pluginPath)
 	local instance = nil
@@ -238,15 +210,11 @@
 		local status, err = pcall(function()
 			mod.loadPackage(package)
 		end)
-<<<<<<< HEAD
-=======
-
->>>>>>> 053695ee
+
 		if not status then
 			log.ef("Error while loading package '%s':\n%s", package, hs.inspect(err))
 		end
 	end
-<<<<<<< HEAD
 	
 	-- notify them of a `postInit`
 	for _,cached in pairs(mod.CACHE) do
@@ -257,9 +225,6 @@
 		end
 	end
 	
-=======
-
->>>>>>> 053695ee
 	return mod
 end
 
