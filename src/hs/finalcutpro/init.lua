--- conflicted
+++ resolved
@@ -667,12 +667,7 @@
 ---  * Boolean value
 ---
 function finalcutpro.installed()
-<<<<<<< HEAD
 	return finalcutpro.app():isInstalled()
-=======
-	local path = finalcutpro.path()
-	return doesDirectoryExist(path)
->>>>>>> 9328ab5a
 end
 
 --- hs.finalcutpro.path() -> string or nil
@@ -686,8 +681,7 @@
 ---  * A string containing Final Cut Pro's filesystem path, or nil if the bundle identifier could not be located
 ---
 function finalcutpro.path()
-	local path = application.pathForBundleID(finalCutProBundleID)
-	return path
+	return finalcutpro.app():getPath()
 end
 
 --- hs.finalcutpro.version() -> string or nil
