--------------------------------------------------------------------------------
--------------------------------------------------------------------------------
--
--  			  ===========================================
--
--  			             F C P X    H A C K S
--
--			      ===========================================
--
--
--  Thrown together by Chris Hocking @ LateNite Films
--  https://latenitefilms.com
--
--  You can download the latest version here:
--  https://latenitefilms.com/blog/final-cut-pro-hacks/
--
--  Please be aware that I'm a filmmaker, not a programmer, so... apologies!
--
--------------------------------------------------------------------------------
--  LICENSE:
--------------------------------------------------------------------------------
--
-- The MIT License (MIT)
--
-- Copyright (c) 2016 Chris Hocking.
--
-- Permission is hereby granted, free of charge, to any person obtaining a copy
-- of this software and associated documentation files (the "Software"), to deal
-- in the Software without restriction, including without limitation the rights
-- to use, copy, modify, merge, publish, distribute, sublicense, and/or sell
-- copies of the Software, and to permit persons to whom the Software is
-- furnished to do so, subject to the following conditions:
--
-- The above copyright notice and this permission notice shall be included in
-- all copies or substantial portions of the Software.
--
-- THE SOFTWARE IS PROVIDED "AS IS", WITHOUT WARRANTY OF ANY KIND, EXPRESS OR
-- IMPLIED, INCLUDING BUT NOT LIMITED TO THE WARRANTIES OF MERCHANTABILITY,
-- FITNESS FOR A PARTICULAR PURPOSE AND NONINFRINGEMENT. IN NO EVENT SHALL THE
-- AUTHORS OR COPYRIGHT HOLDERS BE LIABLE FOR ANY CLAIM, DAMAGES OR OTHER
-- LIABILITY, WHETHER IN AN ACTION OF CONTRACT, TORT OR OTHERWISE, ARISING FROM,
-- OUT OF OR IN CONNECTION WITH THE SOFTWARE OR THE USE OR OTHER DEALINGS IN
-- THE SOFTWARE.
--
--------------------------------------------------------------------------------
--  FCPX HACKS LOGO DESIGNED BY:
--------------------------------------------------------------------------------
--
--  > Sam Woodhall (https://twitter.com/SWDoctor)
--
--------------------------------------------------------------------------------
--  USING SNIPPETS OF CODE FROM:
--------------------------------------------------------------------------------
--
--  > http://www.hammerspoon.org/go/
--  > https://github.com/asmagill/hs._asm.axuielement
--  > https://github.com/asmagill/hammerspoon_asm/tree/master/touchbar
--  > https://github.com/Hammerspoon/hammerspoon/issues/272
--  > https://github.com/Hammerspoon/hammerspoon/issues/1021#issuecomment-251827969
--  > https://github.com/Hammerspoon/hammerspoon/issues/1027#issuecomment-252024969
--
--------------------------------------------------------------------------------
--  HUGE SPECIAL THANKS TO THESE AMAZING DEVELOPERS FOR ALL THEIR HELP:
--------------------------------------------------------------------------------
--
--  > Aaron Magill 				https://github.com/asmagill
--  > Chris Jones 				https://github.com/cmsj
--  > Bill Cheeseman 			http://pfiddlesoft.com
--  > David Peterson 			https://github.com/randomeizer
--  > Yvan Koenig 				http://macscripter.net/viewtopic.php?id=45148
--  > Tim Webb 					https://twitter.com/_timwebb_
--
--------------------------------------------------------------------------------
--  VERY SPECIAL THANKS TO THESE AWESOME TESTERS & SUPPORTERS:
--------------------------------------------------------------------------------
--
--  > The always incredible Karen Hocking!
--  > Daniel Daperis & David Hocking
--  > Alex Gollner (http://alex4d.com)
--  > Scott Simmons (http://www.scottsimmons.tv)
--  > FCPX Editors InSync Facebook Group
--  > Isaac J. Terronez (https://twitter.com/ijterronez)
--  > Андрей Смирнов, Al Piazza, Shahin Shokoui, Ilyas Akhmedov & Tim Webb
--
--  Latest credits at: https://latenitefilms.com/blog/final-cut-pro-hacks/
--
--------------------------------------------------------------------------------
--------------------------------------------------------------------------------





--------------------------------------------------------------------------------
--------------------------------------------------------------------------------
--                        T H E    M O D U L E                                --
--------------------------------------------------------------------------------
--------------------------------------------------------------------------------

local mod = {}

-------------------------------------------------------------------------------
-- CONSTANTS:
-------------------------------------------------------------------------------

mod.scriptVersion 		= "0.72"
mod.bugReportEmail		= "chris@latenitefilms.com"
mod.developerURL		= "https://latenitefilms.com/blog/final-cut-pro-hacks/"
mod.updateURL			= "https://latenitefilms.com/blog/final-cut-pro-hacks/#download"
mod.checkUpdateURL		= "https://latenitefilms.com/downloads/fcpx-hammerspoon-version.html"
mod.iconPath			= "~/.hammerspoon/hs/fcpxhacks/assets/fcpxhacks.icns"

--------------------------------------------------------------------------------
--------------------------------------------------------------------------------





--------------------------------------------------------------------------------
--------------------------------------------------------------------------------
--                    T H E    M A I N    S C R I P T                         --
--------------------------------------------------------------------------------
--------------------------------------------------------------------------------

--------------------------------------------------------------------------------
-- BUILT-IN EXTENSIONS:
--------------------------------------------------------------------------------

local application 				= require("hs.application")
local console 					= require("hs.console")
local drawing					= require("hs.drawing")
local fs						= require("hs.fs")
local inspect					= require("hs.inspect")
local keycodes					= require("hs.keycodes")
local logger					= require("hs.logger")
local settings					= require("hs.settings")
local styledtext				= require("hs.styledtext")
local timer						= require("hs.timer")

--------------------------------------------------------------------------------
-- DEBUG MODE:
--------------------------------------------------------------------------------
if settings.get("fcpxHacks.debugMode") then

	--------------------------------------------------------------------------------
	-- Logger Level (defaults to 'warn' if not specified)
	--------------------------------------------------------------------------------
	logger.defaultLogLevel = 'debug'

	--------------------------------------------------------------------------------
	-- This will test that our global/local values are set up correctly
	-- by forcing a garbage collection.
	--------------------------------------------------------------------------------
	timer.doAfter(5, collectgarbage)

end

--------------------------------------------------------------------------------
-- CUSTOM EXTENSIONS:
--------------------------------------------------------------------------------

<<<<<<< HEAD
=======
local semver					= require("hs.fcpxhacks.modules.semver.semver")
local dialog					= require("hs.fcpxhacks.modules.dialog")
>>>>>>> 0c1aa64b
local fcp 						= require("hs.finalcutpro")

local dialog					= require("hs.fcpxhacks.modules.dialog")
local i18n						= require("hs.fcpxhacks.modules.i18n")
local tools						= require("hs.fcpxhacks.modules.tools")

--------------------------------------------------------------------------------
-- VARIABLES:
--------------------------------------------------------------------------------

local hsBundleID				= hs.processInfo["bundleID"]

--------------------------------------------------------------------------------
-- LOAD SCRIPT:
--------------------------------------------------------------------------------
function mod.init()

	--------------------------------------------------------------------------------
	-- Clear The Console:
	--------------------------------------------------------------------------------
	console.clearConsole()

	--------------------------------------------------------------------------------
	-- Display Welcome Message In The Console:
	--------------------------------------------------------------------------------
	writeToConsole("-----------------------------", true)
	writeToConsole("| FCPX Hacks v" .. mod.scriptVersion .. "          |", true)
	writeToConsole("| Created by LateNite Films |", true)
	writeToConsole("-----------------------------", true)

	--------------------------------------------------------------------------------
	-- Setup i18n Languages:
	--------------------------------------------------------------------------------
	local fcpLanguage = fcp.currentLanguage()
	local languagePath = "hs/fcpxhacks/languages/"
	for file in fs.dir(languagePath) do
		if file ~= "." and file ~= ".." then
			i18n.loadFile(languagePath .. file)
		end
	end
	i18n.setLocale(fcpLanguage)

	--------------------------------------------------------------------------------
	-- Check All The Required Files Exist:
	--------------------------------------------------------------------------------
	local requiredFiles = {
		"hs/fcpxhacks/init.lua",
		"hs/fcpxhacks/assets/fcpxhacks.icns",
		"hs/fcpxhacks/assets/fcpxhacks.png",
		"hs/fcpxhacks/modules/clipboard.lua",
		"hs/fcpxhacks/modules/dialog.lua",
		"hs/fcpxhacks/modules/fcpx10-2-3.lua",
		"hs/fcpxhacks/modules/fcpx10-3.lua",
		"hs/fcpxhacks/modules/protect.lua",
		"hs/fcpxhacks/modules/tools.lua",
		"hs/fcpxhacks/plist/10-2-3/new/NSProCommandGroups.plist",
		"hs/fcpxhacks/plist/10-2-3/new/NSProCommands.plist",
		"hs/fcpxhacks/plist/10-2-3/new/en.lproj/Default.commandset",
		"hs/fcpxhacks/plist/10-2-3/new/en.lproj/NSProCommandDescriptions.strings",
		"hs/fcpxhacks/plist/10-2-3/new/en.lproj/NSProCommandNames.strings",
		"hs/fcpxhacks/plist/10-2-3/old/NSProCommandGroups.plist",
		"hs/fcpxhacks/plist/10-2-3/old/NSProCommands.plist",
		"hs/fcpxhacks/plist/10-2-3/old/en.lproj/Default.commandset",
		"hs/fcpxhacks/plist/10-2-3/old/en.lproj/NSProCommandDescriptions.strings",
		"hs/fcpxhacks/plist/10-2-3/old/en.lproj/NSProCommandNames.strings",
		"hs/fcpxhacks/plist/10-3/old/NSProCommandGroups.plist",
		"hs/fcpxhacks/plist/10-3/old/NSProCommands.plist",
		"hs/fcpxhacks/plist/10-3/old/en.lproj/Default.commandset",
		"hs/fcpxhacks/plist/10-3/old/en.lproj/NSProCommandDescriptions.strings",
		"hs/fcpxhacks/plist/10-3/old/en.lproj/NSProCommandNames.strings",
		"hs/fcpxhacks/plist/10-3/old/de.lproj/Default.commandset",
		"hs/fcpxhacks/plist/10-3/old/de.lproj/NSProCommandDescriptions.strings",
		"hs/fcpxhacks/plist/10-3/old/de.lproj/NSProCommandNames.strings",
		"hs/fcpxhacks/plist/10-3/old/es.lproj/Default.commandset",
		"hs/fcpxhacks/plist/10-3/old/es.lproj/NSProCommandDescriptions.strings",
		"hs/fcpxhacks/plist/10-3/old/es.lproj/NSProCommandNames.strings",
		"hs/fcpxhacks/plist/10-3/old/fr.lproj/Default.commandset",
		"hs/fcpxhacks/plist/10-3/old/fr.lproj/NSProCommandDescriptions.strings",
		"hs/fcpxhacks/plist/10-3/old/fr.lproj/NSProCommandNames.strings",
		"hs/fcpxhacks/plist/10-3/old/ja.lproj/Default.commandset",
		"hs/fcpxhacks/plist/10-3/old/ja.lproj/NSProCommandDescriptions.strings",
		"hs/fcpxhacks/plist/10-3/old/ja.lproj/NSProCommandNames.strings",
		"hs/fcpxhacks/plist/10-3/old/zh_CN.lproj/Default.commandset",
		"hs/fcpxhacks/plist/10-3/old/zh_CN.lproj/NSProCommandDescriptions.strings",
		"hs/fcpxhacks/plist/10-3/old/zh_CN.lproj/NSProCommandNames.strings",
		"hs/fcpxhacks/plist/10-3/new/NSProCommandGroups.plist",
		"hs/fcpxhacks/plist/10-3/new/NSProCommands.plist",
		"hs/fcpxhacks/plist/10-3/new/en.lproj/Default.commandset",
		"hs/fcpxhacks/plist/10-3/new/en.lproj/NSProCommandDescriptions.strings",
		"hs/fcpxhacks/plist/10-3/new/en.lproj/NSProCommandNames.strings",
		"hs/fcpxhacks/plist/10-3/new/de.lproj/Default.commandset",
		"hs/fcpxhacks/plist/10-3/new/de.lproj/NSProCommandDescriptions.strings",
		"hs/fcpxhacks/plist/10-3/new/de.lproj/NSProCommandNames.strings",
		"hs/fcpxhacks/plist/10-3/new/es.lproj/Default.commandset",
		"hs/fcpxhacks/plist/10-3/new/es.lproj/NSProCommandDescriptions.strings",
		"hs/fcpxhacks/plist/10-3/new/es.lproj/NSProCommandNames.strings",
		"hs/fcpxhacks/plist/10-3/new/fr.lproj/Default.commandset",
		"hs/fcpxhacks/plist/10-3/new/fr.lproj/NSProCommandDescriptions.strings",
		"hs/fcpxhacks/plist/10-3/new/fr.lproj/NSProCommandNames.strings",
		"hs/fcpxhacks/plist/10-3/new/ja.lproj/Default.commandset",
		"hs/fcpxhacks/plist/10-3/new/ja.lproj/NSProCommandDescriptions.strings",
		"hs/fcpxhacks/plist/10-3/new/ja.lproj/NSProCommandNames.strings",
		"hs/fcpxhacks/plist/10-3/new/zh_CN.lproj/Default.commandset",
		"hs/fcpxhacks/plist/10-3/new/zh_CN.lproj/NSProCommandDescriptions.strings",
		"hs/fcpxhacks/plist/10-3/new/zh_CN.lproj/NSProCommandNames.strings" }
	local checkFailed = false
	for i=1, #requiredFiles do
		if fs.attributes(requiredFiles[i]) == nil then checkFailed = true end
	end
	if checkFailed then
		dialog.displayAlertMessage(i18n("missingFiles"))
		application.applicationsForBundleID(hsBundleID)[1]:kill()
	end

	--------------------------------------------------------------------------------
<<<<<<< HEAD
	-- Get Version Numbers:
=======
	-- Check Hammerspoon Version:
	--------------------------------------------------------------------------------
	local requiredHammerspoonVersion 		= semver("0.9.51")
	local hammerspoonVersion 				= semver(hs.processInfo["version"])
	if hammerspoonVersion < requiredHammerspoonVersion then
		dialog.displayAlertMessage("FCPX Hacks requires Hammerspoon " .. tostring(requiredHammerspoonVersion) .. " or later.\n\nPlease download the latest version of Hammerspoon and try again.")
		application.applicationsForBundleID(hsBundleID)[1]:kill()
	end

	--------------------------------------------------------------------------------
	-- Check Final Cut Pro Version:
>>>>>>> 0c1aa64b
	--------------------------------------------------------------------------------
	local fcpVersion = fcp.version()
	local osVersion = tools.macOSVersion()

	--------------------------------------------------------------------------------
	-- Display Useful Debugging Information in Console:
	--------------------------------------------------------------------------------
												writeToConsole("Hammerspoon Version: 			" .. tostring(hammerspoonVersion), 			true)
	if osVersion ~= nil then 					writeToConsole("macOS Version: 					" .. tostring(osVersion), 					true) end
	if fcpVersion ~= nil then					writeToConsole("Final Cut Pro Version: 			" .. tostring(fcpVersion), 					true) end
	if fcpLanguage ~= nil then 					writeToConsole("Final Cut Pro Language: 		" .. tostring(fcpLanguage), 				true) end
	if keycodes.currentLayout() ~= nil then 	writeToConsole("Current Keyboard Layout: 		" .. tostring(keycodes.currentLayout()), 	true) end
												writeToConsole("", true)

	local validFinalCutProVersion = false
	if fcpVersion == "10.2.3" then
		validFinalCutProVersion = true
		require("hs.fcpxhacks.modules.fcpx10-2-3")
	end
	if fcpVersion:sub(1,4) == "10.3" then
		validFinalCutProVersion = true
		require("hs.fcpxhacks.modules.fcpx10-3")
	end
	if not validFinalCutProVersion then
		dialog.displayAlertMessage(i18n("noValidFinalCutPro"))
		application.applicationsForBundleID(hsBundleID)[1]:kill()
	end

	return self

end

--------------------------------------------------------------------------------
--------------------------------------------------------------------------------





--------------------------------------------------------------------------------
--------------------------------------------------------------------------------
--                     C O M M O N    F U N C T I O N S                       --
--------------------------------------------------------------------------------
--------------------------------------------------------------------------------

--------------------------------------------------------------------------------
-- REPLACE THE BUILT-IN PRINT FEATURE:
--------------------------------------------------------------------------------
print = function(value)
	if type(value) == "table" then
		value = inspect(value)
	else
		value = tostring(value)
	end

	--------------------------------------------------------------------------------
	-- Reformat hs.logger values:
	--------------------------------------------------------------------------------
	if string.sub(value, 1, 8) == string.match(value, "%d%d:%d%d:%d%d") then
		value = string.sub(value, 9, string.len(value)) .. " [" .. string.sub(value, 1, 8) .. "]"
		value = string.gsub(value, "     ", " ")
		value =	" > " .. string.gsub(value, "^%s*(.-)%s*$", "%1")
		local consoleStyledText = styledtext.new(value, {
			color = drawing.color.definedCollections.hammerspoon["red"],
			font = { name = "Menlo", size = 12 },
		})
		console.printStyledtext(consoleStyledText)
		return
	end

	if (value:sub(1, 21) ~= "-- Loading extension:") and (value:sub(1, 8) ~= "-- Done.") then
		value = string.gsub(value, "     ", " ")
		value = string.gsub(value, "^%s*(.-)%s*$", "%1")
		local consoleStyledText = styledtext.new(" > " .. value, {
			color = drawing.color.definedCollections.hammerspoon["red"],
			font = { name = "Menlo", size = 12 },
		})
		console.printStyledtext(consoleStyledText)
	end
end

--------------------------------------------------------------------------------
-- WRITE TO CONSOLE:
--------------------------------------------------------------------------------
function writeToConsole(value, overrideLabel)
	if value ~= nil then
		if not overrideLabel then
			value = "> "..value
		end
		local consoleStyledText = styledtext.new(value, {
			color = drawing.color.definedCollections.hammerspoon["blue"],
			font = { name = "Menlo", size = 12 },
		})
		console.printStyledtext(consoleStyledText)
	end
end

--------------------------------------------------------------------------------
-- DEBUG MESSAGE:
--------------------------------------------------------------------------------
function debugMessage(value, value2)
	if value2 ~= nil then
		local consoleStyledText = styledtext.new(" > " .. tostring(value) .. ": " .. tostring(value2), {
			color = drawing.color.definedCollections.hammerspoon["red"],
			font = { name = "Menlo", size = 12 },
		})
		console.printStyledtext(consoleStyledText)
	else
		if value ~= nil then
			if type(value) == "string" then value = string.gsub(value, "\n\n", "\n > ") end
			if settings.get("fcpxHacks.debugMode") then
				local consoleStyledText = styledtext.new(" > " .. value, {
					color = drawing.color.definedCollections.hammerspoon["red"],
					font = { name = "Menlo", size = 12 },
				})
				console.printStyledtext(consoleStyledText)
			end
		end
	end
end

--------------------------------------------------------------------------------
--------------------------------------------------------------------------------





--------------------------------------------------------------------------------
--------------------------------------------------------------------------------
--                L E T ' S     D O     T H I S     T H I N G !               --
--------------------------------------------------------------------------------
--------------------------------------------------------------------------------

--------------------------------------------------------------------------------
-- ASSIGN OUR MOD TO THE GLOBAL 'FCPXHACKS' OBJECT:
--------------------------------------------------------------------------------
fcpxhacks = mod

--------------------------------------------------------------------------------
-- KICK IT OFF!
--------------------------------------------------------------------------------
return mod.init()

--------------------------------------------------------------------------------
--------------------------------------------------------------------------------<|MERGE_RESOLUTION|>--- conflicted
+++ resolved
@@ -160,13 +160,9 @@
 -- CUSTOM EXTENSIONS:
 --------------------------------------------------------------------------------
 
-<<<<<<< HEAD
-=======
+local fcp 						= require("hs.finalcutpro")
+
 local semver					= require("hs.fcpxhacks.modules.semver.semver")
-local dialog					= require("hs.fcpxhacks.modules.dialog")
->>>>>>> 0c1aa64b
-local fcp 						= require("hs.finalcutpro")
-
 local dialog					= require("hs.fcpxhacks.modules.dialog")
 local i18n						= require("hs.fcpxhacks.modules.i18n")
 local tools						= require("hs.fcpxhacks.modules.tools")
@@ -280,9 +276,6 @@
 	end
 
 	--------------------------------------------------------------------------------
-<<<<<<< HEAD
-	-- Get Version Numbers:
-=======
 	-- Check Hammerspoon Version:
 	--------------------------------------------------------------------------------
 	local requiredHammerspoonVersion 		= semver("0.9.51")
@@ -293,8 +286,7 @@
 	end
 
 	--------------------------------------------------------------------------------
-	-- Check Final Cut Pro Version:
->>>>>>> 0c1aa64b
+	-- Check Versions:
 	--------------------------------------------------------------------------------
 	local fcpVersion = fcp.version()
 	local osVersion = tools.macOSVersion()
