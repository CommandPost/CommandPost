--------------------------------------------------------------------------------
--------------------------------------------------------------------------------
--
--  			  ===========================================
--
--  			             F C P X    H A C K S
--
--			      ===========================================
--
--
--  Thrown together by Chris Hocking @ LateNite Films
--  https://latenitefilms.com
--
--  You can download the latest version here:
--  https://latenitefilms.com/blog/final-cut-pro-hacks/
--
--  Please be aware that I'm a filmmaker, not a programmer, so... apologies!
--
--------------------------------------------------------------------------------
--  LICENSE:
--------------------------------------------------------------------------------
--
-- The MIT License (MIT)
--
-- Copyright (c) 2016 Chris Hocking.
--
-- Permission is hereby granted, free of charge, to any person obtaining a copy
-- of this software and associated documentation files (the "Software"), to deal
-- in the Software without restriction, including without limitation the rights
-- to use, copy, modify, merge, publish, distribute, sublicense, and/or sell
-- copies of the Software, and to permit persons to whom the Software is
-- furnished to do so, subject to the following conditions:
--
-- The above copyright notice and this permission notice shall be included in
-- all copies or substantial portions of the Software.
--
-- THE SOFTWARE IS PROVIDED "AS IS", WITHOUT WARRANTY OF ANY KIND, EXPRESS OR
-- IMPLIED, INCLUDING BUT NOT LIMITED TO THE WARRANTIES OF MERCHANTABILITY,
-- FITNESS FOR A PARTICULAR PURPOSE AND NONINFRINGEMENT. IN NO EVENT SHALL THE
-- AUTHORS OR COPYRIGHT HOLDERS BE LIABLE FOR ANY CLAIM, DAMAGES OR OTHER
-- LIABILITY, WHETHER IN AN ACTION OF CONTRACT, TORT OR OTHERWISE, ARISING FROM,
-- OUT OF OR IN CONNECTION WITH THE SOFTWARE OR THE USE OR OTHER DEALINGS IN
-- THE SOFTWARE.
--
--------------------------------------------------------------------------------
--------------------------------------------------------------------------------





--------------------------------------------------------------------------------
--------------------------------------------------------------------------------
--                   T H E    M A I N    S C R I P T                          --
--------------------------------------------------------------------------------
--------------------------------------------------------------------------------

--------------------------------------------------------------------------------
-- BEGIN MODULE:
--------------------------------------------------------------------------------

local mod = {}

--------------------------------------------------------------------------------
-- STANDARD EXTENSIONS:
--------------------------------------------------------------------------------

local application								= require("hs.application")
local base64									= require("hs.base64")
local chooser									= require("hs.chooser")
local console									= require("hs.console")
local distributednotifications					= require("hs.distributednotifications")
local drawing 									= require("hs.drawing")
local eventtap									= require("hs.eventtap")
local fnutils 									= require("hs.fnutils")
local fs										= require("hs.fs")
local geometry									= require("hs.geometry")
local host										= require("hs.host")
local hotkey									= require("hs.hotkey")
local http										= require("hs.http")
local image										= require("hs.image")
local inspect									= require("hs.inspect")
local keycodes									= require("hs.keycodes")
local logger									= require("hs.logger")
local menubar									= require("hs.menubar")
local messages									= require("hs.messages")
local mouse										= require("hs.mouse")
local notify									= require("hs.notify")
local osascript									= require("hs.osascript")
local pasteboard								= require("hs.pasteboard")
local pathwatcher								= require("hs.pathwatcher")
local screen									= require("hs.screen")
local settings									= require("hs.settings")
local sharing									= require("hs.sharing")
local timer										= require("hs.timer")
local window									= require("hs.window")
local windowfilter								= require("hs.window.filter")

--------------------------------------------------------------------------------
-- EXTERNAL EXTENSIONS:
--------------------------------------------------------------------------------

local ax 										= require("hs._asm.axuielement")
local touchbar 									= require("hs._asm.touchbar")

local fcp										= require("hs.finalcutpro")
local plist										= require("hs.plist")

--------------------------------------------------------------------------------
-- MODULES:
--------------------------------------------------------------------------------

local metadata									= require("hs.fcpxhacks.metadata")
local dialog									= require("hs.fcpxhacks.modules.dialog")
local slaxdom 									= require("hs.fcpxhacks.modules.slaxml.slaxdom")
local slaxml									= require("hs.fcpxhacks.modules.slaxml")
local tools										= require("hs.fcpxhacks.modules.tools")
local just										= require("hs.just")

--------------------------------------------------------------------------------
-- PLUGINS:
--------------------------------------------------------------------------------

local clipboard									= require("hs.fcpxhacks.modules.clipboard")
local hacksconsole								= require("hs.fcpxhacks.modules.hacksconsole")
local hackshud									= require("hs.fcpxhacks.modules.hackshud")
local voicecommands 							= require("hs.fcpxhacks.modules.voicecommands")

local kc										= require("hs.fcpxhacks.modules.shortcuts.keycodes")

--------------------------------------------------------------------------------
-- DEFAULT SETTINGS:
--------------------------------------------------------------------------------

local defaultSettings = {						["enableShortcutsDuringFullscreenPlayback"] 	= false,
												["scrollingTimelineActive"] 					= false,
												["enableHacksShortcutsInFinalCutPro"] 			= false,
												["enableVoiceCommands"]							= false,
												["chooserRememberLast"]							= true,
												["chooserShowAutomation"] 						= true,
												["chooserShowShortcuts"] 						= true,
												["chooserShowHacks"] 							= true,
												["chooserShowVideoEffects"] 					= true,
												["chooserShowAudioEffects"] 					= true,
												["chooserShowTransitions"] 						= true,
												["chooserShowTitles"] 							= true,
												["chooserShowGenerators"] 						= true,
												["chooserShowMenuItems"]						= true,
												["menubarShortcutsEnabled"] 					= true,
												["menubarAutomationEnabled"] 					= true,
												["menubarToolsEnabled"] 						= true,
												["menubarHacksEnabled"] 						= true,
												["enableCheckForUpdates"]						= true,
												["hudShowInspector"]							= true,
												["hudShowDropTargets"]							= true,
												["hudShowButtons"]								= true,
												["checkForUpdatesInterval"]						= 600,
												["highlightPlayheadTime"]						= 3,
												["notificationPlatform"]						= {},
}

--------------------------------------------------------------------------------
-- VARIABLES:
--------------------------------------------------------------------------------

local execute									= hs.execute									-- Execute!
local touchBarSupported					 		= touchbar.supported()							-- Touch Bar Supported?
local log										= logger.new("fcpx10-3")

mod.debugMode									= false											-- Debug Mode is off by default.
mod.scrollingTimelineSpacebarPressed			= false											-- Was spacebar pressed?
mod.scrollingTimelineWatcherWorking 			= false											-- Is Scrolling Timeline Spacebar Held Down?
mod.releaseColorBoardDown						= false											-- Color Board Shortcut Currently Being Pressed
mod.mouseInsideTouchbar							= false											-- Mouse Inside Touch Bar?
mod.shownUpdateNotification		 				= false											-- Shown Update Notification Already?

mod.touchBarWindow 								= nil			 								-- Touch Bar Window

mod.browserHighlight 							= nil											-- Used for Highlight Browser Playhead
mod.browserHighlightTimer 						= nil											-- Used for Highlight Browser Playhead

mod.scrollingTimelineTimer						= nil											-- Scrolling Timeline Timer
mod.scrollingTimelineScrollbarTimer				= nil											-- Scrolling Timeline Scrollbar Timer

mod.finalCutProShortcutKey 						= nil											-- Table of all Final Cut Pro Shortcuts
mod.finalCutProShortcutKeyPlaceholders 			= nil											-- Table of all needed Final Cut Pro Shortcuts
mod.newDeviceMounted 							= nil											-- New Device Mounted Volume Watcher
mod.lastCommandSet								= nil											-- Last Keyboard Shortcut Command Set
mod.allowMovingMarkers							= nil											-- Used in refreshMenuBar
mod.FFPeriodicBackupInterval 					= nil											-- Used in refreshMenuBar
mod.FFSuspendBGOpsDuringPlay 					= nil											-- Used in refreshMenuBar
mod.FFEnableGuards								= nil											-- Used in refreshMenuBar
mod.FFAutoRenderDelay							= nil											-- Used in refreshMenuBar

mod.hacksLoaded 								= false											-- Has FCPX Hacks Loaded Yet?

mod.isFinalCutProActive 						= false											-- Is Final Cut Pro Active? Used by Watchers.
mod.wasFinalCutProOpen							= false											-- Used by Assign Transitions/Effects/Titles/Generators Shortcut


--------------------------------------------------------------------------------
-- Retrieves the plugins manager.
-- If `pluginPath` is provided, the named plugin will be returned. If not, the plugins
-- module is returned.
--------------------------------------------------------------------------------
function plugins(pluginPath)
	if not mod._plugins then
		mod._plugins = require("hs.plugins")
		mod._plugins.init("hs.fcpxhacks.plugins")
	end
	
	if pluginPath then
		return mod._plugins(pluginPath)
	else
		return mod._plugins
	end
end

--------------------------------------------------------------------------------
-- Retrieves the FCPX Hacks menu manager
--------------------------------------------------------------------------------
function menuManager()
	if not mod._menuManager then
		mod._menuManager = plugins("hs.fcpxhacks.plugins.menu.manager")
		
		--- TODO: Remove this once all menu manaement is migrated to plugins.
		local manualSection = mod._menuManager.addSection(10000)
		manualSection:addItems(0, function() return generateMenuBar(true) end)
		mod._menuManager.refreshMenuBar()
	end
	return mod._menuManager
end

--------------------------------------------------------------------------------
-- LOAD SCRIPT:
--------------------------------------------------------------------------------
function loadScript()

	--------------------------------------------------------------------------------
	-- Debug Mode:
	--------------------------------------------------------------------------------
	mod.debugMode = settings.get("fcpxHacks.debugMode") or false
	debugMessage("Debug Mode Activated.")

	--------------------------------------------------------------------------------
	-- Need Accessibility Activated:
	--------------------------------------------------------------------------------
	hs.accessibilityState(true)

	--------------------------------------------------------------------------------
	-- Limit Error Messages for a clean console:
	--------------------------------------------------------------------------------
	console.titleVisibility("hidden")
	hotkey.setLogLevel("warning")
	windowfilter.setLogLevel(0) -- The wfilter errors are too annoying.
	windowfilter.ignoreAlways['System Events'] = true

	--------------------------------------------------------------------------------
	-- First time running 10.3? If so, let's trash the settings incase there's
	-- compatibility issues with an older version of FCPX Hacks:
	--------------------------------------------------------------------------------
	if settings.get("fcpxHacks.firstTimeRunning103") == nil then

		writeToConsole("First time running Final Cut Pro 10.3. Trashing settings.")

		--------------------------------------------------------------------------------
		-- Trash all FCPX Hacks Settings:
		--------------------------------------------------------------------------------
		for i, v in ipairs(settings.getKeys()) do
			if (v:sub(1,10)) == "fcpxHacks." then
				settings.set(v, nil)
			end
		end

		settings.set("fcpxHacks.firstTimeRunning103", false)

	end

	--------------------------------------------------------------------------------
	-- Check for Final Cut Pro Updates:
	--------------------------------------------------------------------------------
	local lastFinalCutProVersion = settings.get("fcpxHacks.lastFinalCutProVersion")
	if lastFinalCutProVersion == nil then
		settings.set("fcpxHacks.lastFinalCutProVersion", fcp:getVersion())
	else
		if lastFinalCutProVersion ~= fcp:getVersion() then
			for i, v in ipairs(settings.getKeys()) do
				if (v:sub(1,10)) == "fcpxHacks." then
					if v:sub(-16) == "chooserMenuItems" then
						settings.set(v, nil)
					end
				end
			end
			settings.set("fcpxHacks.lastFinalCutProVersion", fcp:getVersion())
		end
	end

	--------------------------------------------------------------------------------
	-- Apply Default Settings:
	--------------------------------------------------------------------------------
	for k, v in pairs(defaultSettings) do
		if settings.get("fcpxHacks." .. k) == nil then
			settings.set("fcpxHacks." .. k, v)
		end
	end

	--------------------------------------------------------------------------------
	-- Check if we need to update the Final Cut Pro Shortcut Files:
	--------------------------------------------------------------------------------
	if settings.get("fcpxHacks.lastVersion") == nil then
		settings.set("fcpxHacks.lastVersion", metadata.scriptVersion)
		settings.set("fcpxHacks.enableHacksShortcutsInFinalCutPro", false)
	else
		if tonumber(settings.get("fcpxHacks.lastVersion")) < tonumber(metadata.scriptVersion) then
			if settings.get("fcpxHacks.enableHacksShortcutsInFinalCutPro") then
				local finalCutProRunning = fcp:isRunning()
				if finalCutProRunning then
					dialog.displayMessage(i18n("newKeyboardShortcuts"))
					updateKeyboardShortcuts()
					if not fcp:restart() then
						--------------------------------------------------------------------------------
						-- Failed to restart Final Cut Pro:
						--------------------------------------------------------------------------------
						dialog.displayErrorMessage(i18n("restartFinalCutProFailed"))
						return "Failed"
					end
				else
					dialog.displayMessage(i18n("newKeyboardShortcuts"))
					updateKeyboardShortcuts()
				end
			end
		end
		settings.set("fcpxHacks.lastVersion", metadata.scriptVersion)
	end

	--------------------------------------------------------------------------------
	-- Setup Touch Bar:
	--------------------------------------------------------------------------------
	if touchBarSupported then

		--------------------------------------------------------------------------------
		-- New Touch Bar:
		--------------------------------------------------------------------------------
		mod.touchBarWindow = touchbar.new()

		--------------------------------------------------------------------------------
		-- Touch Bar Watcher:
		--------------------------------------------------------------------------------
		mod.touchBarWindow:setCallback(touchbarWatcher)

		--------------------------------------------------------------------------------
		-- Get last Touch Bar Location from Settings:
		--------------------------------------------------------------------------------
		local lastTouchBarLocation = settings.get("fcpxHacks.lastTouchBarLocation")
		if lastTouchBarLocation ~= nil then	mod.touchBarWindow:topLeft(lastTouchBarLocation) end

		--------------------------------------------------------------------------------
		-- Draggable Touch Bar:
		--------------------------------------------------------------------------------
		local events = eventtap.event.types
		touchbarKeyboardWatcher = eventtap.new({events.flagsChanged, events.keyDown, events.leftMouseDown}, function(ev)
			if mod.mouseInsideTouchbar then
				if ev:getType() == events.flagsChanged and ev:getRawEventData().CGEventData.flags == 524576 then
					mod.touchBarWindow:backgroundColor{ red = 1 }
								  	:movable(true)
								  	:acceptsMouseEvents(false)
				elseif ev:getType() ~= events.leftMouseDown then
					mod.touchBarWindow:backgroundColor{ white = 0 }
								  :movable(false)
								  :acceptsMouseEvents(true)
					settings.set("fcpxHacks.lastTouchBarLocation", mod.touchBarWindow:topLeft())
				end
			end
			return false
		end):start()

	end

	--------------------------------------------------------------------------------
	-- Setup Watches:
	--------------------------------------------------------------------------------

		--------------------------------------------------------------------------------
		-- Create and start the application event watcher:
		--------------------------------------------------------------------------------
		watcher = application.watcher.new(finalCutProWatcher):start()

		--------------------------------------------------------------------------------
		-- Watch For Hammerspoon Script Updates:
		--------------------------------------------------------------------------------
		hammerspoonWatcher = pathwatcher.new(os.getenv("HOME") .. "/.hammerspoon/", hammerspoonConfigWatcher):start()

		--------------------------------------------------------------------------------
		-- Watch for Final Cut Pro plist Changes:
		--------------------------------------------------------------------------------
		preferencesWatcher = pathwatcher.new("~/Library/Preferences/", finalCutProSettingsWatcher):start()

		--------------------------------------------------------------------------------
		-- Watch for Shared Clipboard Changes:
		--------------------------------------------------------------------------------
		local sharedClipboardPath = settings.get("fcpxHacks.sharedClipboardPath")
		if sharedClipboardPath ~= nil then
			if tools.doesDirectoryExist(sharedClipboardPath) then
				sharedClipboardWatcher = pathwatcher.new(sharedClipboardPath, sharedClipboardFileWatcher):start()
			else
				writeToConsole("The Shared Clipboard Directory could not be found, so disabling.")
				settings.set("fcpxHacks.sharedClipboardPath", nil)
				settings.set("fcpxHacks.enableSharedClipboard", false)
			end
		end

		--------------------------------------------------------------------------------
		-- Watch for Shared XML Changes:
		--------------------------------------------------------------------------------
		local enableXMLSharing = settings.get("fcpxHacks.enableXMLSharing") or false
		if enableXMLSharing then
			local xmlSharingPath = settings.get("fcpxHacks.xmlSharingPath")
			if xmlSharingPath ~= nil then
				if tools.doesDirectoryExist(xmlSharingPath) then
					sharedXMLWatcher = pathwatcher.new(xmlSharingPath, sharedXMLFileWatcher):start()
				else
					writeToConsole("The Shared XML Folder(s) could not be found, so disabling.")
					settings.set("fcpxHacks.xmlSharingPath", nil)
					settings.set("fcpxHacks.enableXMLSharing", false)
				end
			end
		end

		--------------------------------------------------------------------------------
		-- Full Screen Keyboard Watcher:
		--------------------------------------------------------------------------------
		fullscreenKeyboardWatcher()

		--------------------------------------------------------------------------------
		-- Final Cut Pro Window Watcher:
		--------------------------------------------------------------------------------
		finalCutProWindowWatcher()

		--------------------------------------------------------------------------------
		-- Scrolling Timeline Watcher:
		--------------------------------------------------------------------------------
		scrollingTimelineWatcher()

		--------------------------------------------------------------------------------
		-- Clipboard Watcher:
		--------------------------------------------------------------------------------
		local enableClipboardHistory = settings.get("fcpxHacks.enableClipboardHistory") or false
		if enableClipboardHistory then clipboard.startWatching() end

		--------------------------------------------------------------------------------
		-- Notification Watcher:
		--------------------------------------------------------------------------------
		local notificationPlatform = settings.get("fcpxHacks.notificationPlatform")
		if next(notificationPlatform) ~= nil then notificationWatcher() end

		--------------------------------------------------------------------------------
		-- Media Import Watcher:
		--------------------------------------------------------------------------------
		local enableMediaImportWatcher = settings.get("fcpxHacks.enableMediaImportWatcher") or false
		if enableMediaImportWatcher then mediaImportWatcher() end

	--------------------------------------------------------------------------------
	-- Bind Keyboard Shortcuts:
	--------------------------------------------------------------------------------
	mod.lastCommandSet = fcp:getActiveCommandSetPath()
	bindKeyboardShortcuts()

	--------------------------------------------------------------------------------
	-- Load Hacks HUD:
	--------------------------------------------------------------------------------
	if settings.get("fcpxHacks.enableHacksHUD") then
		hackshud.new()
	end

	--------------------------------------------------------------------------------
	-- Activate the correct modal state:
	--------------------------------------------------------------------------------
	if fcp:isFrontmost() then

		--------------------------------------------------------------------------------
		-- Used by Watchers to prevent double-ups:
		--------------------------------------------------------------------------------
		mod.isFinalCutProActive = true

		--------------------------------------------------------------------------------
		-- Enable Final Cut Pro Shortcut Keys:
		--------------------------------------------------------------------------------
		hotkeys:enter()

		--------------------------------------------------------------------------------
		-- Enable Fullscreen Playback Shortcut Keys:
		--------------------------------------------------------------------------------
		if settings.get("fcpxHacks.enableShortcutsDuringFullscreenPlayback") then
			fullscreenKeyboardWatcherDown:start()
		end

		--------------------------------------------------------------------------------
		-- Enable Scrolling Timeline:
		--------------------------------------------------------------------------------
		if settings.get("fcpxHacks.scrollingTimelineActive") then
			mod.scrollingTimelineWatcherDown:start()
		end

		--------------------------------------------------------------------------------
		-- Show Hacks HUD:
		--------------------------------------------------------------------------------
		if settings.get("fcpxHacks.enableHacksHUD") then
			hackshud.show()
		end

		--------------------------------------------------------------------------------
		-- Enable Voice Commands:
		--------------------------------------------------------------------------------
		if settings.get("fcpxHacks.enableVoiceCommands") then
			voicecommands.start()
		end

	else

		--------------------------------------------------------------------------------
		-- Used by Watchers to prevent double-ups:
		--------------------------------------------------------------------------------
		mod.isFinalCutProActive = false

		--------------------------------------------------------------------------------
		-- Disable Final Cut Pro Shortcut Keys:
		--------------------------------------------------------------------------------
		hotkeys:exit()

		--------------------------------------------------------------------------------
		-- Disable Fullscreen Playback Shortcut Keys:
		--------------------------------------------------------------------------------
		if fullscreenKeyboardWatcherUp ~= nil then
			fullscreenKeyboardWatcherUp:stop()
			fullscreenKeyboardWatcherDown:stop()
		end

		--------------------------------------------------------------------------------
		-- Disable Scrolling Timeline:
		--------------------------------------------------------------------------------
		if mod.scrollingTimelineWatcherDown ~= nil then
			mod.scrollingTimelineWatcherDown:stop()
		end

	end
	
	
	-------------------------------------------------------------------------------
	-- Sets up the menu.
	-------------------------------------------------------------------------------
	refreshMenuBar()

	-------------------------------------------------------------------------------
	-- Set up Chooser:
	-------------------------------------------------------------------------------
	hacksconsole.new()

	--------------------------------------------------------------------------------
	-- All loaded!
	--------------------------------------------------------------------------------
	writeToConsole("Successfully loaded.")
	dialog.displayNotification("FCPX Hacks (v" .. metadata.scriptVersion .. ") " .. i18n("hasLoaded"))

	--------------------------------------------------------------------------------
	-- Check for Script Updates:
	--------------------------------------------------------------------------------
	local checkForUpdatesInterval = settings.get("fcpxHacks.checkForUpdatesInterval")
	checkForUpdatesTimer = timer.doEvery(checkForUpdatesInterval, checkForUpdates)
	checkForUpdatesTimer:fire()

	mod.hacksLoaded = true

end

--------------------------------------------------------------------------------
--------------------------------------------------------------------------------





--------------------------------------------------------------------------------
--------------------------------------------------------------------------------
--                   D E V E L O P M E N T      T O O L S                     --
--------------------------------------------------------------------------------
--------------------------------------------------------------------------------

--------------------------------------------------------------------------------
-- TESTING GROUND (CONTROL + OPTION + COMMAND + Q):
--------------------------------------------------------------------------------
function testingGround()

	--------------------------------------------------------------------------------
	-- Clear Console:
	--------------------------------------------------------------------------------
	--console.clearConsole()

end

--------------------------------------------------------------------------------
--------------------------------------------------------------------------------





--------------------------------------------------------------------------------
--------------------------------------------------------------------------------
--                    K E Y B O A R D     S H O R T C U T S                   --
--------------------------------------------------------------------------------
--------------------------------------------------------------------------------

--------------------------------------------------------------------------------
-- DEFAULT SHORTCUT KEYS:
--------------------------------------------------------------------------------
function defaultShortcutKeys()

	local control					= {"ctrl"}
	local controlShift 				= {"ctrl", "shift"}
	local controlOptionCommand 		= {"ctrl", "option", "command"}
	local controlOptionCommandShift = {"ctrl", "option", "command", "shift"}

    local defaultShortcutKeys = {
        FCPXHackLaunchFinalCutPro                                   = { characterString = kc.keyCodeTranslator("l"),            modifiers = controlOptionCommand,                   fn = function() fcp:launch() end,                                   releasedFn = nil,                                                       repeatFn = nil,         global = true },
        FCPXHackShowListOfShortcutKeys                              = { characterString = kc.keyCodeTranslator("f1"),           modifiers = controlOptionCommand,                   fn = displayShortcutList,                          releasedFn = nil,                                                       repeatFn = nil,         global = true },

        FCPXHackHighlightBrowserPlayhead                            = { characterString = kc.keyCodeTranslator("h"),            modifiers = controlOptionCommand,                   fn = function() highlightFCPXBrowserPlayhead() end,                 releasedFn = nil,                                                       repeatFn = nil },
        FCPXHackRevealInBrowserAndHighlight                         = { characterString = kc.keyCodeTranslator("f"),            modifiers = controlOptionCommand,                   fn = function() matchFrameThenHighlightFCPXBrowserPlayhead() end,   releasedFn = nil,                                                       repeatFn = nil },
        FCPXHackSingleMatchFrameAndHighlight                        = { characterString = kc.keyCodeTranslator("s"),            modifiers = controlOptionCommand,                   fn = function() singleMatchFrame() end,                             releasedFn = nil,                                                       repeatFn = nil },
        FCPXHackRevealMulticamClipInBrowserAndHighlight             = { characterString = kc.keyCodeTranslator("d"),            modifiers = controlOptionCommand,                   fn = function() multicamMatchFrame(true) end,                       releasedFn = nil,                                                       repeatFn = nil },
        FCPXHackRevealMulticamClipInAngleEditorAndHighlight         = { characterString = kc.keyCodeTranslator("g"),            modifiers = controlOptionCommand,                   fn = function() multicamMatchFrame(false) end,                      releasedFn = nil,                                                       repeatFn = nil },
        FCPXHackBatchExportFromBrowser                              = { characterString = kc.keyCodeTranslator("e"),            modifiers = controlOptionCommand,                   fn = function() batchExport() end,                                  releasedFn = nil,                                                       repeatFn = nil },
        FCPXHackChangeBackupInterval                                = { characterString = kc.keyCodeTranslator("b"),            modifiers = controlOptionCommand,                   fn = function() changeBackupInterval() end,                         releasedFn = nil,                                                       repeatFn = nil },
        FCPXHackToggleTimecodeOverlays                              = { characterString = kc.keyCodeTranslator("t"),            modifiers = controlOptionCommand,                   fn = function() toggleTimecodeOverlay() end,                        releasedFn = nil,                                                       repeatFn = nil },
        FCPXHackToggleMovingMarkers                                 = { characterString = kc.keyCodeTranslator("y"),            modifiers = controlOptionCommand,                   fn = function() toggleMovingMarkers() end,                          releasedFn = nil,                                                       repeatFn = nil },
        FCPXHackAllowTasksDuringPlayback                            = { characterString = kc.keyCodeTranslator("p"),            modifiers = controlOptionCommand,                   fn = function() togglePerformTasksDuringPlayback() end,             releasedFn = nil,                                                       repeatFn = nil },

        FCPXHackSelectColorBoardPuckOne                             = { characterString = kc.keyCodeTranslator("m"),            modifiers = controlOptionCommand,                   fn = function() colorBoardSelectPuck("*", "global") end,            releasedFn = nil,                                                       repeatFn = nil },
        FCPXHackSelectColorBoardPuckTwo                             = { characterString = kc.keyCodeTranslator(","),            modifiers = controlOptionCommand,                   fn = function() colorBoardSelectPuck("*", "shadows") end,           releasedFn = nil,                                                       repeatFn = nil },
        FCPXHackSelectColorBoardPuckThree                           = { characterString = kc.keyCodeTranslator("."),            modifiers = controlOptionCommand,                   fn = function() colorBoardSelectPuck("*", "midtones") end,          releasedFn = nil,                                                       repeatFn = nil },
        FCPXHackSelectColorBoardPuckFour                            = { characterString = kc.keyCodeTranslator("/"),            modifiers = controlOptionCommand,                   fn = function() colorBoardSelectPuck("*", "highlights") end,        releasedFn = nil,                                                       repeatFn = nil },

        FCPXHackRestoreKeywordPresetOne                             = { characterString = kc.keyCodeTranslator("1"),            modifiers = controlOptionCommand,                   fn = function() restoreKeywordSearches(1) end,                      releasedFn = nil,                                                       repeatFn = nil },
        FCPXHackRestoreKeywordPresetTwo                             = { characterString = kc.keyCodeTranslator("2"),            modifiers = controlOptionCommand,                   fn = function() restoreKeywordSearches(2) end,                      releasedFn = nil,                                                       repeatFn = nil },
        FCPXHackRestoreKeywordPresetThree                           = { characterString = kc.keyCodeTranslator("3"),            modifiers = controlOptionCommand,                   fn = function() restoreKeywordSearches(3) end,                      releasedFn = nil,                                                       repeatFn = nil },
        FCPXHackRestoreKeywordPresetFour                            = { characterString = kc.keyCodeTranslator("4"),            modifiers = controlOptionCommand,                   fn = function() restoreKeywordSearches(4) end,                      releasedFn = nil,                                                       repeatFn = nil },
        FCPXHackRestoreKeywordPresetFive                            = { characterString = kc.keyCodeTranslator("5"),            modifiers = controlOptionCommand,                   fn = function() restoreKeywordSearches(5) end,                      releasedFn = nil,                                                       repeatFn = nil },
        FCPXHackRestoreKeywordPresetSix                             = { characterString = kc.keyCodeTranslator("6"),            modifiers = controlOptionCommand,                   fn = function() restoreKeywordSearches(6) end,                      releasedFn = nil,                                                       repeatFn = nil },
        FCPXHackRestoreKeywordPresetSeven                           = { characterString = kc.keyCodeTranslator("7"),            modifiers = controlOptionCommand,                   fn = function() restoreKeywordSearches(7) end,                      releasedFn = nil,                                                       repeatFn = nil },
        FCPXHackRestoreKeywordPresetEight                           = { characterString = kc.keyCodeTranslator("8"),            modifiers = controlOptionCommand,                   fn = function() restoreKeywordSearches(8) end,                      releasedFn = nil,                                                       repeatFn = nil },
        FCPXHackRestoreKeywordPresetNine                            = { characterString = kc.keyCodeTranslator("9"),            modifiers = controlOptionCommand,                   fn = function() restoreKeywordSearches(9) end,                      releasedFn = nil,                                                       repeatFn = nil },

        FCPXHackHUD                                                 = { characterString = kc.keyCodeTranslator("a"),            modifiers = controlOptionCommand,                   fn = function() toggleEnableHacksHUD() end,                         releasedFn = nil,                                                       repeatFn = nil },
        FCPXHackToggleTouchBar                                      = { characterString = kc.keyCodeTranslator("z"),            modifiers = controlOptionCommand,                   fn = function() toggleTouchBar() end,                               releasedFn = nil,                                                       repeatFn = nil },
        FCPXHackScrollingTimeline                                   = { characterString = kc.keyCodeTranslator("w"),            modifiers = controlOptionCommand,                   fn = function() toggleScrollingTimeline() end,                      releasedFn = nil,                                                       repeatFn = nil },

        FCPXHackChangeTimelineClipHeightUp                          = { characterString = kc.keyCodeTranslator("+"),            modifiers = controlOptionCommand,                   fn = function() changeTimelineClipHeight("up") end,                 releasedFn = function() changeTimelineClipHeightRelease() end,          repeatFn = nil },
        FCPXHackChangeTimelineClipHeightDown                        = { characterString = kc.keyCodeTranslator("-"),            modifiers = controlOptionCommand,                   fn = function() changeTimelineClipHeight("down") end,               releasedFn = function() changeTimelineClipHeightRelease() end,          repeatFn = nil },

        FCPXHackSelectForward                                       = { characterString = kc.keyCodeTranslator("right"),        modifiers = controlOptionCommand,                   fn = function() selectAllTimelineClips(true) end,                   releasedFn = nil,                                                       repeatFn = nil },
        FCPXHackSelectBackwards                                     = { characterString = kc.keyCodeTranslator("left"),         modifiers = controlOptionCommand,                   fn = function() selectAllTimelineClips(false) end,                  releasedFn = nil,                                                       repeatFn = nil },

        FCPXHackSaveKeywordPresetOne                                = { characterString = kc.keyCodeTranslator("1"),            modifiers = controlOptionCommandShift,              fn = function() saveKeywordSearches(1) end,                         releasedFn = nil,                                                       repeatFn = nil },
        FCPXHackSaveKeywordPresetTwo                                = { characterString = kc.keyCodeTranslator("2"),            modifiers = controlOptionCommandShift,              fn = function() saveKeywordSearches(2) end,                         releasedFn = nil,                                                       repeatFn = nil },
        FCPXHackSaveKeywordPresetThree                              = { characterString = kc.keyCodeTranslator("3"),            modifiers = controlOptionCommandShift,              fn = function() saveKeywordSearches(3) end,                         releasedFn = nil,                                                       repeatFn = nil },
        FCPXHackSaveKeywordPresetFour                               = { characterString = kc.keyCodeTranslator("4"),            modifiers = controlOptionCommandShift,              fn = function() saveKeywordSearches(4) end,                         releasedFn = nil,                                                       repeatFn = nil },
        FCPXHackSaveKeywordPresetFive                               = { characterString = kc.keyCodeTranslator("5"),            modifiers = controlOptionCommandShift,              fn = function() saveKeywordSearches(5) end,                         releasedFn = nil,                                                       repeatFn = nil },
        FCPXHackSaveKeywordPresetSix                                = { characterString = kc.keyCodeTranslator("6"),            modifiers = controlOptionCommandShift,              fn = function() saveKeywordSearches(6) end,                         releasedFn = nil,                                                       repeatFn = nil },
        FCPXHackSaveKeywordPresetSeven                              = { characterString = kc.keyCodeTranslator("7"),            modifiers = controlOptionCommandShift,              fn = function() saveKeywordSearches(7) end,                         releasedFn = nil,                                                       repeatFn = nil },
        FCPXHackSaveKeywordPresetEight                              = { characterString = kc.keyCodeTranslator("8"),            modifiers = controlOptionCommandShift,              fn = function() saveKeywordSearches(8) end,                         releasedFn = nil,                                                       repeatFn = nil },
        FCPXHackSaveKeywordPresetNine                               = { characterString = kc.keyCodeTranslator("9"),            modifiers = controlOptionCommandShift,              fn = function() saveKeywordSearches(9) end,                         releasedFn = nil,                                                       repeatFn = nil },

        FCPXHackEffectsOne                                          = { characterString = kc.keyCodeTranslator("1"),            modifiers = controlShift,                           fn = function() effectsShortcut(1) end,                             releasedFn = nil,                                                       repeatFn = nil },
        FCPXHackEffectsTwo                                          = { characterString = kc.keyCodeTranslator("2"),            modifiers = controlShift,                           fn = function() effectsShortcut(2) end,                             releasedFn = nil,                                                       repeatFn = nil },
        FCPXHackEffectsThree                                        = { characterString = kc.keyCodeTranslator("3"),            modifiers = controlShift,                           fn = function() effectsShortcut(3) end,                             releasedFn = nil,                                                       repeatFn = nil },
        FCPXHackEffectsFour                                         = { characterString = kc.keyCodeTranslator("4"),            modifiers = controlShift,                           fn = function() effectsShortcut(4) end,                             releasedFn = nil,                                                       repeatFn = nil },
        FCPXHackEffectsFive                                         = { characterString = kc.keyCodeTranslator("5"),            modifiers = controlShift,                           fn = function() effectsShortcut(5) end,                             releasedFn = nil,                                                       repeatFn = nil },

        FCPXHackConsole                                             = { characterString = kc.keyCodeTranslator("space"),        modifiers = control,                                fn = function() hacksconsole.show(); mod.scrollingTimelineWatcherWorking = false end, releasedFn = nil,                                     repeatFn = nil },

		FCPXCopyWithCustomLabel			 							= { characterString = "",                                   modifiers = {},                                     fn = function() copyWithCustomLabel() end,                         	releasedFn = nil,                                                       repeatFn = nil },
		FCPXCopyWithCustomLabelAndFolder		 					= { characterString = "",                                   modifiers = {},                                     fn = function() copyWithCustomLabelAndFolder() end,                	releasedFn = nil,                                                       repeatFn = nil },

        FCPXAddNoteToSelectedClip	 								= { characterString = "",                                   modifiers = {},                                     fn = function() addNoteToSelectedClip() end,                        releasedFn = nil,                                                       repeatFn = nil },

        FCPXHackMoveToPlayhead                                      = { characterString = "",                                   modifiers = {},                                     fn = function() moveToPlayhead() end,                               releasedFn = nil,                                                       repeatFn = nil },
        FCPXHackLockPlayhead                                        = { characterString = "",                                   modifiers = {},                                     fn = function() toggleLockPlayhead() end,                           releasedFn = nil,                                                       repeatFn = nil },
        FCPXHackToggleVoiceCommands                                 = { characterString = "",                                   modifiers = {},                                     fn = function() toggleEnableVoiceCommands() end,                    releasedFn = nil,                                                       repeatFn = nil },

        FCPXHackTransitionsOne                                      = { characterString = "",                                   modifiers = {},                                     fn = function() transitionsShortcut(1) end,                         releasedFn = nil,                                                       repeatFn = nil },
        FCPXHackTransitionsTwo                                      = { characterString = "",                                   modifiers = {},                                     fn = function() transitionsShortcut(2) end,                         releasedFn = nil,                                                       repeatFn = nil },
        FCPXHackTransitionsThree                                    = { characterString = "",                                   modifiers = {},                                     fn = function() transitionsShortcut(3) end,                         releasedFn = nil,                                                       repeatFn = nil },
        FCPXHackTransitionsFour                                     = { characterString = "",                                   modifiers = {},                                     fn = function() transitionsShortcut(4) end,                         releasedFn = nil,                                                       repeatFn = nil },
        FCPXHackTransitionsFive                                     = { characterString = "",                                   modifiers = {},                                     fn = function() transitionsShortcut(5) end,                         releasedFn = nil,                                                       repeatFn = nil },

        FCPXHackTitlesOne                                           = { characterString = "",                                   modifiers = {},                                     fn = function() titlesShortcut(1) end,                              releasedFn = nil,                                                       repeatFn = nil },
        FCPXHackTitlesTwo                                           = { characterString = "",                                   modifiers = {},                                     fn = function() titlesShortcut(2) end,                              releasedFn = nil,                                                       repeatFn = nil },
        FCPXHackTitlesThree                                         = { characterString = "",                                   modifiers = {},                                     fn = function() titlesShortcut(3) end,                              releasedFn = nil,                                                       repeatFn = nil },
        FCPXHackTitlesFour                                          = { characterString = "",                                   modifiers = {},                                     fn = function() titlesShortcut(4) end,                              releasedFn = nil,                                                       repeatFn = nil },
        FCPXHackTitlesFive                                          = { characterString = "",                                   modifiers = {},                                     fn = function() titlesShortcut(5) end,                              releasedFn = nil,                                                       repeatFn = nil },

        FCPXHackGeneratorsOne                                       = { characterString = "",                                   modifiers = {},                                     fn = function() generatorsShortcut(1) end,                          releasedFn = nil,                                                       repeatFn = nil },
        FCPXHackGeneratorsTwo                                       = { characterString = "",                                   modifiers = {},                                     fn = function() generatorsShortcut(2) end,                          releasedFn = nil,                                                       repeatFn = nil },
        FCPXHackGeneratorsThree                                     = { characterString = "",                                   modifiers = {},                                     fn = function() generatorsShortcut(3) end,                          releasedFn = nil,                                                       repeatFn = nil },
        FCPXHackGeneratorsFour                                      = { characterString = "",                                   modifiers = {},                                     fn = function() generatorsShortcut(4) end,                          releasedFn = nil,                                                       repeatFn = nil },
        FCPXHackGeneratorsFive                                      = { characterString = "",                                   modifiers = {},                                     fn = function() generatorsShortcut(5) end,                          releasedFn = nil,                                                       repeatFn = nil },

        FCPXHackColorPuckOne                                        = { characterString = "",                                   modifiers = {},                                     fn = function() colorBoardSelectPuck("color", "global") end,                    releasedFn = nil,                                           repeatFn = nil },
        FCPXHackColorPuckTwo                                        = { characterString = "",                                   modifiers = {},                                     fn = function() colorBoardSelectPuck("color", "shadows") end,                   releasedFn = nil,                                           repeatFn = nil },
        FCPXHackColorPuckThree                                      = { characterString = "",                                   modifiers = {},                                     fn = function() colorBoardSelectPuck("color", "midtones") end,                  releasedFn = nil,                                           repeatFn = nil },
        FCPXHackColorPuckFour                                       = { characterString = "",                                   modifiers = {},                                     fn = function() colorBoardSelectPuck("color", "highlights") end,                releasedFn = nil,                                           repeatFn = nil },

        FCPXHackSaturationPuckOne                                   = { characterString = "",                                   modifiers = {},                                     fn = function() colorBoardSelectPuck("saturation", "global") end,               releasedFn = nil,                                           repeatFn = nil },
        FCPXHackSaturationPuckTwo                                   = { characterString = "",                                   modifiers = {},                                     fn = function() colorBoardSelectPuck("saturation", "shadows") end,              releasedFn = nil,                                           repeatFn = nil },
        FCPXHackSaturationPuckThree                                 = { characterString = "",                                   modifiers = {},                                     fn = function() colorBoardSelectPuck("saturation", "midtones") end,             releasedFn = nil,                                           repeatFn = nil },
        FCPXHackSaturationPuckFour                                  = { characterString = "",                                   modifiers = {},                                     fn = function() colorBoardSelectPuck("saturation", "highlights") end,           releasedFn = nil,                                           repeatFn = nil },

        FCPXHackExposurePuckOne                                     = { characterString = "",                                   modifiers = {},                                     fn = function() colorBoardSelectPuck("exposure", "global") end,                 releasedFn = nil,                                           repeatFn = nil },
        FCPXHackExposurePuckTwo                                     = { characterString = "",                                   modifiers = {},                                     fn = function() colorBoardSelectPuck("exposure", "shadows") end,                releasedFn = nil,                                           repeatFn = nil },
        FCPXHackExposurePuckThree                                   = { characterString = "",                                   modifiers = {},                                     fn = function() colorBoardSelectPuck("exposure", "midtones") end,               releasedFn = nil,                                           repeatFn = nil },
        FCPXHackExposurePuckFour                                    = { characterString = "",                                   modifiers = {},                                     fn = function() colorBoardSelectPuck("exposure", "highlights") end,             releasedFn = nil,                                           repeatFn = nil },

        FCPXHackColorPuckOneUp                                      = { characterString = "",                                   modifiers = {},                                     fn = function() colorBoardSelectPuck("color", "global", "up") end,              releasedFn = function() colorBoardSelectPuckRelease() end,  repeatFn = nil },
        FCPXHackColorPuckTwoUp                                      = { characterString = "",                                   modifiers = {},                                     fn = function() colorBoardSelectPuck("color", "shadows", "up") end,             releasedFn = function() colorBoardSelectPuckRelease() end,  repeatFn = nil },
        FCPXHackColorPuckThreeUp                                    = { characterString = "",                                   modifiers = {},                                     fn = function() colorBoardSelectPuck("color", "midtones", "up") end,            releasedFn = function() colorBoardSelectPuckRelease() end,  repeatFn = nil },
        FCPXHackColorPuckFourUp                                     = { characterString = "",                                   modifiers = {},                                     fn = function() colorBoardSelectPuck("color", "highlights", "up") end,          releasedFn = function() colorBoardSelectPuckRelease() end,  repeatFn = nil },

        FCPXHackColorPuckOneDown                                    = { characterString = "",                                   modifiers = {},                                     fn = function() colorBoardSelectPuck("color", "global", "down") end,            releasedFn = function() colorBoardSelectPuckRelease() end,  repeatFn = nil },
        FCPXHackColorPuckTwoDown                                    = { characterString = "",                                   modifiers = {},                                     fn = function() colorBoardSelectPuck("color", "shadows", "down") end,           releasedFn = function() colorBoardSelectPuckRelease() end,  repeatFn = nil },
        FCPXHackColorPuckThreeDown                                  = { characterString = "",                                   modifiers = {},                                     fn = function() colorBoardSelectPuck("color", "midtones", "down") end,          releasedFn = function() colorBoardSelectPuckRelease() end,  repeatFn = nil },
        FCPXHackColorPuckFourDown                                   = { characterString = "",                                   modifiers = {},                                     fn = function() colorBoardSelectPuck("color", "highlights", "down") end,        releasedFn = function() colorBoardSelectPuckRelease() end,  repeatFn = nil },

        FCPXHackColorPuckOneLeft                                    = { characterString = "",                                   modifiers = {},                                     fn = function() colorBoardSelectPuck("color", "global", "left") end,            releasedFn = function() colorBoardSelectPuckRelease() end,  repeatFn = nil },
        FCPXHackColorPuckTwoLeft                                    = { characterString = "",                                   modifiers = {},                                     fn = function() colorBoardSelectPuck("color", "global", "left") end,            releasedFn = function() colorBoardSelectPuckRelease() end,  repeatFn = nil },
        FCPXHackColorPuckThreeLeft                                  = { characterString = "",                                   modifiers = {},                                     fn = function() colorBoardSelectPuck("color", "global", "left") end,            releasedFn = function() colorBoardSelectPuckRelease() end,  repeatFn = nil },
        FCPXHackColorPuckFourLeft                                   = { characterString = "",                                   modifiers = {},                                     fn = function() colorBoardSelectPuck("color", "global", "left") end,            releasedFn = function() colorBoardSelectPuckRelease() end,  repeatFn = nil },

        FCPXHackColorPuckOneRight                                   = { characterString = "",                                   modifiers = {},                                     fn = function() colorBoardSelectPuck("color", "global", "right") end,           releasedFn = function() colorBoardSelectPuckRelease() end,  repeatFn = nil },
        FCPXHackColorPuckTwoRight                                   = { characterString = "",                                   modifiers = {},                                     fn = function() colorBoardSelectPuck("color", "shadows", "right") end,          releasedFn = function() colorBoardSelectPuckRelease() end,  repeatFn = nil },
        FCPXHackColorPuckThreeRight                                 = { characterString = "",                                   modifiers = {},                                     fn = function() colorBoardSelectPuck("color", "midtones", "right") end,         releasedFn = function() colorBoardSelectPuckRelease() end,  repeatFn = nil },
        FCPXHackColorPuckFourRight                                  = { characterString = "",                                   modifiers = {},                                     fn = function() colorBoardSelectPuck("color", "highlights", "right") end,       releasedFn = function() colorBoardSelectPuckRelease() end,  repeatFn = nil },

        FCPXHackSaturationPuckOneUp                                 = { characterString = "",                                   modifiers = {},                                     fn = function() colorBoardSelectPuck("saturation", "global", "up") end,         releasedFn = function() colorBoardSelectPuckRelease() end,  repeatFn = nil },
        FCPXHackSaturationPuckTwoUp                                 = { characterString = "",                                   modifiers = {},                                     fn = function() colorBoardSelectPuck("saturation", "shadows", "up") end,        releasedFn = function() colorBoardSelectPuckRelease() end,  repeatFn = nil },
        FCPXHackSaturationPuckThreeUp                               = { characterString = "",                                   modifiers = {},                                     fn = function() colorBoardSelectPuck("saturation", "midtones", "up") end,       releasedFn = function() colorBoardSelectPuckRelease() end,  repeatFn = nil },
        FCPXHackSaturationPuckFourUp                                = { characterString = "",                                   modifiers = {},                                     fn = function() colorBoardSelectPuck("saturation", "highlights", "up") end,     releasedFn = function() colorBoardSelectPuckRelease() end,  repeatFn = nil },

        FCPXHackSaturationPuckOneDown                               = { characterString = "",                                   modifiers = {},                                     fn = function() colorBoardSelectPuck("saturation", "global", "down") end,       releasedFn = function() colorBoardSelectPuckRelease() end,  repeatFn = nil },
        FCPXHackSaturationPuckTwoDown                               = { characterString = "",                                   modifiers = {},                                     fn = function() colorBoardSelectPuck("saturation", "shadows", "down") end,      releasedFn = function() colorBoardSelectPuckRelease() end,  repeatFn = nil },
        FCPXHackSaturationPuckThreeDown                             = { characterString = "",                                   modifiers = {},                                     fn = function() colorBoardSelectPuck("saturation", "midtones", "down") end,     releasedFn = function() colorBoardSelectPuckRelease() end,  repeatFn = nil },
        FCPXHackSaturationPuckFourDown                              = { characterString = "",                                   modifiers = {},                                     fn = function() colorBoardSelectPuck("saturation", "highlights", "down") end,   releasedFn = function() colorBoardSelectPuckRelease() end,  repeatFn = nil },

        FCPXHackExposurePuckOneUp                                   = { characterString = "",                                   modifiers = {},                                     fn = function() colorBoardSelectPuck("exposure", "global", "up") end,           releasedFn = function() colorBoardSelectPuckRelease() end,  repeatFn = nil },
        FCPXHackExposurePuckTwoUp                                   = { characterString = "",                                   modifiers = {},                                     fn = function() colorBoardSelectPuck("exposure", "shadows", "up") end,          releasedFn = function() colorBoardSelectPuckRelease() end,  repeatFn = nil },
        FCPXHackExposurePuckThreeUp                                 = { characterString = "",                                   modifiers = {},                                     fn = function() colorBoardSelectPuck("exposure", "midtones", "up") end,         releasedFn = function() colorBoardSelectPuckRelease() end,  repeatFn = nil },
        FCPXHackExposurePuckFourUp                                  = { characterString = "",                                   modifiers = {},                                     fn = function() colorBoardSelectPuck("exposure", "highlights", "up") end,       releasedFn = function() colorBoardSelectPuckRelease() end,  repeatFn = nil },

        FCPXHackExposurePuckOneDown                                 = { characterString = "",                                   modifiers = {},                                     fn = function() colorBoardSelectPuck("exposure", "global", "down") end,         releasedFn = function() colorBoardSelectPuckRelease() end,  repeatFn = nil },
        FCPXHackExposurePuckTwoDown                                 = { characterString = "",                                   modifiers = {},                                     fn = function() colorBoardSelectPuck("exposure", "shadows", "down") end,        releasedFn = function() colorBoardSelectPuckRelease() end,  repeatFn = nil },
        FCPXHackExposurePuckThreeDown                               = { characterString = "",                                   modifiers = {},                                     fn = function() colorBoardSelectPuck("exposure", "midtones", "down") end,       releasedFn = function() colorBoardSelectPuckRelease() end,  repeatFn = nil },
        FCPXHackExposurePuckFourDown                                = { characterString = "",                                   modifiers = {},                                     fn = function() colorBoardSelectPuck("exposure", "highlights", "down") end,     releasedFn = function() colorBoardSelectPuckRelease() end,  repeatFn = nil },

        FCPXHackCreateOptimizedMediaOn                              = { characterString = "",                                   modifiers = {},                                     fn = function() toggleCreateOptimizedMedia(true) end,               releasedFn = nil,                                                       repeatFn = nil },
        FCPXHackCreateOptimizedMediaOff                             = { characterString = "",                                   modifiers = {},                                     fn = function() toggleCreateOptimizedMedia(false) end,              releasedFn = nil,                                                       repeatFn = nil },
        FCPXHackCreateMulticamOptimizedMediaOn                      = { characterString = "",                                   modifiers = {},                                     fn = function() toggleCreateMulticamOptimizedMedia(true) end,       releasedFn = nil,                                                       repeatFn = nil },
        FCPXHackCreateMulticamOptimizedMediaOff                     = { characterString = "",                                   modifiers = {},                                     fn = function() toggleCreateMulticamOptimizedMedia(false) end,      releasedFn = nil,                                                       repeatFn = nil },
        FCPXHackCreateProxyMediaOn                                  = { characterString = "",                                   modifiers = {},                                     fn = function() toggleCreateProxyMedia(true) end,                   releasedFn = nil,                                                       repeatFn = nil },
        FCPXHackCreateProxyMediaOff                                 = { characterString = "",                                   modifiers = {},                                     fn = function() toggleCreateProxyMedia(false) end,                  releasedFn = nil,                                                       repeatFn = nil },
        FCPXHackLeaveInPlaceOn                                      = { characterString = "",                                   modifiers = {},                                     fn = function() toggleLeaveInPlace(true) end,                       releasedFn = nil,                                                       repeatFn = nil },
        FCPXHackLeaveInPlaceOff                                     = { characterString = "",                                   modifiers = {},                                     fn = function() toggleLeaveInPlace(false) end,                      releasedFn = nil,                                                       repeatFn = nil },
        FCPXHackBackgroundRenderOn                                  = { characterString = "",                                   modifiers = {},                                     fn = function() toggleBackgroundRender(true) end,                   releasedFn = nil,                                                       repeatFn = nil },
        FCPXHackBackgroundRenderOff                                 = { characterString = "",                                   modifiers = {},                                     fn = function() toggleBackgroundRender(false) end,                  releasedFn = nil,                                                       repeatFn = nil },

        FCPXHackChangeSmartCollectionsLabel                         = { characterString = "",                                   modifiers = {},                                     fn = function() changeSmartCollectionsLabel() end,                  releasedFn = nil,                                                       repeatFn = nil },

        FCPXHackSelectClipAtLaneOne                                 = { characterString = "",                                   modifiers = {},                                     fn = function() selectClipAtLane(1) end,                            releasedFn = nil,                                                       repeatFn = nil },
        FCPXHackSelectClipAtLaneTwo                                 = { characterString = "",                                   modifiers = {},                                     fn = function() selectClipAtLane(2) end,                            releasedFn = nil,                                                       repeatFn = nil },
        FCPXHackSelectClipAtLaneThree                               = { characterString = "",                                   modifiers = {},                                     fn = function() selectClipAtLane(3) end,                            releasedFn = nil,                                                       repeatFn = nil },
        FCPXHackSelectClipAtLaneFour                                = { characterString = "",                                   modifiers = {},                                     fn = function() selectClipAtLane(4) end,                            releasedFn = nil,                                                       repeatFn = nil },
        FCPXHackSelectClipAtLaneFive                                = { characterString = "",                                   modifiers = {},                                     fn = function() selectClipAtLane(5) end,                            releasedFn = nil,                                                       repeatFn = nil },
        FCPXHackSelectClipAtLaneSix                                 = { characterString = "",                                   modifiers = {},                                     fn = function() selectClipAtLane(6) end,                            releasedFn = nil,                                                       repeatFn = nil },
        FCPXHackSelectClipAtLaneSeven                               = { characterString = "",                                   modifiers = {},                                     fn = function() selectClipAtLane(7) end,                            releasedFn = nil,                                                       repeatFn = nil },
        FCPXHackSelectClipAtLaneEight                               = { characterString = "",                                   modifiers = {},                                     fn = function() selectClipAtLane(8) end,                            releasedFn = nil,                                                       repeatFn = nil },
        FCPXHackSelectClipAtLaneNine                                = { characterString = "",                                   modifiers = {},                                     fn = function() selectClipAtLane(9) end,                            releasedFn = nil,                                                       repeatFn = nil },
        FCPXHackSelectClipAtLaneTen                                 = { characterString = "",                                   modifiers = {},                                     fn = function() selectClipAtLane(10) end,                           releasedFn = nil,                                                       repeatFn = nil },

        FCPXHackPuckOneMouse                                        = { characterString = "",                                   modifiers = {},                                     fn = function() colorBoardMousePuck("*", "global") end,             releasedFn = function() colorBoardMousePuckRelease() end,               repeatFn = nil },
        FCPXHackPuckTwoMouse                                        = { characterString = "",                                   modifiers = {},                                     fn = function() colorBoardMousePuck("*", "shadows") end,            releasedFn = function() colorBoardMousePuckRelease() end,               repeatFn = nil },
        FCPXHackPuckThreeMouse                                      = { characterString = "",                                   modifiers = {},                                     fn = function() colorBoardMousePuck("*", "midtones") end,           releasedFn = function() colorBoardMousePuckRelease() end,               repeatFn = nil },
        FCPXHackPuckFourMouse                                       = { characterString = "",                                   modifiers = {},                                     fn = function() colorBoardMousePuck("*", "highlights") end,         releasedFn = function() colorBoardMousePuckRelease() end,               repeatFn = nil },

        FCPXHackColorPuckOneMouse                                   = { characterString = "",                                   modifiers = {},                                     fn = function() colorBoardMousePuck("color", "global") end,         releasedFn = function() colorBoardMousePuckRelease() end,               repeatFn = nil },
        FCPXHackColorPuckTwoMouse                                   = { characterString = "",                                   modifiers = {},                                     fn = function() colorBoardMousePuck("color", "shadows") end,        releasedFn = function() colorBoardMousePuckRelease() end,               repeatFn = nil },
        FCPXHackColorPuckThreeMouse                                 = { characterString = "",                                   modifiers = {},                                     fn = function() colorBoardMousePuck("color", "midtones") end,       releasedFn = function() colorBoardMousePuckRelease() end,               repeatFn = nil },
        FCPXHackColorPuckFourMouse                                  = { characterString = "",                                   modifiers = {},                                     fn = function() colorBoardMousePuck("color", "highlights") end,     releasedFn = function() colorBoardMousePuckRelease() end,               repeatFn = nil },

        FCPXHackSaturationPuckOneMouse                              = { characterString = "",                                   modifiers = {},                                     fn = function() colorBoardMousePuck("saturation", "global") end,    releasedFn = function() colorBoardMousePuckRelease() end,               repeatFn = nil },
        FCPXHackSaturationPuckTwoMouse                              = { characterString = "",                                   modifiers = {},                                     fn = function() colorBoardMousePuck("saturation", "shadows") end,   releasedFn = function() colorBoardMousePuckRelease() end,               repeatFn = nil },
        FCPXHackSaturationPuckThreeMouse                            = { characterString = "",                                   modifiers = {},                                     fn = function() colorBoardMousePuck("saturation", "midtones") end,  releasedFn = function() colorBoardMousePuckRelease() end,               repeatFn = nil },
        FCPXHackSaturationPuckFourMouse                             = { characterString = "",                                   modifiers = {},                                     fn = function() colorBoardMousePuck("saturation", "highlights") end,releasedFn = function() colorBoardMousePuckRelease() end,               repeatFn = nil },

        FCPXHackExposurePuckOneMouse                                = { characterString = "",                                   modifiers = {},                                     fn = function() colorBoardMousePuck("exposure", "global") end,      releasedFn = function() colorBoardMousePuckRelease() end,               repeatFn = nil },
        FCPXHackExposurePuckTwoMouse                                = { characterString = "",                                   modifiers = {},                                     fn = function() colorBoardMousePuck("exposure", "shadows") end,     releasedFn = function() colorBoardMousePuckRelease() end,               repeatFn = nil },
        FCPXHackExposurePuckThreeMouse                              = { characterString = "",                                   modifiers = {},                                     fn = function() colorBoardMousePuck("exposure", "midtones") end,    releasedFn = function() colorBoardMousePuckRelease() end,               repeatFn = nil },
        FCPXHackExposurePuckFourMouse                               = { characterString = "",                                   modifiers = {},                                     fn = function() colorBoardMousePuck("exposure", "highlights") end,  releasedFn = function() colorBoardMousePuckRelease() end,               repeatFn = nil },

        FCPXHackCutSwitchAngle01Video                               = { characterString = "",                                   modifiers = {},                                     fn = function() cutAndSwitchMulticam("Video", 1) end,               releasedFn = nil,                                                       repeatFn = nil },
        FCPXHackCutSwitchAngle02Video                               = { characterString = "",                                   modifiers = {},                                     fn = function() cutAndSwitchMulticam("Video", 2) end,               releasedFn = nil,                                                       repeatFn = nil },
        FCPXHackCutSwitchAngle03Video                               = { characterString = "",                                   modifiers = {},                                     fn = function() cutAndSwitchMulticam("Video", 3) end,               releasedFn = nil,                                                       repeatFn = nil },
        FCPXHackCutSwitchAngle04Video                               = { characterString = "",                                   modifiers = {},                                     fn = function() cutAndSwitchMulticam("Video", 4) end,               releasedFn = nil,                                                       repeatFn = nil },
        FCPXHackCutSwitchAngle05Video                               = { characterString = "",                                   modifiers = {},                                     fn = function() cutAndSwitchMulticam("Video", 5) end,               releasedFn = nil,                                                       repeatFn = nil },
        FCPXHackCutSwitchAngle06Video                               = { characterString = "",                                   modifiers = {},                                     fn = function() cutAndSwitchMulticam("Video", 6) end,               releasedFn = nil,                                                       repeatFn = nil },
        FCPXHackCutSwitchAngle07Video                               = { characterString = "",                                   modifiers = {},                                     fn = function() cutAndSwitchMulticam("Video", 7) end,               releasedFn = nil,                                                       repeatFn = nil },
        FCPXHackCutSwitchAngle08Video                               = { characterString = "",                                   modifiers = {},                                     fn = function() cutAndSwitchMulticam("Video", 8) end,               releasedFn = nil,                                                       repeatFn = nil },
        FCPXHackCutSwitchAngle09Video                               = { characterString = "",                                   modifiers = {},                                     fn = function() cutAndSwitchMulticam("Video", 9) end,               releasedFn = nil,                                                       repeatFn = nil },
        FCPXHackCutSwitchAngle10Video                               = { characterString = "",                                   modifiers = {},                                     fn = function() cutAndSwitchMulticam("Video", 10) end,              releasedFn = nil,                                                       repeatFn = nil },
        FCPXHackCutSwitchAngle11Video                               = { characterString = "",                                   modifiers = {},                                     fn = function() cutAndSwitchMulticam("Video", 11) end,              releasedFn = nil,                                                       repeatFn = nil },
        FCPXHackCutSwitchAngle12Video                               = { characterString = "",                                   modifiers = {},                                     fn = function() cutAndSwitchMulticam("Video", 12) end,              releasedFn = nil,                                                       repeatFn = nil },
        FCPXHackCutSwitchAngle13Video                               = { characterString = "",                                   modifiers = {},                                     fn = function() cutAndSwitchMulticam("Video", 13) end,              releasedFn = nil,                                                       repeatFn = nil },
        FCPXHackCutSwitchAngle14Video                               = { characterString = "",                                   modifiers = {},                                     fn = function() cutAndSwitchMulticam("Video", 14) end,              releasedFn = nil,                                                       repeatFn = nil },
        FCPXHackCutSwitchAngle15Video                               = { characterString = "",                                   modifiers = {},                                     fn = function() cutAndSwitchMulticam("Video", 15) end,              releasedFn = nil,                                                       repeatFn = nil },
        FCPXHackCutSwitchAngle16Video                               = { characterString = "",                                   modifiers = {},                                     fn = function() cutAndSwitchMulticam("Video", 16) end,              releasedFn = nil,                                                       repeatFn = nil },

        FCPXHackCutSwitchAngle01Audio                               = { characterString = "",                                   modifiers = {},                                     fn = function() cutAndSwitchMulticam("Audio", 1) end,               releasedFn = nil,                                                       repeatFn = nil },
        FCPXHackCutSwitchAngle02Audio                               = { characterString = "",                                   modifiers = {},                                     fn = function() cutAndSwitchMulticam("Audio", 2) end,               releasedFn = nil,                                                       repeatFn = nil },
        FCPXHackCutSwitchAngle03Audio                               = { characterString = "",                                   modifiers = {},                                     fn = function() cutAndSwitchMulticam("Audio", 3) end,               releasedFn = nil,                                                       repeatFn = nil },
        FCPXHackCutSwitchAngle04Audio                               = { characterString = "",                                   modifiers = {},                                     fn = function() cutAndSwitchMulticam("Audio", 4) end,               releasedFn = nil,                                                       repeatFn = nil },
        FCPXHackCutSwitchAngle05Audio                               = { characterString = "",                                   modifiers = {},                                     fn = function() cutAndSwitchMulticam("Audio", 5) end,               releasedFn = nil,                                                       repeatFn = nil },
        FCPXHackCutSwitchAngle06Audio                               = { characterString = "",                                   modifiers = {},                                     fn = function() cutAndSwitchMulticam("Audio", 6) end,               releasedFn = nil,                                                       repeatFn = nil },
        FCPXHackCutSwitchAngle07Audio                               = { characterString = "",                                   modifiers = {},                                     fn = function() cutAndSwitchMulticam("Audio", 7) end,               releasedFn = nil,                                                       repeatFn = nil },
        FCPXHackCutSwitchAngle08Audio                               = { characterString = "",                                   modifiers = {},                                     fn = function() cutAndSwitchMulticam("Audio", 8) end,               releasedFn = nil,                                                       repeatFn = nil },
        FCPXHackCutSwitchAngle09Audio                               = { characterString = "",                                   modifiers = {},                                     fn = function() cutAndSwitchMulticam("Audio", 9) end,               releasedFn = nil,                                                       repeatFn = nil },
        FCPXHackCutSwitchAngle10Audio                               = { characterString = "",                                   modifiers = {},                                     fn = function() cutAndSwitchMulticam("Audio", 10) end,              releasedFn = nil,                                                       repeatFn = nil },
        FCPXHackCutSwitchAngle11Audio                               = { characterString = "",                                   modifiers = {},                                     fn = function() cutAndSwitchMulticam("Audio", 11) end,              releasedFn = nil,                                                       repeatFn = nil },
        FCPXHackCutSwitchAngle12Audio                               = { characterString = "",                                   modifiers = {},                                     fn = function() cutAndSwitchMulticam("Audio", 12) end,              releasedFn = nil,                                                       repeatFn = nil },
        FCPXHackCutSwitchAngle13Audio                               = { characterString = "",                                   modifiers = {},                                     fn = function() cutAndSwitchMulticam("Audio", 13) end,              releasedFn = nil,                                                       repeatFn = nil },
        FCPXHackCutSwitchAngle14Audio                               = { characterString = "",                                   modifiers = {},                                     fn = function() cutAndSwitchMulticam("Audio", 14) end,              releasedFn = nil,                                                       repeatFn = nil },
        FCPXHackCutSwitchAngle15Audio                               = { characterString = "",                                   modifiers = {},                                     fn = function() cutAndSwitchMulticam("Audio", 15) end,              releasedFn = nil,                                                       repeatFn = nil },
        FCPXHackCutSwitchAngle16Audio                               = { characterString = "",                                   modifiers = {},                                     fn = function() cutAndSwitchMulticam("Audio", 16) end,              releasedFn = nil,                                                       repeatFn = nil },

        FCPXHackCutSwitchAngle01Both                                = { characterString = "",                                   modifiers = {},                                     fn = function() cutAndSwitchMulticam("Both", 1) end,                releasedFn = nil,                                                       repeatFn = nil },
        FCPXHackCutSwitchAngle02Both                                = { characterString = "",                                   modifiers = {},                                     fn = function() cutAndSwitchMulticam("Both", 2) end,                releasedFn = nil,                                                       repeatFn = nil },
        FCPXHackCutSwitchAngle03Both                                = { characterString = "",                                   modifiers = {},                                     fn = function() cutAndSwitchMulticam("Both", 3) end,                releasedFn = nil,                                                       repeatFn = nil },
        FCPXHackCutSwitchAngle04Both                                = { characterString = "",                                   modifiers = {},                                     fn = function() cutAndSwitchMulticam("Both", 4) end,                releasedFn = nil,                                                       repeatFn = nil },
        FCPXHackCutSwitchAngle05Both                                = { characterString = "",                                   modifiers = {},                                     fn = function() cutAndSwitchMulticam("Both", 5) end,                releasedFn = nil,                                                       repeatFn = nil },
        FCPXHackCutSwitchAngle06Both                                = { characterString = "",                                   modifiers = {},                                     fn = function() cutAndSwitchMulticam("Both", 6) end,                releasedFn = nil,                                                       repeatFn = nil },
        FCPXHackCutSwitchAngle07Both                                = { characterString = "",                                   modifiers = {},                                     fn = function() cutAndSwitchMulticam("Both", 7) end,                releasedFn = nil,                                                       repeatFn = nil },
        FCPXHackCutSwitchAngle08Both                                = { characterString = "",                                   modifiers = {},                                     fn = function() cutAndSwitchMulticam("Both", 8) end,                releasedFn = nil,                                                       repeatFn = nil },
        FCPXHackCutSwitchAngle09Both                                = { characterString = "",                                   modifiers = {},                                     fn = function() cutAndSwitchMulticam("Both", 9) end,                releasedFn = nil,                                                       repeatFn = nil },
        FCPXHackCutSwitchAngle10Both                                = { characterString = "",                                   modifiers = {},                                     fn = function() cutAndSwitchMulticam("Both", 10) end,               releasedFn = nil,                                                       repeatFn = nil },
        FCPXHackCutSwitchAngle11Both                                = { characterString = "",                                   modifiers = {},                                     fn = function() cutAndSwitchMulticam("Both", 11) end,               releasedFn = nil,                                                       repeatFn = nil },
        FCPXHackCutSwitchAngle12Both                                = { characterString = "",                                   modifiers = {},                                     fn = function() cutAndSwitchMulticam("Both", 12) end,               releasedFn = nil,                                                       repeatFn = nil },
        FCPXHackCutSwitchAngle13Both                                = { characterString = "",                                   modifiers = {},                                     fn = function() cutAndSwitchMulticam("Both", 13) end,               releasedFn = nil,                                                       repeatFn = nil },
        FCPXHackCutSwitchAngle14Both                                = { characterString = "",                                   modifiers = {},                                     fn = function() cutAndSwitchMulticam("Both", 14) end,               releasedFn = nil,                                                       repeatFn = nil },
        FCPXHackCutSwitchAngle15Both                                = { characterString = "",                                   modifiers = {},                                     fn = function() cutAndSwitchMulticam("Both", 15) end,               releasedFn = nil,                                                       repeatFn = nil },
        FCPXHackCutSwitchAngle16Both                                = { characterString = "",                                   modifiers = {},                                     fn = function() cutAndSwitchMulticam("Both", 16) end,               releasedFn = nil,                                                       repeatFn = nil },
    }
	return defaultShortcutKeys
end

--------------------------------------------------------------------------------
-- BIND KEYBOARD SHORTCUTS:
--------------------------------------------------------------------------------
function bindKeyboardShortcuts()

	--------------------------------------------------------------------------------
	-- Get Enable Hacks Shortcuts in Final Cut Pro from Settings:
	--------------------------------------------------------------------------------
	local enableHacksShortcutsInFinalCutPro = settings.get("fcpxHacks.enableHacksShortcutsInFinalCutPro")
	if enableHacksShortcutsInFinalCutPro == nil then enableHacksShortcutsInFinalCutPro = false end

	--------------------------------------------------------------------------------
	-- Hacks Shortcuts Enabled:
	--------------------------------------------------------------------------------
	if enableHacksShortcutsInFinalCutPro then

		--------------------------------------------------------------------------------
		-- Get Shortcut Keys from plist:
		--------------------------------------------------------------------------------
		mod.finalCutProShortcutKey = nil
		mod.finalCutProShortcutKey = {}
		mod.finalCutProShortcutKeyPlaceholders = nil
		mod.finalCutProShortcutKeyPlaceholders = defaultShortcutKeys()

		--------------------------------------------------------------------------------
		-- Remove the default shortcut keys:
		--------------------------------------------------------------------------------
		for k, v in pairs(mod.finalCutProShortcutKeyPlaceholders) do
			mod.finalCutProShortcutKeyPlaceholders[k]["characterString"] = ""
			mod.finalCutProShortcutKeyPlaceholders[k]["modifiers"] = {}
		end

		--------------------------------------------------------------------------------
		-- If something goes wrong:
		--------------------------------------------------------------------------------
		if getShortcutsFromActiveCommandSet() ~= true then
			dialog.displayErrorMessage(i18n("customKeyboardShortcutsFailed"))
			enableHacksShortcutsInFinalCutPro = false
		end

	end

	--------------------------------------------------------------------------------
	-- Hacks Shortcuts Disabled:
	--------------------------------------------------------------------------------
	if not enableHacksShortcutsInFinalCutPro then

		--------------------------------------------------------------------------------
		-- Update Active Command Set:
		--------------------------------------------------------------------------------
		fcp:getActiveCommandSet(nil, true)

		--------------------------------------------------------------------------------
		-- Use Default Shortcuts Keys:
		--------------------------------------------------------------------------------
		mod.finalCutProShortcutKey = nil
		mod.finalCutProShortcutKey = defaultShortcutKeys()

	end

	--------------------------------------------------------------------------------
	-- Reset Modal Hotkey for Final Cut Pro Commands:
	--------------------------------------------------------------------------------
	hotkeys = nil

	--------------------------------------------------------------------------------
	-- Reset Global Hotkeys:
	--------------------------------------------------------------------------------
	local currentHotkeys = hotkey.getHotkeys()
	for i=1, #currentHotkeys do
		result = currentHotkeys[i]:delete()
	end

	--------------------------------------------------------------------------------
	-- Create a modal hotkey object with an absurd triggering hotkey:
	--------------------------------------------------------------------------------
	hotkeys = hotkey.modal.new({"command", "shift", "alt", "control"}, "F19")

	--------------------------------------------------------------------------------
	-- Enable Hotkeys Loop:
	--------------------------------------------------------------------------------
	for k, v in pairs(mod.finalCutProShortcutKey) do
		if v['characterString'] ~= "" and v['fn'] ~= nil then
			if v['global'] == true then
				--------------------------------------------------------------------------------
				-- Global Shortcut:
				--------------------------------------------------------------------------------
				hotkey.bind(v['modifiers'], v['characterString'], v['fn'], v['releasedFn'], v['repeatFn'])
			else
				--------------------------------------------------------------------------------
				-- Final Cut Pro Specific Shortcut:
				--------------------------------------------------------------------------------
				hotkeys:bind(v['modifiers'], v['characterString'], v['fn'], v['releasedFn'], v['repeatFn'])
			end
		end
	end

	--------------------------------------------------------------------------------
	-- Development Shortcut:
	--------------------------------------------------------------------------------
	if mod.debugMode then
		hotkey.bind({"ctrl", "option", "command"}, "q", function() testingGround() end)
	end

	--------------------------------------------------------------------------------
	-- Enable Hotkeys:
	--------------------------------------------------------------------------------
	hotkeys:enter()

	--------------------------------------------------------------------------------
	-- Let user know that keyboard shortcuts have loaded:
	--------------------------------------------------------------------------------
	dialog.displayNotification(i18n("keyboardShortcutsUpdated"))

end

--------------------------------------------------------------------------------
-- READ SHORTCUT KEYS FROM FINAL CUT PRO PLIST:
--------------------------------------------------------------------------------
function getShortcutsFromActiveCommandSet()

	local activeCommandSetTable = fcp:getActiveCommandSet(nil, true)

	if activeCommandSetTable ~= nil then
		for k, v in pairs(mod.finalCutProShortcutKeyPlaceholders) do

			if activeCommandSetTable[k] ~= nil then

				--------------------------------------------------------------------------------
				-- Multiple keyboard shortcuts for single function:
				--------------------------------------------------------------------------------
				if type(activeCommandSetTable[k][1]) == "table" then
					for x=1, #activeCommandSetTable[k] do

						local tempModifiers = nil
						local tempCharacterString = nil
						local keypadModifier = false

						if activeCommandSetTable[k][x]["modifiers"] ~= nil then
							if string.find(activeCommandSetTable[k][x]["modifiers"], "keypad") then keypadModifier = true end
							tempModifiers = kc.translateKeyboardModifiers(activeCommandSetTable[k][x]["modifiers"])
						else
							if activeCommandSetTable[k][x]["modifierMask"] ~= nil then
								tempModifiers = kc.translateModifierMask(activeCommandSetTable[k][x]["modifierMask"])
							end
						end

						if activeCommandSetTable[k][x]["characterString"] ~= nil then
							tempCharacterString = kc.translateKeyboardCharacters(activeCommandSetTable[k][x]["characterString"])
						else
							if activeCommandSetTable[k][x]["character"] ~= nil then
								if keypadModifier then
									tempCharacterString = kc.translateKeyboardKeypadCharacters(activeCommandSetTable[k][x]["character"])
								else
									tempCharacterString = kc.translateKeyboardCharacters(activeCommandSetTable[k][x]["character"])
								end
							end
						end

						local tempGlobalShortcut = mod.finalCutProShortcutKeyPlaceholders[k]['global'] or false

						local xValue = ""
						if x ~= 1 then xValue = tostring(x) end

						mod.finalCutProShortcutKey[k .. xValue] = {
							characterString 	= 		tempCharacterString,
							modifiers 			= 		tempModifiers,
							fn 					= 		mod.finalCutProShortcutKeyPlaceholders[k]['fn'],
							releasedFn 			= 		mod.finalCutProShortcutKeyPlaceholders[k]['releasedFn'],
							repeatFn 			= 		mod.finalCutProShortcutKeyPlaceholders[k]['repeatFn'],
							global 				= 		tempGlobalShortcut,
						}

					end
				--------------------------------------------------------------------------------
				-- Single keyboard shortcut for a single function:
				--------------------------------------------------------------------------------
				else

					local tempModifiers = nil
					local tempCharacterString = nil
					local keypadModifier = false

					if activeCommandSetTable[k]["modifiers"] ~= nil then
						tempModifiers = kc.translateKeyboardModifiers(activeCommandSetTable[k]["modifiers"])
					else
						if activeCommandSetTable[k]["modifierMask"] ~= nil then
							tempModifiers = kc.translateModifierMask(activeCommandSetTable[k]["modifierMask"])
						end
					end

					if activeCommandSetTable[k]["characterString"] ~= nil then
						tempCharacterString = kc.translateKeyboardCharacters(activeCommandSetTable[k]["characterString"])
					else
						if activeCommandSetTable[k]["character"] ~= nil then
							if keypadModifier then
								tempCharacterString = kc.translateKeyboardKeypadCharacters(activeCommandSetTable[k]["character"])
							else
								tempCharacterString = kc.translateKeyboardCharacters(activeCommandSetTable[k]["character"])
							end
						end
					end

					local tempGlobalShortcut = mod.finalCutProShortcutKeyPlaceholders[k]['global'] or false

					mod.finalCutProShortcutKey[k] = {
						characterString 	= 		tempCharacterString,
						modifiers 			= 		tempModifiers,
						fn 					= 		mod.finalCutProShortcutKeyPlaceholders[k]['fn'],
						releasedFn 			= 		mod.finalCutProShortcutKeyPlaceholders[k]['releasedFn'],
						repeatFn 			= 		mod.finalCutProShortcutKeyPlaceholders[k]['repeatFn'],
						global 				= 		tempGlobalShortcut,
					}

				end
			end
		end
		return true
	else
		return false
	end

end

--------------------------------------------------------------------------------
-- UPDATE KEYBOARD SHORTCUTS:
--------------------------------------------------------------------------------
function updateKeyboardShortcuts()

	--------------------------------------------------------------------------------
	-- Update Keyboard Settings:
	--------------------------------------------------------------------------------
	local result = enableHacksShortcuts()
	if type(result) == "string" then
		dialog.displayErrorMessage(result)
		settings.set("fcpxHacks.enableHacksShortcutsInFinalCutPro", false)
		return false
	elseif result == false then
		--------------------------------------------------------------------------------
		-- NOTE: When Cancel is pressed whilst entering the admin password, let's
		-- just leave the old Hacks Shortcut Plist files in place.
		--------------------------------------------------------------------------------
		return
	end

end

--------------------------------------------------------------------------------
-- ENABLE HACKS SHORTCUTS:
--------------------------------------------------------------------------------
function enableHacksShortcuts()

	local finalCutProPath = fcp:getPath() .. "/Contents/Resources/"
	local finalCutProLanguages = fcp:getSupportedLanguages()
	local executeCommand = "cp -f ~/.hammerspoon/hs/fcpxhacks/plist/10-3/new/"

	local executeStrings = {
		executeCommand .. "NSProCommandGroups.plist '" .. finalCutProPath .. "NSProCommandGroups.plist'",
		executeCommand .. "NSProCommands.plist '" .. finalCutProPath .. "NSProCommands.plist'",
	}

	for _, whichLanguage in ipairs(finalCutProLanguages) do
		table.insert(executeStrings, executeCommand .. whichLanguage .. ".lproj/Default.commandset '" .. finalCutProPath .. whichLanguage .. ".lproj/Default.commandset'")
		table.insert(executeStrings, executeCommand .. whichLanguage .. ".lproj/NSProCommandDescriptions.strings '" .. finalCutProPath .. whichLanguage .. ".lproj/NSProCommandDescriptions.strings'")
		table.insert(executeStrings, executeCommand .. whichLanguage .. ".lproj/NSProCommandNames.strings '" .. finalCutProPath .. whichLanguage .. ".lproj/NSProCommandNames.strings'")
	end

	local result = tools.executeWithAdministratorPrivileges(executeStrings)
	return result

end

--------------------------------------------------------------------------------
-- DISABLE HACKS SHORTCUTS:
--------------------------------------------------------------------------------
function disableHacksShortcuts()

	local finalCutProPath = fcp:getPath() .. "/Contents/Resources/"
	local finalCutProLanguages = fcp:getSupportedLanguages()
	local executeCommand = "cp -f ~/.hammerspoon/hs/fcpxhacks/plist/10-3/old/"

	local executeStrings = {
		executeCommand .. "NSProCommandGroups.plist '" .. finalCutProPath .. "NSProCommandGroups.plist'",
		executeCommand .. "NSProCommands.plist '" .. finalCutProPath .. "NSProCommands.plist'",
	}

	for _, whichLanguage in ipairs(finalCutProLanguages) do
		table.insert(executeStrings, executeCommand .. whichLanguage .. ".lproj/Default.commandset '" .. finalCutProPath .. whichLanguage .. ".lproj/Default.commandset'")
		table.insert(executeStrings, executeCommand .. whichLanguage .. ".lproj/NSProCommandDescriptions.strings '" .. finalCutProPath .. whichLanguage .. ".lproj/NSProCommandDescriptions.strings'")
		table.insert(executeStrings, executeCommand .. whichLanguage .. ".lproj/NSProCommandNames.strings '" .. finalCutProPath .. whichLanguage .. ".lproj/NSProCommandNames.strings'")
	end

	local result = tools.executeWithAdministratorPrivileges(executeStrings)
	return result

end

--------------------------------------------------------------------------------
--------------------------------------------------------------------------------


--------------------------------------------------------------------------------
--------------------------------------------------------------------------------
--                     M E N U B A R    F E A T U R E S                       --
--------------------------------------------------------------------------------
--------------------------------------------------------------------------------

--------------------------------------------------------------------------------
-- MENUBAR:
--------------------------------------------------------------------------------

	--------------------------------------------------------------------------------
	-- REFRESH MENUBAR:
	--------------------------------------------------------------------------------
	function refreshMenuBar(refreshPlistValues)
		menuManager():refreshMenuBar()
	end
	
	function generateMenuBar(refreshPlistValues)
		--------------------------------------------------------------------------------
		-- Maximum Length of Menubar Strings:
		--------------------------------------------------------------------------------
		local maxTextLength = 25

		--------------------------------------------------------------------------------
		-- Assume FCPX is closed if not told otherwise:
		--------------------------------------------------------------------------------
		local fcpxActive = fcp:isFrontmost()
		local fcpxRunning = fcp:isRunning()

		--------------------------------------------------------------------------------
		-- Current Language:
		--------------------------------------------------------------------------------
		local currentLanguage = fcp:getCurrentLanguage()

		--------------------------------------------------------------------------------
		-- We only refresh plist values if necessary as this takes time:
		--------------------------------------------------------------------------------
		if refreshPlistValues == true then

			--------------------------------------------------------------------------------
			-- Used for debugging:
			--------------------------------------------------------------------------------
			debugMessage("Menubar refreshed with latest plist values.")

			--------------------------------------------------------------------------------
			-- Read Final Cut Pro Preferences:
			--------------------------------------------------------------------------------
			local preferences = fcp:getPreferences()
			if preferences == nil then
				dialog.displayErrorMessage(i18n("failedToReadFCPPreferences"))
				return "Fail"
			end

			--------------------------------------------------------------------------------
			-- Get plist values for Allow Moving Markers:
			--------------------------------------------------------------------------------
			mod.allowMovingMarkers = false
			local result = plist.fileToTable(fcp:getPath() .. "/Contents/Frameworks/TLKit.framework/Versions/A/Resources/EventDescriptions.plist")
			if result ~= nil then
				if result["TLKMarkerHandler"] ~= nil then
					if result["TLKMarkerHandler"]["Configuration"] ~= nil then
						if result["TLKMarkerHandler"]["Configuration"]["Allow Moving Markers"] ~= nil then
							mod.allowMovingMarkers = result["TLKMarkerHandler"]["Configuration"]["Allow Moving Markers"]
						end
					end
				end
			end

			--------------------------------------------------------------------------------
			-- Get plist values for FFPeriodicBackupInterval:
			--------------------------------------------------------------------------------
			if preferences["FFPeriodicBackupInterval"] == nil then
				mod.FFPeriodicBackupInterval = "15"
			else
				mod.FFPeriodicBackupInterval = preferences["FFPeriodicBackupInterval"]
			end

			--------------------------------------------------------------------------------
			-- Get plist values for FFSuspendBGOpsDuringPlay:
			--------------------------------------------------------------------------------
			if preferences["FFSuspendBGOpsDuringPlay"] == nil then
				mod.FFSuspendBGOpsDuringPlay = false
			else
				mod.FFSuspendBGOpsDuringPlay = preferences["FFSuspendBGOpsDuringPlay"]
			end

			--------------------------------------------------------------------------------
			-- Get plist values for FFEnableGuards:
			--------------------------------------------------------------------------------
			if preferences["FFEnableGuards"] == nil then
				mod.FFEnableGuards = false
			else
				mod.FFEnableGuards = preferences["FFEnableGuards"]
			end

			--------------------------------------------------------------------------------
			-- Get plist values for FFAutoRenderDelay:
			--------------------------------------------------------------------------------
			if preferences["FFAutoRenderDelay"] == nil then
				mod.FFAutoRenderDelay = "0.3"
			else
				mod.FFAutoRenderDelay = preferences["FFAutoRenderDelay"]
			end

		end

		--------------------------------------------------------------------------------
		-- Get Menubar Display Mode from Settings:
		--------------------------------------------------------------------------------
		local displayMenubarAsIcon = settings.get("fcpxHacks.displayMenubarAsIcon") or false

		--------------------------------------------------------------------------------
		-- Get Sizing Preferences:
		--------------------------------------------------------------------------------
		local displayHighlightShape = nil
		displayHighlightShape = settings.get("fcpxHacks.displayHighlightShape")
		local displayHighlightShapeRectangle = false
		local displayHighlightShapeCircle = false
		local displayHighlightShapeDiamond = false
		if displayHighlightShape == nil then 			displayHighlightShapeRectangle = true		end
		if displayHighlightShape == "Rectangle" then 	displayHighlightShapeRectangle = true		end
		if displayHighlightShape == "Circle" then 		displayHighlightShapeCircle = true			end
		if displayHighlightShape == "Diamond" then 		displayHighlightShapeDiamond = true			end

		--------------------------------------------------------------------------------
		-- Get Highlight Colour Preferences:
		--------------------------------------------------------------------------------
		local displayHighlightColour = settings.get("fcpxHacks.displayHighlightColour") or nil

		--------------------------------------------------------------------------------
		-- Get Highlight Playhead Time:
		--------------------------------------------------------------------------------
		local highlightPlayheadTime = settings.get("fcpxHacks.highlightPlayheadTime")

		--------------------------------------------------------------------------------
		-- Get Enable Shortcuts During Fullscreen Playback from Settings:
		--------------------------------------------------------------------------------
		local enableShortcutsDuringFullscreenPlayback = settings.get("fcpxHacks.enableShortcutsDuringFullscreenPlayback") or false

		--------------------------------------------------------------------------------
		-- Get Enable Hacks Shortcuts in Final Cut Pro from Settings:
		--------------------------------------------------------------------------------
		local enableHacksShortcutsInFinalCutPro = settings.get("fcpxHacks.enableHacksShortcutsInFinalCutPro") or false

		--------------------------------------------------------------------------------
		-- Get Enable Proxy Menu Item:
		--------------------------------------------------------------------------------
		local enableProxyMenuIcon = settings.get("fcpxHacks.enableProxyMenuIcon") or false

		--------------------------------------------------------------------------------
		-- Hammerspoon Settings:
		--------------------------------------------------------------------------------
		local startHammerspoonOnLaunch = hs.autoLaunch()
		local hammerspoonCheckForUpdates = hs.automaticallyCheckForUpdates()
		local hammerspoonDockIcon = hs.dockIcon()
		local hammerspoonMenuIcon = hs.menuIcon()

		--------------------------------------------------------------------------------
		-- Scrolling Timeline:
		--------------------------------------------------------------------------------
		local scrollingTimelineActive = settings.get("fcpxHacks.scrollingTimelineActive") or false

		--------------------------------------------------------------------------------
		-- Notification Platform:
		--------------------------------------------------------------------------------
		local notificationPlatform = settings.get("fcpxHacks.notificationPlatform")

		--------------------------------------------------------------------------------
		-- Enable Media Import Watcher:
		--------------------------------------------------------------------------------
		local enableMediaImportWatcher = settings.get("fcpxHacks.enableMediaImportWatcher") or false

		--------------------------------------------------------------------------------
		-- Touch Bar Location:
		--------------------------------------------------------------------------------
		local displayTouchBarLocation = settings.get("fcpxHacks.displayTouchBarLocation") or "Mouse"
		local displayTouchBarLocationMouse = false
		if displayTouchBarLocation == "Mouse" then displayTouchBarLocationMouse = true end
		local displayTouchBarLocationTimelineTopCentre = false
		if displayTouchBarLocation == "TimelineTopCentre" then displayTouchBarLocationTimelineTopCentre = true end

		--------------------------------------------------------------------------------
		-- Display Touch Bar:
		--------------------------------------------------------------------------------
		local displayTouchBar = settings.get("fcpxHacks.displayTouchBar") or false

		--------------------------------------------------------------------------------
		-- Enable Check for Updates:
		--------------------------------------------------------------------------------
		local enableCheckForUpdates = settings.get("fcpxHacks.enableCheckForUpdates") or false

		--------------------------------------------------------------------------------
		-- Enable XML Sharing:
		--------------------------------------------------------------------------------
		local enableXMLSharing 		= settings.get("fcpxHacks.enableXMLSharing") or false

		--------------------------------------------------------------------------------
		-- Enable Clipboard History:
		--------------------------------------------------------------------------------
		local enableClipboardHistory = settings.get("fcpxHacks.enableClipboardHistory") or false

		--------------------------------------------------------------------------------
		-- Enable Shared Clipboard:
		--------------------------------------------------------------------------------
		local enableSharedClipboard = settings.get("fcpxHacks.enableSharedClipboard") or false

		--------------------------------------------------------------------------------
		-- Enable Hacks HUD:
		--------------------------------------------------------------------------------
		local enableHacksHUD 		= settings.get("fcpxHacks.enableHacksHUD") or false

		local hudShowInspector 		= settings.get("fcpxHacks.hudShowInspector")
		local hudShowDropTargets 	= settings.get("fcpxHacks.hudShowDropTargets")
		local hudShowButtons 		= settings.get("fcpxHacks.hudShowButtons")

		local hudButtonOne 			= settings.get("fcpxHacks." .. currentLanguage .. ".hudButtonOne") 	or " (Unassigned)"
		local hudButtonTwo 			= settings.get("fcpxHacks." .. currentLanguage .. ".hudButtonTwo") 	or " (Unassigned)"
		local hudButtonThree 		= settings.get("fcpxHacks." .. currentLanguage .. ".hudButtonThree") 	or " (Unassigned)"
		local hudButtonFour 		= settings.get("fcpxHacks." .. currentLanguage .. ".hudButtonFour") 	or " (Unassigned)"

		if hudButtonOne ~= " (Unassigned)" then		hudButtonOne = " (" .. 		tools.stringMaxLength(tools.cleanupButtonText(hudButtonOne["text"]),maxTextLength,"...") 	.. ")" end
		if hudButtonTwo ~= " (Unassigned)" then 	hudButtonTwo = " (" .. 		tools.stringMaxLength(tools.cleanupButtonText(hudButtonTwo["text"]),maxTextLength,"...") 	.. ")" end
		if hudButtonThree ~= " (Unassigned)" then 	hudButtonThree = " (" .. 	tools.stringMaxLength(tools.cleanupButtonText(hudButtonThree["text"]),maxTextLength,"...") 	.. ")" end
		if hudButtonFour ~= " (Unassigned)" then 	hudButtonFour = " (" .. 	tools.stringMaxLength(tools.cleanupButtonText(hudButtonFour["text"]),maxTextLength,"...") 	.. ")" end

		--------------------------------------------------------------------------------
		-- Clipboard History Menu:
		--------------------------------------------------------------------------------
		local settingsClipboardHistoryTable = {}
		if enableClipboardHistory then
			local clipboardHistory = clipboard.getHistory()
			if clipboardHistory ~= nil then
				if #clipboardHistory ~= 0 then
					for i=#clipboardHistory, 1, -1 do
						table.insert(settingsClipboardHistoryTable, {title = clipboardHistory[i][2], fn = function() finalCutProPasteFromClipboardHistory(clipboardHistory[i][1]) end, disabled = not fcpxRunning})
					end
					table.insert(settingsClipboardHistoryTable, { title = "-" })
					table.insert(settingsClipboardHistoryTable, { title = "Clear Clipboard History", fn = clearClipboardHistory })
				else
					table.insert(settingsClipboardHistoryTable, { title = "Empty", disabled = true })
				end
			end
		else
			table.insert(settingsClipboardHistoryTable, { title = "Disabled in Settings", disabled = true })
		end

		--------------------------------------------------------------------------------
		-- Shared Clipboard Menu:
		--------------------------------------------------------------------------------
		local settingsSharedClipboardTable = {}

		if enableSharedClipboard and enableClipboardHistory then

			--------------------------------------------------------------------------------
			-- Get list of files:
			--------------------------------------------------------------------------------
			local emptySharedClipboard = true
			local sharedClipboardFiles = {}
			local sharedClipboardPath = settings.get("fcpxHacks.sharedClipboardPath")
			for file in fs.dir(sharedClipboardPath) do
				 if file:sub(-10) == ".fcpxhacks" then

					local pathToClipboardFile = sharedClipboardPath .. file
					local plistData = plist.xmlFileToTable(pathToClipboardFile)
					if plistData ~= nil then
						if plistData["SharedClipboardLabel1"] ~= nil then

							local editorName = string.sub(file, 1, -11)
							local submenu = {}
							for i=1, 5 do
								emptySharedClipboard = false
								local currentItem = plistData["SharedClipboardLabel"..tostring(i)]
								if currentItem ~= "" then table.insert(submenu, {title = currentItem, fn = function() pasteFromSharedClipboard(pathToClipboardFile, tostring(i)) end, disabled = not fcpxRunning}) end
							end

							table.insert(settingsSharedClipboardTable, {title = editorName, menu = submenu})
						end
					end


				 end
			end

			if emptySharedClipboard then
				--------------------------------------------------------------------------------
				-- Nothing in the Shared Clipboard:
				--------------------------------------------------------------------------------
				table.insert(settingsSharedClipboardTable, { title = "Empty", disabled = true })
			else
				table.insert(settingsSharedClipboardTable, { title = "-" })
				table.insert(settingsSharedClipboardTable, { title = "Clear Shared Clipboard History", fn = clearSharedClipboardHistory })
			end

		else
			--------------------------------------------------------------------------------
			-- Shared Clipboard Disabled:
			--------------------------------------------------------------------------------
			table.insert(settingsSharedClipboardTable, { title = "Disabled in Settings", disabled = true })
		end

		--------------------------------------------------------------------------------
		-- Shared XML Menu:
		--------------------------------------------------------------------------------
		local settingsSharedXMLTable = {}
		if enableXMLSharing then

			--------------------------------------------------------------------------------
			-- Get list of files:
			--------------------------------------------------------------------------------
			local sharedXMLFiles = {}

			local emptySharedXMLFiles = true
			local xmlSharingPath = settings.get("fcpxHacks.xmlSharingPath")

			for folder in fs.dir(xmlSharingPath) do

				if tools.doesDirectoryExist(xmlSharingPath .. "/" .. folder) then

					submenu = {}
					for file in fs.dir(xmlSharingPath .. "/" .. folder) do
						if file:sub(-7) == ".fcpxml" then
							emptySharedXMLFiles = false
							local xmlPath = xmlSharingPath .. folder .. "/" .. file
							table.insert(submenu, {title = file:sub(1, -8), fn = function() fcp:importXML(xmlPath) end, disabled = not fcpxRunning})
						end
					end

					if next(submenu) ~= nil then
						table.insert(settingsSharedXMLTable, {title = folder, menu = submenu})
					end

				end

			end

			if emptySharedXMLFiles then
				--------------------------------------------------------------------------------
				-- Nothing in the Shared Clipboard:
				--------------------------------------------------------------------------------
				table.insert(settingsSharedXMLTable, { title = "Empty", disabled = true })
			else
				--------------------------------------------------------------------------------
				-- Something in the Shared Clipboard:
				--------------------------------------------------------------------------------
				table.insert(settingsSharedXMLTable, { title = "-" })
				table.insert(settingsSharedXMLTable, { title = "Clear Shared XML Files", fn = clearSharedXMLFiles })
			end
		else
			--------------------------------------------------------------------------------
			-- Shared Clipboard Disabled:
			--------------------------------------------------------------------------------
			table.insert(settingsSharedXMLTable, { title = "Disabled in Settings", disabled = true })
		end

		--------------------------------------------------------------------------------
		-- Lock Timeline Playhead:
		--------------------------------------------------------------------------------
		local lockTimelinePlayhead = settings.get("fcpxHacks.lockTimelinePlayhead") or false

		--------------------------------------------------------------------------------
		-- Get Menubar Settings:
		--------------------------------------------------------------------------------
		local menubarShortcutsEnabled = 	settings.get("fcpxHacks.menubarShortcutsEnabled")
		local menubarAutomationEnabled = 	settings.get("fcpxHacks.menubarAutomationEnabled")
		local menubarToolsEnabled = 		settings.get("fcpxHacks.menubarToolsEnabled")
		local menubarHacksEnabled = 		settings.get("fcpxHacks.menubarHacksEnabled")

		--------------------------------------------------------------------------------
		-- Setup Menu:
		--------------------------------------------------------------------------------
		local settingsShapeMenuTable = {
			{ title = i18n("rectangle"), 																fn = function() changeHighlightShape("Rectangle") end,				checked = displayHighlightShapeRectangle	},
			{ title = i18n("circle"), 																	fn = function() changeHighlightShape("Circle") end, 				checked = displayHighlightShapeCircle		},
			{ title = i18n("diamond"),																	fn = function() changeHighlightShape("Diamond") end, 				checked = displayHighlightShapeDiamond		},
		}
		local settingsColourMenuTable = {
			{ title = i18n("red"), 																		fn = function() changeHighlightColour("Red") end, 					checked = displayHighlightColour == "Red" },
			{ title = i18n("blue"), 																	fn = function() changeHighlightColour("Blue") end, 					checked = displayHighlightColour == "Blue" },
			{ title = i18n("green"), 																	fn = function() changeHighlightColour("Green") end, 				checked = displayHighlightColour == "Green"	},
			{ title = i18n("yellow"), 																	fn = function() changeHighlightColour("Yellow") end, 				checked = displayHighlightColour == "Yellow" },
			{ title = "-" },
			{ title = i18n("custom"), 																	fn = function() changeHighlightColour("Custom") end, 				checked = displayHighlightColour == "Custom" },
		}
		local settingsHammerspoonSettings = {
			{ title = i18n("console") .. "...", 														fn = openHammerspoonConsole },
			{ title = "-" },
			{ title = i18n("showDockIcon"),																fn = toggleHammerspoonDockIcon, 									checked = hammerspoonDockIcon		},
			{ title = i18n("showMenuIcon"), 															fn = toggleHammerspoonMenuIcon, 									checked = hammerspoonMenuIcon		},
			{ title = "-" },
			{ title = i18n("launchAtStartup"), 															fn = toggleLaunchHammerspoonOnStartup, 								checked = startHammerspoonOnLaunch		},
			{ title = i18n("checkForUpdates"), 															fn = toggleCheckforHammerspoonUpdates, 								checked = hammerspoonCheckForUpdates	},
		}
		local settingsTouchBarLocation = {
			{ title = i18n("mouseLocation"), 															fn = function() changeTouchBarLocation("Mouse") end,				checked = displayTouchBarLocationMouse, disabled = not touchBarSupported },
			{ title = i18n("topCentreOfTimeline"), 														fn = function() changeTouchBarLocation("TimelineTopCentre") end,	checked = displayTouchBarLocationTimelineTopCentre, disabled = not touchBarSupported },
			{ title = "-" },
			{ title = i18n("touchBarTipOne"), 															disabled = true },
			{ title = i18n("touchBarTipTwo"), 															disabled = true },
		}
		local settingsMenubar = {
			{ title = i18n("showTools"), 																fn = function() toggleMenubarDisplay("Tools") end, 					checked = menubarToolsEnabled},
			{ title = i18n("showHacks"), 																fn = function() toggleMenubarDisplay("Hacks") end, 					checked = menubarHacksEnabled},
			{ title = "-" },
			{ title = i18n("displayProxyOriginalIcon"), 												fn = toggleEnableProxyMenuIcon, 									checked = enableProxyMenuIcon},
			{ title = i18n("displayThisMenuAsIcon"), 													fn = toggleMenubarDisplayMode, 										checked = displayMenubarAsIcon},
		}
		local settingsHUD = {
			{ title = i18n("showInspector"), 															fn = function() toggleHUDOption("hudShowInspector") end, 			checked = hudShowInspector},
			{ title = i18n("showDropTargets"), 															fn = function() toggleHUDOption("hudShowDropTargets") end, 			checked = hudShowDropTargets},
			{ title = i18n("showButtons"), 																fn = function() toggleHUDOption("hudShowButtons") end, 				checked = hudShowButtons},
		}
		local settingsVoiceCommand = {
			{ title = i18n("enableAnnouncements"), 														fn = toggleVoiceCommandEnableAnnouncements, 						checked = settings.get("fcpxHacks.voiceCommandEnableAnnouncements") },
			{ title = i18n("enableVisualAlerts"), 														fn = toggleVoiceCommandEnableVisualAlerts, 							checked = settings.get("fcpxHacks.voiceCommandEnableVisualAlerts") },
			{ title = "-" },
			{ title = i18n("openDictationPreferences"), 												fn = function()
				osascript.applescript([[
					tell application "System Preferences"
						activate
						reveal anchor "Dictation" of pane "com.apple.preference.speech"
					end tell]]) end },
		}
		local settingsHighlightPlayheadTime = {
			{ title = i18n("one") .. " " .. i18n("secs", {count=1}), 									fn = function() changeHighlightPlayheadTime(1) end, 					checked = highlightPlayheadTime == 1 },
			{ title = i18n("two") .. " " .. i18n("secs", {count=2}), 									fn = function() changeHighlightPlayheadTime(2) end, 					checked = highlightPlayheadTime == 2 },
			{ title = i18n("three") .. " " .. i18n("secs", {count=2}), 									fn = function() changeHighlightPlayheadTime(3) end, 					checked = highlightPlayheadTime == 3 },
			{ title = i18n("four") .. " " .. i18n("secs", {count=2}), 									fn = function() changeHighlightPlayheadTime(4) end, 					checked = highlightPlayheadTime == 4 },
			{ title = i18n("five") .. " " .. i18n("secs", {count=2}), 									fn = function() changeHighlightPlayheadTime(5) end, 					checked = highlightPlayheadTime == 5 },
			{ title = i18n("six") .. " " .. i18n("secs", {count=2}), 									fn = function() changeHighlightPlayheadTime(6) end, 					checked = highlightPlayheadTime == 6 },
			{ title = i18n("seven") .. " " .. i18n("secs", {count=2}), 									fn = function() changeHighlightPlayheadTime(7) end, 					checked = highlightPlayheadTime == 7 },
			{ title = i18n("eight") .. " " .. i18n("secs", {count=2}), 									fn = function() changeHighlightPlayheadTime(8) end, 					checked = highlightPlayheadTime == 8 },
			{ title = i18n("nine") .. " " .. i18n("secs", {count=2}), 									fn = function() changeHighlightPlayheadTime(9) end, 					checked = highlightPlayheadTime == 9 },
			{ title = i18n("ten") .. " " .. i18n("secs", {count=2}), 									fn = function() changeHighlightPlayheadTime(10) end, 					checked = highlightPlayheadTime == 10 },
		}
		local settingsMenuTable = {
			{ title = i18n("menubarOptions"), 															menu = settingsMenubar},
			{ title = i18n("hudOptions"), 																menu = settingsHUD},
			{ title = i18n("voiceCommandOptions"), 														menu = settingsVoiceCommand},
			{ title = "Hammerspoon " .. i18n("options"),												menu = settingsHammerspoonSettings},
			{ title = "-" },
			{ title = i18n("touchBarLocation"), 														menu = settingsTouchBarLocation},
			{ title = "-" },
			{ title = i18n("highlightPlayheadColour"), 													menu = settingsColourMenuTable},
			{ title = i18n("highlightPlayheadShape"), 													menu = settingsShapeMenuTable},
			{ title = i18n("highlightPlayheadTime"), 													menu = settingsHighlightPlayheadTime},
			{ title = "-" },
			{ title = i18n("checkForUpdates"), 															fn = toggleCheckForUpdates, 										checked = enableCheckForUpdates},
			{ title = i18n("enableDebugMode"), 															fn = toggleDebugMode, 												checked = mod.debugMode},
			{ title = "-" },
			{ title = i18n("trashFCPXHacksPreferences"), 												fn = resetSettings },
			{ title = "-" },
			{ title = i18n("provideFeedback"),															fn = emailBugReport },
			{ title = "-" },
			{ title = i18n("createdBy") .. " LateNite Films", 											fn = gotoLateNiteSite },
			{ title = i18n("scriptVersion") .. " " .. metadata.scriptVersion,							disabled = true },
		}
		local settingsHUDButtons = {
			{ title = i18n("button") .. " " .. i18n("one") .. hudButtonOne, 							fn = function() hackshud.assignButton(1) end },
			{ title = i18n("button") .. " " .. i18n("two") .. hudButtonTwo, 							fn = function() hackshud.assignButton(2) end },
			{ title = i18n("button") .. " " .. i18n("three") .. hudButtonThree, 						fn = function() hackshud.assignButton(3) end },
			{ title = i18n("button") .. " " .. i18n("four") .. hudButtonFour, 							fn = function() hackshud.assignButton(4) end },
		}
		-- The main menu
		local menuTable = {
		}
		
		local automationOptions = {
			{ title = i18n("enableScrollingTimeline"), 													fn = toggleScrollingTimeline, 										checked = scrollingTimelineActive },
			{ title = i18n("enableTimelinePlayheadLock"),												fn = toggleLockPlayhead, 											checked = lockTimelinePlayhead},
			{ title = i18n("enableShortcutsDuringFullscreen"), 											fn = toggleEnableShortcutsDuringFullscreenPlayback, 				checked = enableShortcutsDuringFullscreenPlayback },
			{ title = "-" },
			{ title = i18n("closeMediaImport"), 														fn = toggleMediaImportWatcher, 										checked = enableMediaImportWatcher },
		}
		local automationTable = {
			{ title = i18n("options"),																	menu = automationOptions },
			{ title = "-" },
		}
		local settingsNotificationPlatform = {
			{ title = i18n("prowl"), 																	fn = function() toggleNotificationPlatform("Prowl") end, 			checked = notificationPlatform["Prowl"] == true },
			{ title = i18n("iMessage"), 																fn = function() toggleNotificationPlatform("iMessage") end, 		checked = notificationPlatform["iMessage"] == true },
		}
		local toolsSettings = {
			{ title = i18n("enableTouchBar"), 															fn = toggleTouchBar, 												checked = displayTouchBar, 									disabled = not touchBarSupported},
			{ title = i18n("enableHacksHUD"), 															fn = toggleEnableHacksHUD, 											checked = enableHacksHUD},
			{ title = i18n("enableMobileNotifications"),												menu = settingsNotificationPlatform },
			{ title = i18n("enableClipboardHistory"),													fn = toggleEnableClipboardHistory, 									checked = enableClipboardHistory},
			{ title = i18n("enableSharedClipboard"), 													fn = toggleEnableSharedClipboard, 									checked = enableSharedClipboard,							disabled = not enableClipboardHistory},
			{ title = i18n("enableXMLSharing"),															fn = toggleEnableXMLSharing, 										checked = enableXMLSharing},
			{ title = i18n("enableVoiceCommands"),														fn = toggleEnableVoiceCommands, 									checked = settings.get("fcpxHacks.enableVoiceCommands") },
		}
		local toolsTable = {
			{ title = "-" },
			{ title = string.upper(i18n("tools")) .. ":", 												disabled = true },
			{ title = i18n("importSharedXMLFile"),														menu = settingsSharedXMLTable },
			{ title = i18n("pasteFromClipboardHistory"),												menu = settingsClipboardHistoryTable },
			{ title = i18n("pasteFromSharedClipboard"), 												menu = settingsSharedClipboardTable },
			{ title = i18n("assignHUDButtons"), 														menu = settingsHUDButtons },
			{ title = i18n("options"),																	menu = toolsSettings },
		}
		local advancedTable = {
			{ title = "-" },
			{ title = i18n("enableHacksShortcuts"), 													fn = toggleEnableHacksShortcutsInFinalCutPro, 						checked = enableHacksShortcutsInFinalCutPro},
			{ title = i18n("enableTimecodeOverlay"), 													fn = toggleTimecodeOverlay, 										checked = mod.FFEnableGuards },
			{ title = i18n("enableMovingMarkers"), 														fn = toggleMovingMarkers, 											checked = mod.allowMovingMarkers },
			{ title = i18n("enableRenderingDuringPlayback"),											fn = togglePerformTasksDuringPlayback, 								checked = not mod.FFSuspendBGOpsDuringPlay },
			{ title = "-" },
			{ title = i18n("changeBackupInterval") .. " (" .. tostring(mod.FFPeriodicBackupInterval) .. " " .. i18n("mins") .. ")", fn = changeBackupInterval },
			{ title = i18n("changeSmartCollectionLabel"),												fn = changeSmartCollectionsLabel },
		}
		local hacksTable = {
			{ title = "-" },
			{ title = string.upper(i18n("hacks")) .. ":", 												disabled = true },
			{ title = i18n("advancedFeatures"),															menu = advancedTable },
		}
		local settingsTable = {
			{ title = "-" },
			{ title = i18n("preferences") .. "...", 													menu = settingsMenuTable },
		}

		--------------------------------------------------------------------------------
		-- Setup Menubar:
		--------------------------------------------------------------------------------
		if menubarAutomationEnabled then	menuTable = fnutils.concat(menuTable, automationTable)	end
		if menubarToolsEnabled then 		menuTable = fnutils.concat(menuTable, toolsTable)		end
		if menubarHacksEnabled then 		menuTable = fnutils.concat(menuTable, hacksTable)		end

		menuTable = fnutils.concat(menuTable, settingsTable)

		--------------------------------------------------------------------------------
		-- Check for Updates:
		--------------------------------------------------------------------------------
		if latestScriptVersion ~= nil then
			if latestScriptVersion > metadata.scriptVersion then
				table.insert(menuTable, 1, { title = i18n("updateAvailable") .. " (" .. i18n("version") .. " " .. latestScriptVersion .. ")", fn = getScriptUpdate})
				table.insert(menuTable, 2, { title = "-" })
			end
		end
		
		return menuTable
	end

	--------------------------------------------------------------------------------
	-- UPDATE MENUBAR ICON:
	--------------------------------------------------------------------------------
	function updateMenubarIcon()
		menuManager():updateMenubarIcon()
	end

--------------------------------------------------------------------------------
-- HELP:
--------------------------------------------------------------------------------

	--------------------------------------------------------------------------------
	-- DISPLAY A LIST OF ALL SHORTCUTS:
	--------------------------------------------------------------------------------
	function displayShortcutList()
		plugins("hs.fcpxhacks.plugins.fcpx.showshortcuts")()
	end

--------------------------------------------------------------------------------
-- UPDATE EFFECTS/TRANSITIONS/TITLES/GENERATORS LISTS:
--------------------------------------------------------------------------------
	--------------------------------------------------------------------------------
	-- GET LIST OF EFFECTS:
	--------------------------------------------------------------------------------
	function updateEffectsList()
		plugins("hs.fcpxhacks.plugins.timeline.effects").updateEffectsList()
	end

	--------------------------------------------------------------------------------
	-- GET LIST OF TRANSITIONS:
	--------------------------------------------------------------------------------
	function updateTransitionsList()
		plugins("hs.fcpxhacks.plugins.timeline.transitions").updateTransitionsList()
	end

	--------------------------------------------------------------------------------
	-- GET LIST OF TITLES:
	--------------------------------------------------------------------------------
	function updateTitlesList()
		plugins("hs.fcpxhacks.plugins.timeline.titles").updateTitlesList()
	end

	--------------------------------------------------------------------------------
	-- GET LIST OF GENERATORS:
	--------------------------------------------------------------------------------
	function updateGeneratorsList()
		plugins("hs.fcpxhacks.plugins.timeline.generators").updateGeneratorsList()
	end

--------------------------------------------------------------------------------
-- CHANGE:
--------------------------------------------------------------------------------

	--------------------------------------------------------------------------------
	-- CHANGE HIGHLIGHT PLAYHEAD TIME:
	--------------------------------------------------------------------------------
	function changeHighlightPlayheadTime(value)
		settings.set("fcpxHacks.highlightPlayheadTime", value)
		refreshMenuBar()
	end

	--------------------------------------------------------------------------------
	-- CHANGE TOUCH BAR LOCATION:
	--------------------------------------------------------------------------------
	function changeTouchBarLocation(value)
		settings.set("fcpxHacks.displayTouchBarLocation", value)

		if touchBarSupported then
			local displayTouchBar = settings.get("fcpxHacks.displayTouchBar") or false
			if displayTouchBar then setTouchBarLocation() end
		end

		refreshMenuBar()
	end

	--------------------------------------------------------------------------------
	-- CHANGE HIGHLIGHT SHAPE:
	--------------------------------------------------------------------------------
	function changeHighlightShape(value)
		settings.set("fcpxHacks.displayHighlightShape", value)
		refreshMenuBar()
	end

	--------------------------------------------------------------------------------
	-- CHANGE HIGHLIGHT COLOUR:
	--------------------------------------------------------------------------------
	function changeHighlightColour(value)
		if value=="Custom" then
			local displayHighlightCustomColour = settings.get("fcpxHacks.displayHighlightCustomColour") or nil
			local result = dialog.displayColorPicker(displayHighlightCustomColour)
			if result == nil then return nil end
			settings.set("fcpxHacks.displayHighlightCustomColour", result)
		end
		settings.set("fcpxHacks.displayHighlightColour", value)
		refreshMenuBar()
	end

	--------------------------------------------------------------------------------
	-- FCPX CHANGE BACKUP INTERVAL:
	--------------------------------------------------------------------------------
	function changeBackupInterval()

		--------------------------------------------------------------------------------
		-- Delete any pre-existing highlights:
		--------------------------------------------------------------------------------
		deleteAllHighlights()

		--------------------------------------------------------------------------------
		-- Get existing value:
		--------------------------------------------------------------------------------
		if fcp:getPreference("FFPeriodicBackupInterval") == nil then
			mod.FFPeriodicBackupInterval = 15
		else
			mod.FFPeriodicBackupInterval = fcp:getPreference("FFPeriodicBackupInterval")
		end

		--------------------------------------------------------------------------------
		-- If Final Cut Pro is running...
		--------------------------------------------------------------------------------
		local restartStatus = false
		if fcp:isRunning() then
			if dialog.displayYesNoQuestion(i18n("changeBackupInterval") .. "\n\n" .. doYouWantToContinue) then
				restartStatus = true
			else
				return "Done"
			end
		end

		--------------------------------------------------------------------------------
		-- Ask user what to set the backup interval to:
		--------------------------------------------------------------------------------
		local userSelectedBackupInterval = dialog.displaySmallNumberTextBoxMessage(i18n("changeBackupIntervalTextbox"), i18n("changeBackupIntervalError"), mod.FFPeriodicBackupInterval)
		if not userSelectedBackupInterval then
			return "Cancel"
		end

		--------------------------------------------------------------------------------
		-- Update plist:
		--------------------------------------------------------------------------------
		local result = fcp:setPreference("FFPeriodicBackupInterval", tostring(userSelectedBackupInterval))
		if result == nil then
			dialog.displayErrorMessage(i18n("backupIntervalFail"))
			return "Failed"
		end

		--------------------------------------------------------------------------------
		-- Refresh Menubar:
		--------------------------------------------------------------------------------
		refreshMenuBar(true)

		--------------------------------------------------------------------------------
		-- Restart Final Cut Pro:
		--------------------------------------------------------------------------------
		if restartStatus then
			if not fcp:restart() then
				--------------------------------------------------------------------------------
				-- Failed to restart Final Cut Pro:
				--------------------------------------------------------------------------------
				dialog.displayErrorMessage(i18n("failedToRestart"))
				return "Failed"
			end
		end

	end

	--------------------------------------------------------------------------------
	-- CHANGE SMART COLLECTIONS LABEL:
	--------------------------------------------------------------------------------
	function changeSmartCollectionsLabel()

		--------------------------------------------------------------------------------
		-- Delete any pre-existing highlights:
		--------------------------------------------------------------------------------
		deleteAllHighlights()

		--------------------------------------------------------------------------------
		-- Get existing value:
		--------------------------------------------------------------------------------
		local executeResult,executeStatus = execute("/usr/libexec/PlistBuddy -c \"Print :FFOrganizerSmartCollections\" '" .. fcp:getPath() .. "/Contents/Frameworks/Flexo.framework/Versions/A/Resources/en.lproj/FFLocalizable.strings'")
		if tools.trim(executeResult) ~= "" then FFOrganizerSmartCollections = executeResult end

		--------------------------------------------------------------------------------
<<<<<<< HEAD
=======
		-- Click 'All Audio':
		--------------------------------------------------------------------------------
		if not effects:showAllAudioEffects() then
			dialog.displayErrorMessage("Unable to select all audio effects.\n\nError occurred in updateEffectsList().")
			return "Fail"
		end

		--------------------------------------------------------------------------------
		-- Get list of All Audio Effects:
		--------------------------------------------------------------------------------
		local allAudioEffects = effects:getCurrentTitles()
		if not allAudioEffects then
			dialog.displayErrorMessage("Unable to get list of all effects.\n\nError occurred in updateEffectsList().")
			return "Fail"
		end

		--------------------------------------------------------------------------------
		-- Restore Effects and Transitions Panels:
		--------------------------------------------------------------------------------
		effects:loadLayout(effectsLayout)
		transitions:loadLayout(transitionsLayout)
		if not effectsShowing then effects:hide() end

		--------------------------------------------------------------------------------
		-- All done!
		--------------------------------------------------------------------------------
		if #allVideoEffects == 0 or #allAudioEffects == 0 then
			dialog.displayMessage(i18n("updateEffectsListFailed") .. "\n\n" .. i18n("pleaseTryAgain"))
			return "Fail"
		else
			--------------------------------------------------------------------------------
			-- Save Results to Settings:
			--------------------------------------------------------------------------------
			local currentLanguage = fcp:getCurrentLanguage()
			settings.set("fcpxHacks." .. currentLanguage .. ".allVideoEffects", allVideoEffects)
			settings.set("fcpxHacks." .. currentLanguage .. ".allAudioEffects", allAudioEffects)
			settings.set("fcpxHacks." .. currentLanguage .. ".effectsListUpdated", true)

			--------------------------------------------------------------------------------
			-- Update Chooser:
			--------------------------------------------------------------------------------
			hacksconsole.refresh()

			--------------------------------------------------------------------------------
			-- Refresh Menubar:
			--------------------------------------------------------------------------------
			refreshMenuBar()

			--------------------------------------------------------------------------------
			-- Let the user know everything's good:
			--------------------------------------------------------------------------------
			dialog.displayMessage(i18n("updateEffectsListDone"))
		end

	end

	--------------------------------------------------------------------------------
	-- GET LIST OF TRANSITIONS:
	--------------------------------------------------------------------------------
	function updateTransitionsList()

		--------------------------------------------------------------------------------
		-- Make sure Final Cut Pro is active:
		--------------------------------------------------------------------------------
		fcp:launch()

		--------------------------------------------------------------------------------
		-- Warning message:
		--------------------------------------------------------------------------------
		dialog.displayMessage(i18n("updateTransitionsListWarning"))

		--------------------------------------------------------------------------------
		-- Save the layout of the Effects panel, in case we switch away...
		--------------------------------------------------------------------------------
		local effects = fcp:effects()
		local effectsLayout = nil
		if effects:isShowing() then
			effectsLayout = effects:saveLayout()
		end

		--------------------------------------------------------------------------------
		-- Make sure Transitions panel is open:
		--------------------------------------------------------------------------------
		local transitions = fcp:transitions()
		local transitionsShowing = transitions:isShowing()
		if not transitions:show():isShowing() then
			dialog.displayErrorMessage("Unable to activate the Transitions panel.\n\nError occurred in updateEffectsList().")
			return "Fail"
		end

		local transitionsLayout = transitions:saveLayout()

		--------------------------------------------------------------------------------
		-- Make sure "Installed Transitions" is selected:
		--------------------------------------------------------------------------------
		transitions:showInstalledTransitions()

		--------------------------------------------------------------------------------
		-- Make sure there's nothing in the search box:
		--------------------------------------------------------------------------------
		transitions:search():clear()

		--------------------------------------------------------------------------------
		-- Make sure the sidebar is visible:
		--------------------------------------------------------------------------------
		local sidebar = transitions:sidebar()

		transitions:showSidebar()

		if not sidebar:isShowing() then
			dialog.displayErrorMessage("Unable to activate the Transitions sidebar.\n\nError occurred in updateTransitionsList().")
			return "Fail"
		end

		--------------------------------------------------------------------------------
		-- Click 'All' in the sidebar:
		--------------------------------------------------------------------------------
		transitions:showAllTransitions()

		--------------------------------------------------------------------------------
		-- Get list of All Transitions:
		--------------------------------------------------------------------------------
		local allTransitions = transitions:getCurrentTitles()
		if allTransitions == nil then
			dialog.displayErrorMessage("Unable to get list of all transitions.\n\nError occurred in updateTransitionsList().")
			return "Fail"
		end

		--------------------------------------------------------------------------------
		-- Restore Effects and Transitions Panels:
		--------------------------------------------------------------------------------
		transitions:loadLayout(transitionsLayout)
		if effectsLayout then effects:loadLayout(effectsLayout) end
		if not transitionsShowing then transitions:hide() end

		--------------------------------------------------------------------------------
		-- Save Results to Settings:
		--------------------------------------------------------------------------------
		local currentLanguage = fcp:getCurrentLanguage()
		settings.set("fcpxHacks." .. currentLanguage .. ".allTransitions", allTransitions)
		settings.set("fcpxHacks." .. currentLanguage .. ".transitionsListUpdated", true)

		--------------------------------------------------------------------------------
		-- Update Chooser:
		--------------------------------------------------------------------------------
		hacksconsole.refresh()

		--------------------------------------------------------------------------------
		-- Refresh Menubar:
		--------------------------------------------------------------------------------
		refreshMenuBar()

		--------------------------------------------------------------------------------
		-- Let the user know everything's good:
		--------------------------------------------------------------------------------
		dialog.displayMessage(i18n("updateTransitionsListDone"))

	end

	--------------------------------------------------------------------------------
	-- GET LIST OF TITLES:
	--------------------------------------------------------------------------------
	function updateTitlesList()

		--------------------------------------------------------------------------------
		-- Make sure Final Cut Pro is active:
		--------------------------------------------------------------------------------
		fcp:launch()

		--------------------------------------------------------------------------------
		-- Hide the Touch Bar:
		--------------------------------------------------------------------------------
		hideTouchbar()

		--------------------------------------------------------------------------------
		-- Warning message:
		--------------------------------------------------------------------------------
		dialog.displayMessage(i18n("updateTitlesListWarning"))

		local app = fcp
		local generators = app:generators()

		local browserLayout = app:browser():saveLayout()

		--------------------------------------------------------------------------------
		-- Make sure Titles and Generators panel is open:
		--------------------------------------------------------------------------------
		if not generators:show():isShowing() then
			dialog.displayErrorMessage("Unable to activate the Titles and Generators panel.\n\nError occurred in updateTitlesList().")
			showTouchbar()
			return "Fail"
		end

		--------------------------------------------------------------------------------
		-- Make sure there's nothing in the search box:
		--------------------------------------------------------------------------------
		generators:search():clear()

		--------------------------------------------------------------------------------
		-- Click 'Titles':
		--------------------------------------------------------------------------------
		generators:showAllTitles()

		--------------------------------------------------------------------------------
		-- Make sure "Installed Titles" is selected:
		--------------------------------------------------------------------------------
		generators:group():selectItem(1)

		--------------------------------------------------------------------------------
		-- Get list of All Transitions:
		--------------------------------------------------------------------------------
		local effectsList = generators:contents():childrenUI()
		local allTitles = {}
		if effectsList ~= nil then
			for i=1, #effectsList do
				allTitles[i] = effectsList[i]:attributeValue("AXTitle")
			end
		else
			dialog.displayErrorMessage("Unable to get list of all titles.\n\nError occurred in updateTitlesList().")
			return "Fail"
		end

		--------------------------------------------------------------------------------
		-- Restore Effects or Transitions Panel:
		--------------------------------------------------------------------------------
		app:browser():loadLayout(browserLayout)

		showTouchbar()

		--------------------------------------------------------------------------------
		-- Save Results to Settings:
		--------------------------------------------------------------------------------
		local currentLanguage = fcp:getCurrentLanguage()
		settings.set("fcpxHacks." .. currentLanguage .. ".allTitles", allTitles)
		settings.set("fcpxHacks." .. currentLanguage .. ".titlesListUpdated", true)

		--------------------------------------------------------------------------------
		-- Update Chooser:
		--------------------------------------------------------------------------------
		hacksconsole.refresh()

		--------------------------------------------------------------------------------
		-- Refresh Menubar:
		--------------------------------------------------------------------------------
		refreshMenuBar()

		--------------------------------------------------------------------------------
		-- Let the user know everything's good:
		--------------------------------------------------------------------------------
		dialog.displayMessage(i18n("updateTitlesListDone"))

	end

	--------------------------------------------------------------------------------
	-- GET LIST OF GENERATORS:
	--------------------------------------------------------------------------------
	function updateGeneratorsList()

		--------------------------------------------------------------------------------
		-- Make sure Final Cut Pro is active:
		--------------------------------------------------------------------------------
		fcp:launch()

		--------------------------------------------------------------------------------
		-- Hide the Touch Bar:
		--------------------------------------------------------------------------------
		hideTouchbar()

		--------------------------------------------------------------------------------
		-- Warning message:
		--------------------------------------------------------------------------------
		dialog.displayMessage(i18n("updateGeneratorsListWarning"))

		local app = fcp
		local generators = app:generators()

		local browserLayout = app:browser():saveLayout()

		--------------------------------------------------------------------------------
		-- Make sure Titles and Generators panel is open:
		--------------------------------------------------------------------------------
		if not generators:show():isShowing() then
			dialog.displayErrorMessage("Unable to activate the Titles and Generators panel.\n\nError occurred in updateEffectsList().")
			showTouchbar()
			return "Fail"
		end

		--------------------------------------------------------------------------------
		-- Make sure there's nothing in the search box:
		--------------------------------------------------------------------------------
		generators:search():clear()

		--------------------------------------------------------------------------------
		-- Click 'Generators':
		--------------------------------------------------------------------------------
		generators:showAllGenerators()

		--------------------------------------------------------------------------------
		-- Make sure "Installed Titles" is selected:
		--------------------------------------------------------------------------------
		generators:group():selectItem(1)

		--------------------------------------------------------------------------------
		-- Get list of All Transitions:
		--------------------------------------------------------------------------------
		local effectsList = generators:contents():childrenUI()
		local allGenerators = {}
		if effectsList ~= nil then
			for i=1, #effectsList do
				allGenerators[i] = effectsList[i]:attributeValue("AXTitle")
			end
		else
			dialog.displayErrorMessage("Unable to get list of all Generators.\n\nError occurred in updateGeneratorsList().")
			return "Fail"
		end

		--------------------------------------------------------------------------------
		-- Restore Effects or Transitions Panel:
		--------------------------------------------------------------------------------
		app:browser():loadLayout(browserLayout)

		--------------------------------------------------------------------------------
		-- Save Results to Settings:
		--------------------------------------------------------------------------------
		local currentLanguage = fcp:getCurrentLanguage()
		settings.set("fcpxHacks." .. currentLanguage .. ".allGenerators", allGenerators)
		settings.set("fcpxHacks." .. currentLanguage .. ".generatorsListUpdated", true)

		--------------------------------------------------------------------------------
		-- Update Chooser:
		--------------------------------------------------------------------------------
		hacksconsole.refresh()

		--------------------------------------------------------------------------------
		-- Refresh Menubar:
		--------------------------------------------------------------------------------
		refreshMenuBar()

		--------------------------------------------------------------------------------
		-- Let the user know everything's good:
		--------------------------------------------------------------------------------
		dialog.displayMessage(i18n("updateGeneratorsListDone"))

	end

--------------------------------------------------------------------------------
-- ASSIGN EFFECTS/TRANSITIONS/TITLES/GENERATORS SHORTCUTS:
--------------------------------------------------------------------------------

	--------------------------------------------------------------------------------
	-- ASSIGN EFFECTS SHORTCUT:
	--------------------------------------------------------------------------------
	function assignEffectsShortcut(whichShortcut)

		--------------------------------------------------------------------------------
		-- Was Final Cut Pro Open?
		--------------------------------------------------------------------------------
		mod.wasFinalCutProOpen = fcp:isFrontmost()

		--------------------------------------------------------------------------------
		-- Get settings:
		--------------------------------------------------------------------------------
		local currentLanguage = fcp:getCurrentLanguage()
		local effectsListUpdated 	= settings.get("fcpxHacks." .. currentLanguage .. ".effectsListUpdated")
		local allVideoEffects 		= settings.get("fcpxHacks." .. currentLanguage .. ".allVideoEffects")
		local allAudioEffects 		= settings.get("fcpxHacks." .. currentLanguage .. ".allAudioEffects")

		--------------------------------------------------------------------------------
		-- Error Checking:
		--------------------------------------------------------------------------------
		if not effectsListUpdated then
			dialog.displayMessage(i18n("assignEffectsShortcutError"))
			return "Failed"
		end
		if allVideoEffects == nil or allAudioEffects == nil then
			dialog.displayMessage(i18n("assignEffectsShortcutError"))
			return "Failed"
		end
		if next(allVideoEffects) == nil or next(allAudioEffects) == nil then
			dialog.displayMessage(i18n("assignEffectsShortcutError"))
			return "Failed"
		end

		--------------------------------------------------------------------------------
		-- Video Effects List:
		--------------------------------------------------------------------------------
		local effectChooserChoices = {}
		if allVideoEffects ~= nil and next(allVideoEffects) ~= nil then
			for i=1, #allVideoEffects do
				individualEffect = {
					["text"] = allVideoEffects[i],
					["subText"] = "Video Effect",
					["function"] = "effectsShortcut",
					["function1"] = allVideoEffects[i],
					["function2"] = "",
					["function3"] = "",
					["whichShortcut"] = whichShortcut,
				}
				table.insert(effectChooserChoices, 1, individualEffect)
			end
		end

		--------------------------------------------------------------------------------
		-- Audio Effects List:
		--------------------------------------------------------------------------------
		if allAudioEffects ~= nil and next(allAudioEffects) ~= nil then
			for i=1, #allAudioEffects do
				individualEffect = {
					["text"] = allAudioEffects[i],
					["subText"] = "Audio Effect",
					["function"] = "effectsShortcut",
					["function1"] = allAudioEffects[i],
					["function2"] = "",
					["function3"] = "",
					["whichShortcut"] = whichShortcut,
				}
				table.insert(effectChooserChoices, 1, individualEffect)
			end
		end

		--------------------------------------------------------------------------------
		-- Sort everything:
		--------------------------------------------------------------------------------
		table.sort(effectChooserChoices, function(a, b) return a.text < b.text end)

		--------------------------------------------------------------------------------
		-- Setup Chooser:
		--------------------------------------------------------------------------------
		effectChooser = chooser.new(effectChooserAction):bgDark(true)
														:choices(effectChooserChoices)

		--------------------------------------------------------------------------------
		-- Allow for Reduce Transparency:
		--------------------------------------------------------------------------------
		if screen.accessibilitySettings()["ReduceTransparency"] then
			effectChooser:fgColor(nil)
						 :subTextColor(nil)
		else
			effectChooser:fgColor(drawing.color.x11.snow)
		 				 :subTextColor(drawing.color.x11.snow)
		end

		--------------------------------------------------------------------------------
		-- Show Chooser:
		--------------------------------------------------------------------------------
		effectChooser:show()

	end

		--------------------------------------------------------------------------------
		-- ASSIGN EFFECTS SHORTCUT CHOOSER ACTION:
		--------------------------------------------------------------------------------
		function effectChooserAction(result)

			--------------------------------------------------------------------------------
			-- Hide Chooser:
			--------------------------------------------------------------------------------
			effectChooser:hide()

			--------------------------------------------------------------------------------
			-- Perform Specific Function:
			--------------------------------------------------------------------------------
			if result ~= nil then
				--------------------------------------------------------------------------------
				-- Save the selection:
				--------------------------------------------------------------------------------
				whichShortcut = result["whichShortcut"]
				local currentLanguage = fcp:getCurrentLanguage()
				if whichShortcut == 1 then settings.set("fcpxHacks." .. currentLanguage .. ".effectsShortcutOne", 		result["text"]) end
				if whichShortcut == 2 then settings.set("fcpxHacks." .. currentLanguage .. ".effectsShortcutTwo", 		result["text"]) end
				if whichShortcut == 3 then settings.set("fcpxHacks." .. currentLanguage .. ".effectsShortcutThree", 	result["text"]) end
				if whichShortcut == 4 then settings.set("fcpxHacks." .. currentLanguage .. ".effectsShortcutFour", 	result["text"]) end
				if whichShortcut == 5 then settings.set("fcpxHacks." .. currentLanguage .. ".effectsShortcutFive", 	result["text"]) end
			end

			--------------------------------------------------------------------------------
			-- Put focus back in Final Cut Pro:
			--------------------------------------------------------------------------------
			if mod.wasFinalCutProOpen then fcp:launch() end

			--------------------------------------------------------------------------------
			-- Refresh Menubar:
			--------------------------------------------------------------------------------
			refreshMenuBar()

		end

	--------------------------------------------------------------------------------
	-- ASSIGN TRANSITIONS SHORTCUT:
	--------------------------------------------------------------------------------
	function assignTransitionsShortcut(whichShortcut)

		--------------------------------------------------------------------------------
		-- Was Final Cut Pro Open?
		--------------------------------------------------------------------------------
		mod.wasFinalCutProOpen = fcp:isFrontmost()

		--------------------------------------------------------------------------------
		-- Get settings:
		--------------------------------------------------------------------------------
		local currentLanguage = fcp:getCurrentLanguage()
		local transitionsListUpdated = settings.get("fcpxHacks." .. currentLanguage .. ".transitionsListUpdated")
		local allTransitions = settings.get("fcpxHacks." .. currentLanguage .. ".allTransitions")

		--------------------------------------------------------------------------------
		-- Error Checking:
		--------------------------------------------------------------------------------
		if not transitionsListUpdated then
			dialog.displayMessage(i18n("assignTransitionsShortcutError"))
			return "Failed"
		end
		if allTransitions == nil then
			dialog.displayMessage(i18n("assignTransitionsShortcutError"))
			return "Failed"
		end
		if next(allTransitions) == nil then
			dialog.displayMessage(i18n("assignTransitionsShortcutError"))
			return "Failed"
		end

		--------------------------------------------------------------------------------
		-- Video Effects List:
		--------------------------------------------------------------------------------
		local transitionChooserChoices = {}
		if allTransitions ~= nil and next(allTransitions) ~= nil then
			for i=1, #allTransitions do
				individualEffect = {
					["text"] = allTransitions[i],
					["subText"] = "Transition",
					["function"] = "transitionsShortcut",
					["function1"] = allTransitions[i],
					["function2"] = "",
					["function3"] = "",
					["whichShortcut"] = whichShortcut,
				}
				table.insert(transitionChooserChoices, 1, individualEffect)
			end
		end

		--------------------------------------------------------------------------------
		-- Sort everything:
		--------------------------------------------------------------------------------
		table.sort(transitionChooserChoices, function(a, b) return a.text < b.text end)

		--------------------------------------------------------------------------------
		-- Setup Chooser:
		--------------------------------------------------------------------------------
		transitionChooser = chooser.new(transitionsChooserAction):bgDark(true)
																 :choices(transitionChooserChoices)

		--------------------------------------------------------------------------------
		-- Allow for Reduce Transparency:
		--------------------------------------------------------------------------------
		if screen.accessibilitySettings()["ReduceTransparency"] then
			transitionChooser:fgColor(nil)
							 :subTextColor(nil)
		else
			transitionChooser:fgColor(drawing.color.x11.snow)
							 :subTextColor(drawing.color.x11.snow)
		end

		--------------------------------------------------------------------------------
		-- Show Chooser:
		--------------------------------------------------------------------------------
		transitionChooser:show()

	end

		--------------------------------------------------------------------------------
		-- ASSIGN EFFECTS SHORTCUT CHOOSER ACTION:
		--------------------------------------------------------------------------------
		function transitionsChooserAction(result)

			--------------------------------------------------------------------------------
			-- Hide Chooser:
			--------------------------------------------------------------------------------
			transitionChooser:hide()

			--------------------------------------------------------------------------------
			-- Perform Specific Function:
			--------------------------------------------------------------------------------
			if result ~= nil then
				--------------------------------------------------------------------------------
				-- Save the selection:
				--------------------------------------------------------------------------------
				whichShortcut = result["whichShortcut"]
				local currentLanguage = fcp:getCurrentLanguage()
				if whichShortcut == 1 then settings.set("fcpxHacks." .. currentLanguage .. ".transitionsShortcutOne", 	result["text"]) end
				if whichShortcut == 2 then settings.set("fcpxHacks." .. currentLanguage .. ".transitionsShortcutTwo", 	result["text"]) end
				if whichShortcut == 3 then settings.set("fcpxHacks." .. currentLanguage .. ".transitionsShortcutThree", 	result["text"]) end
				if whichShortcut == 4 then settings.set("fcpxHacks." .. currentLanguage .. ".transitionsShortcutFour", 	result["text"]) end
				if whichShortcut == 5 then settings.set("fcpxHacks." .. currentLanguage .. ".transitionsShortcutFive", 	result["text"]) end
			end

			--------------------------------------------------------------------------------
			-- Put focus back in Final Cut Pro:
			--------------------------------------------------------------------------------
			if mod.wasFinalCutProOpen then fcp:launch() end

			--------------------------------------------------------------------------------
			-- Refresh Menubar:
			--------------------------------------------------------------------------------
			refreshMenuBar()

		end

	--------------------------------------------------------------------------------
	-- ASSIGN TITLES SHORTCUT:
	--------------------------------------------------------------------------------
	function assignTitlesShortcut(whichShortcut)

		--------------------------------------------------------------------------------
		-- Was Final Cut Pro Open?
		--------------------------------------------------------------------------------
		mod.wasFinalCutProOpen = fcp:isFrontmost()

		--------------------------------------------------------------------------------
		-- Get settings:
		--------------------------------------------------------------------------------
		local currentLanguage = fcp:getCurrentLanguage()
		local titlesListUpdated = settings.get("fcpxHacks." .. currentLanguage .. ".titlesListUpdated")
		local allTitles = settings.get("fcpxHacks." .. currentLanguage .. ".allTitles")

		--------------------------------------------------------------------------------
		-- Error Checking:
		--------------------------------------------------------------------------------
		if not titlesListUpdated then
			dialog.displayMessage(i18n("assignTitlesShortcutError"))
			return "Failed"
		end
		if allTitles == nil then
			dialog.displayMessage(i18n("assignTitlesShortcutError"))
			return "Failed"
		end
		if next(allTitles) == nil then
			dialog.displayMessage(i18n("assignTitlesShortcutError"))
			return "Failed"
		end

		--------------------------------------------------------------------------------
		-- Titles List:
		--------------------------------------------------------------------------------
		local titlesChooserChoices = {}
		if allTitles ~= nil and next(allTitles) ~= nil then
			for i=1, #allTitles do
				individualEffect = {
					["text"] = allTitles[i],
					["subText"] = "Title",
					["function"] = "transitionsShortcut",
					["function1"] = allTitles[i],
					["function2"] = "",
					["function3"] = "",
					["whichShortcut"] = whichShortcut,
				}
				table.insert(titlesChooserChoices, 1, individualEffect)
			end
		end

		--------------------------------------------------------------------------------
		-- Sort everything:
		--------------------------------------------------------------------------------
		table.sort(titlesChooserChoices, function(a, b) return a.text < b.text end)

		--------------------------------------------------------------------------------
		-- Setup Chooser:
		--------------------------------------------------------------------------------
		titlesChooser = chooser.new(titlesChooserAction):bgDark(true)
														:choices(titlesChooserChoices)

		--------------------------------------------------------------------------------
		-- Allow for Reduce Transparency:
		--------------------------------------------------------------------------------
		if screen.accessibilitySettings()["ReduceTransparency"] then
			titlesChooser:fgColor(nil)
						 :subTextColor(nil)
		else
			titlesChooser:fgColor(drawing.color.x11.snow)
						 :subTextColor(drawing.color.x11.snow)
		end

		--------------------------------------------------------------------------------
		-- Show Chooser:
		--------------------------------------------------------------------------------
		titlesChooser:show()

	end

		--------------------------------------------------------------------------------
		-- ASSIGN TITLES SHORTCUT CHOOSER ACTION:
		--------------------------------------------------------------------------------
		function titlesChooserAction(result)

			--------------------------------------------------------------------------------
			-- Hide Chooser:
			--------------------------------------------------------------------------------
			titlesChooser:hide()

			--------------------------------------------------------------------------------
			-- Perform Specific Function:
			--------------------------------------------------------------------------------
			if result ~= nil then
				--------------------------------------------------------------------------------
				-- Save the selection:
				--------------------------------------------------------------------------------
				whichShortcut = result["whichShortcut"]
				local currentLanguage = fcp:getCurrentLanguage()
				if whichShortcut == 1 then settings.set("fcpxHacks." .. currentLanguage .. ".titlesShortcutOne", 		result["text"]) end
				if whichShortcut == 2 then settings.set("fcpxHacks." .. currentLanguage .. ".titlesShortcutTwo", 		result["text"]) end
				if whichShortcut == 3 then settings.set("fcpxHacks." .. currentLanguage .. ".titlesShortcutThree", 	result["text"]) end
				if whichShortcut == 4 then settings.set("fcpxHacks." .. currentLanguage .. ".titlesShortcutFour", 		result["text"]) end
				if whichShortcut == 5 then settings.set("fcpxHacks." .. currentLanguage .. ".titlesShortcutFive", 		result["text"]) end
			end

			--------------------------------------------------------------------------------
			-- Put focus back in Final Cut Pro:
			--------------------------------------------------------------------------------
			if mod.wasFinalCutProOpen then fcp:launch() end

			--------------------------------------------------------------------------------
			-- Refresh Menubar:
			--------------------------------------------------------------------------------
			refreshMenuBar()

		end

	--------------------------------------------------------------------------------
	-- ASSIGN GENERATORS SHORTCUT:
	--------------------------------------------------------------------------------
	function assignGeneratorsShortcut(whichShortcut)

		--------------------------------------------------------------------------------
		-- Was Final Cut Pro Open?
		--------------------------------------------------------------------------------
		mod.wasFinalCutProOpen = fcp:isFrontmost()

		--------------------------------------------------------------------------------
		-- Get settings:
		--------------------------------------------------------------------------------
		local currentLanguage = fcp:getCurrentLanguage()
		local generatorsListUpdated = settings.get("fcpxHacks." .. currentLanguage .. ".generatorsListUpdated")
		local allGenerators = settings.get("fcpxHacks." .. currentLanguage .. ".allGenerators")

		--------------------------------------------------------------------------------
		-- Error Checking:
		--------------------------------------------------------------------------------
		if not generatorsListUpdated then
			dialog.displayMessage(i18n("assignGeneratorsShortcutError"))
			return "Failed"
		end
		if allGenerators == nil then
			dialog.displayMessage(i18n("assignGeneratorsShortcutError"))
			return "Failed"
		end
		if next(allGenerators) == nil then
			dialog.displayMessage(i18n("assignGeneratorsShortcutError"))
			return "Failed"
		end

		--------------------------------------------------------------------------------
		-- Generators List:
		--------------------------------------------------------------------------------
		local generatorsChooserChoices = {}
		if allGenerators ~= nil and next(allGenerators) ~= nil then
			for i=1, #allGenerators do
				individualEffect = {
					["text"] = allGenerators[i],
					["subText"] = "Generator",
					["function"] = "transitionsShortcut",
					["function1"] = allGenerators[i],
					["function2"] = "",
					["function3"] = "",
					["whichShortcut"] = whichShortcut,
				}
				table.insert(generatorsChooserChoices, 1, individualEffect)
			end
		end

		--------------------------------------------------------------------------------
		-- Sort everything:
		--------------------------------------------------------------------------------
		table.sort(generatorsChooserChoices, function(a, b) return a.text < b.text end)

		--------------------------------------------------------------------------------
		-- Setup Chooser:
		--------------------------------------------------------------------------------
		generatorsChooser = chooser.new(generatorsChooserAction):bgDark(true)
																:choices(generatorsChooserChoices)

		--------------------------------------------------------------------------------
		-- Allow for Reduce Transparency:
		--------------------------------------------------------------------------------
		if screen.accessibilitySettings()["ReduceTransparency"] then
			generatorsChooser:fgColor(nil)
							 :subTextColor(nil)
		else
			generatorsChooser:fgColor(drawing.color.x11.snow)
							 :subTextColor(drawing.color.x11.snow)
		end

		--------------------------------------------------------------------------------
		-- Show Chooser:
		--------------------------------------------------------------------------------
		generatorsChooser:show()

	end

		--------------------------------------------------------------------------------
		-- ASSIGN GENERATORS SHORTCUT CHOOSER ACTION:
		--------------------------------------------------------------------------------
		function generatorsChooserAction(result)

			--------------------------------------------------------------------------------
			-- Hide Chooser:
			--------------------------------------------------------------------------------
			generatorsChooser:hide()

			--------------------------------------------------------------------------------
			-- Perform Specific Function:
			--------------------------------------------------------------------------------
			if result ~= nil then
				--------------------------------------------------------------------------------
				-- Save the selection:
				--------------------------------------------------------------------------------
				whichShortcut = result["whichShortcut"]
				local currentLanguage = fcp:getCurrentLanguage()
				if whichShortcut == 1 then settings.set("fcpxHacks." .. currentLanguage .. ".generatorsShortcutOne", 		result["text"]) end
				if whichShortcut == 2 then settings.set("fcpxHacks." .. currentLanguage .. ".generatorsShortcutTwo", 		result["text"]) end
				if whichShortcut == 3 then settings.set("fcpxHacks." .. currentLanguage .. ".generatorsShortcutThree", 	result["text"]) end
				if whichShortcut == 4 then settings.set("fcpxHacks." .. currentLanguage .. ".generatorsShortcutFour", 		result["text"]) end
				if whichShortcut == 5 then settings.set("fcpxHacks." .. currentLanguage .. ".generatorsShortcutFive", 		result["text"]) end
			end

			--------------------------------------------------------------------------------
			-- Put focus back in Final Cut Pro:
			--------------------------------------------------------------------------------
			if mod.wasFinalCutProOpen then fcp:launch() end

			--------------------------------------------------------------------------------
			-- Refresh Menubar:
			--------------------------------------------------------------------------------
			refreshMenuBar()

		end

--------------------------------------------------------------------------------
-- CHANGE:
--------------------------------------------------------------------------------

	--------------------------------------------------------------------------------
	-- CHANGE HIGHLIGHT PLAYHEAD TIME:
	--------------------------------------------------------------------------------
	function changeHighlightPlayheadTime(value)
		settings.set("fcpxHacks.highlightPlayheadTime", value)
		refreshMenuBar()
	end

	--------------------------------------------------------------------------------
	-- CHANGE BATCH EXPORT DESTINATION PRESET:
	--------------------------------------------------------------------------------
	function changeBatchExportDestinationPreset()
		local shareMenuItems = fcp:menuBar():findMenuItemsUI("File", "Share")
		if not shareMenuItems then
			dialog.displayErrorMessage(i18n("batchExportDestinationsNotFound"))
			return
		end

		local destinations = {}

		for i = 1, #shareMenuItems-2 do
			local item = shareMenuItems[i]
			local title = item:attributeValue("AXTitle")
			if title ~= nil then
				local value = string.sub(title, 1, -4)
				if item:attributeValue("AXMenuItemCmdChar") then -- it's the default
					-- Remove (default) text:
					local firstBracket = string.find(value, " %(", 1)
					if firstBracket == nil then
						firstBracket = string.find(value, "（", 1)
					end
					value = string.sub(value, 1, firstBracket - 1)
				end
				destinations[#destinations + 1] = value
			end
		end

		local batchExportDestinationPreset = settings.get("fcpxHacks.batchExportDestinationPreset")
		local defaultItems = {}
		if batchExportDestinationPreset ~= nil then defaultItems[1] = batchExportDestinationPreset end

		local result = dialog.displayChooseFromList(i18n("selectDestinationPreset"), destinations, defaultItems)
		if result and #result > 0 then
			settings.set("fcpxHacks.batchExportDestinationPreset", result[1])
		end
	end

	--------------------------------------------------------------------------------
	-- CHANGE BATCH EXPORT DESTINATION FOLDER:
	--------------------------------------------------------------------------------
	function changeBatchExportDestinationFolder()
		local result = dialog.displayChooseFolder(i18n("selectDestinationFolder"))
		if result == false then return end

		settings.set("fcpxHacks.batchExportDestinationFolder", result)
	end

	--------------------------------------------------------------------------------
	-- CHANGE FINAL CUT PRO LANGUAGE:
	--------------------------------------------------------------------------------
	function changeFinalCutProLanguage(language)

		--------------------------------------------------------------------------------
		-- If Final Cut Pro is running...
		--------------------------------------------------------------------------------
		local restartStatus = false
		if fcp:isRunning() then
			if dialog.displayYesNoQuestion(i18n("changeFinalCutProLanguage") .. "\n\n" .. i18n("doYouWantToContinue")) then
				restartStatus = true
			else
				return "Done"
			end
		end

		--------------------------------------------------------------------------------
		-- Update Final Cut Pro's settings::
		--------------------------------------------------------------------------------
		local result = fcp:setPreference("AppleLanguages", {language})
		if not result then
			dialog.displayErrorMessage(i18n("failedToChangeLanguage"))
		end

		--------------------------------------------------------------------------------
		-- Change FCPX Hacks Language:
		--------------------------------------------------------------------------------
		fcp:getCurrentLanguage(true, language)

		--------------------------------------------------------------------------------
		-- Restart Final Cut Pro:
		--------------------------------------------------------------------------------
		if restartStatus then
			if not fcp:restart() then
				--------------------------------------------------------------------------------
				-- Failed to restart Final Cut Pro:
				--------------------------------------------------------------------------------
				dialog.displayErrorMessage(i18n("failedToRestart"))
				return "Failed"
			end
		end

	end

	--------------------------------------------------------------------------------
	-- CHANGE TOUCH BAR LOCATION:
	--------------------------------------------------------------------------------
	function changeTouchBarLocation(value)
		settings.set("fcpxHacks.displayTouchBarLocation", value)

		if touchBarSupported then
			local displayTouchBar = settings.get("fcpxHacks.displayTouchBar") or false
			if displayTouchBar then setTouchBarLocation() end
		end

		refreshMenuBar()
	end

	--------------------------------------------------------------------------------
	-- CHANGE HIGHLIGHT SHAPE:
	--------------------------------------------------------------------------------
	function changeHighlightShape(value)
		settings.set("fcpxHacks.displayHighlightShape", value)
		refreshMenuBar()
	end

	--------------------------------------------------------------------------------
	-- CHANGE HIGHLIGHT COLOUR:
	--------------------------------------------------------------------------------
	function changeHighlightColour(value)
		if value=="Custom" then
			local displayHighlightCustomColour = settings.get("fcpxHacks.displayHighlightCustomColour") or nil
			local result = dialog.displayColorPicker(displayHighlightCustomColour)
			if result == nil then return nil end
			settings.set("fcpxHacks.displayHighlightCustomColour", result)
		end
		settings.set("fcpxHacks.displayHighlightColour", value)
		refreshMenuBar()
	end

	--------------------------------------------------------------------------------
	-- FCPX CHANGE BACKUP INTERVAL:
	--------------------------------------------------------------------------------
	function changeBackupInterval()

		--------------------------------------------------------------------------------
		-- Delete any pre-existing highlights:
		--------------------------------------------------------------------------------
		deleteAllHighlights()

		--------------------------------------------------------------------------------
		-- Get existing value:
		--------------------------------------------------------------------------------
		if fcp:getPreference("FFPeriodicBackupInterval") == nil then
			mod.FFPeriodicBackupInterval = 15
		else
			mod.FFPeriodicBackupInterval = fcp:getPreference("FFPeriodicBackupInterval")
		end

		--------------------------------------------------------------------------------
		-- If Final Cut Pro is running...
		--------------------------------------------------------------------------------
		local restartStatus = false
		if fcp:isRunning() then
			if dialog.displayYesNoQuestion(i18n("changeBackupIntervalMessage") .. "\n\n" .. i18n("doYouWantToContinue")) then
				restartStatus = true
			else
				return "Done"
			end
		end

		--------------------------------------------------------------------------------
		-- Ask user what to set the backup interval to:
		--------------------------------------------------------------------------------
		local userSelectedBackupInterval = dialog.displaySmallNumberTextBoxMessage(i18n("changeBackupIntervalTextbox"), i18n("changeBackupIntervalError"), mod.FFPeriodicBackupInterval)
		if not userSelectedBackupInterval then
			return "Cancel"
		end

		--------------------------------------------------------------------------------
		-- Update plist:
		--------------------------------------------------------------------------------
		local result = fcp:setPreference("FFPeriodicBackupInterval", tostring(userSelectedBackupInterval))
		if result == nil then
			dialog.displayErrorMessage(i18n("backupIntervalFail"))
			return "Failed"
		end

		--------------------------------------------------------------------------------
		-- Refresh Menubar:
		--------------------------------------------------------------------------------
		refreshMenuBar(true)

		--------------------------------------------------------------------------------
		-- Restart Final Cut Pro:
		--------------------------------------------------------------------------------
		if restartStatus then
			if not fcp:restart() then
				--------------------------------------------------------------------------------
				-- Failed to restart Final Cut Pro:
				--------------------------------------------------------------------------------
				dialog.displayErrorMessage(i18n("failedToRestart"))
				return "Failed"
			end
		end

	end

	--------------------------------------------------------------------------------
	-- CHANGE SMART COLLECTIONS LABEL:
	--------------------------------------------------------------------------------
	function changeSmartCollectionsLabel()

		--------------------------------------------------------------------------------
		-- Delete any pre-existing highlights:
		--------------------------------------------------------------------------------
		deleteAllHighlights()

		--------------------------------------------------------------------------------
		-- Get existing value:
		--------------------------------------------------------------------------------
		local executeResult,executeStatus = execute("/usr/libexec/PlistBuddy -c \"Print :FFOrganizerSmartCollections\" '" .. fcp:getPath() .. "/Contents/Frameworks/Flexo.framework/Versions/A/Resources/en.lproj/FFLocalizable.strings'")
		if tools.trim(executeResult) ~= "" then FFOrganizerSmartCollections = executeResult end

		--------------------------------------------------------------------------------
>>>>>>> e437d0d0
		-- If Final Cut Pro is running...
		--------------------------------------------------------------------------------
		local restartStatus = false
		if fcp:isRunning() then
			if dialog.displayYesNoQuestion(i18n("changeSmartCollectionsLabel") .. "\n\n" .. i18n("doYouWantToContinue")) then
				restartStatus = true
			else
				return "Done"
			end
		end

		--------------------------------------------------------------------------------
		-- Ask user what to set the backup interval to:
		--------------------------------------------------------------------------------
		local userSelectedSmartCollectionsLabel = dialog.displayTextBoxMessage(i18n("smartCollectionsLabelTextbox"), i18n("smartCollectionsLabelError"), tools.trim(FFOrganizerSmartCollections))
		if not userSelectedSmartCollectionsLabel then
			return "Cancel"
		end

		--------------------------------------------------------------------------------
		-- Update plist for every Flexo language:
		--------------------------------------------------------------------------------
		local executeCommands = {}
		for k, v in pairs(fcp:getFlexoLanguages()) do
			local executeCommand = "/usr/libexec/PlistBuddy -c \"Set :FFOrganizerSmartCollections " .. tools.trim(userSelectedSmartCollectionsLabel) .. "\" '" .. fcp:getPath() .. "/Contents/Frameworks/Flexo.framework/Versions/A/Resources/" .. fcp:getFlexoLanguages()[k] .. ".lproj/FFLocalizable.strings'"
			executeCommands[#executeCommands + 1] = executeCommand
		end
		local result = tools.executeWithAdministratorPrivileges(executeCommands)
		if type(result) == "string" then
			dialog.displayErrorMessage(result)
		end

		--------------------------------------------------------------------------------
		-- Restart Final Cut Pro:
		--------------------------------------------------------------------------------
		if restartStatus then
			if not fcp:restart() then
				--------------------------------------------------------------------------------
				-- Failed to restart Final Cut Pro:
				--------------------------------------------------------------------------------
				dialog.displayErrorMessage(i18n("failedToRestart"))
				return "Failed"
			end
		end

	end

--------------------------------------------------------------------------------
-- TOGGLE:
--------------------------------------------------------------------------------

	--------------------------------------------------------------------------------
	-- TOGGLE NOTIFICATION PLATFORM:
	--------------------------------------------------------------------------------
	function toggleNotificationPlatform(value)

		local notificationPlatform 		= settings.get("fcpxHacks.notificationPlatform")
		local prowlAPIKey 				= settings.get("fcpxHacks.prowlAPIKey") or ""
		local iMessageTarget			= settings.get("fcpxHacks.iMessageTarget") or ""

		local returnToFinalCutPro 		= fcp:isFrontmost()

		if value == "Prowl" then
			if not notificationPlatform["Prowl"] then
				::retryProwlAPIKeyEntry::
				local result = dialog.displayTextBoxMessage(i18n("prowlTextbox"), i18n("prowlTextboxError") .. "\n\n" .. i18n("pleaseTryAgain"), prowlAPIKey)
				if result == false then return end
				local prowlAPIKeyValidResult, prowlAPIKeyValidError = prowlAPIKeyValid(result)
				if prowlAPIKeyValidResult then
					if returnToFinalCutPro then fcp:launch() end
					settings.set("fcpxHacks.prowlAPIKey", result)
				else
					dialog.displayMessage(i18n("prowlError") .. " " .. prowlAPIKeyValidError .. ".\n\n" .. i18n("pleaseTryAgain"))
					goto retryProwlAPIKeyEntry
				end
			end
		end

		if value == "iMessage" then
			if not notificationPlatform["iMessage"] then
				local result = dialog.displayTextBoxMessage(i18n("iMessageTextBox"), i18n("pleaseTryAgain"), iMessageTarget)
				if result == false then return end
				settings.set("fcpxHacks.iMessageTarget", result)
			end
		end

		notificationPlatform[value] = not notificationPlatform[value]
		settings.set("fcpxHacks.notificationPlatform", notificationPlatform)

		if next(notificationPlatform) == nil then
			if shareSuccessNotificationWatcher then shareSuccessNotificationWatcher:stop() end
			if shareFailedNotificationWatcher then shareFailedNotificationWatcher:stop() end
		else
			notificationWatcher()
		end

		refreshMenuBar()

	end

	--------------------------------------------------------------------------------
	-- TOGGLE VOICE COMMAND ENABLE ANNOUNCEMENTS:
	--------------------------------------------------------------------------------
	function toggleVoiceCommandEnableAnnouncements()
		local voiceCommandEnableAnnouncements = settings.get("fcpxHacks.voiceCommandEnableAnnouncements")
		settings.set("fcpxHacks.voiceCommandEnableAnnouncements", not voiceCommandEnableAnnouncements)
		refreshMenuBar()
	end

	--------------------------------------------------------------------------------
	-- TOGGLE VOICE COMMAND ENABLE VISUAL ALERTS:
	--------------------------------------------------------------------------------
	function toggleVoiceCommandEnableVisualAlerts()
		local voiceCommandEnableVisualAlerts = settings.get("fcpxHacks.voiceCommandEnableVisualAlerts")
		settings.set("fcpxHacks.voiceCommandEnableVisualAlerts", not voiceCommandEnableVisualAlerts)
		refreshMenuBar()
	end

	--------------------------------------------------------------------------------
	-- TOGGLE SCROLLING TIMELINE:
	--------------------------------------------------------------------------------
	function toggleScrollingTimeline()

		--------------------------------------------------------------------------------
		-- Toggle Scrolling Timeline:
		--------------------------------------------------------------------------------
		local scrollingTimelineActivated = settings.get("fcpxHacks.scrollingTimelineActive") or false
		if scrollingTimelineActivated then
			--------------------------------------------------------------------------------
			-- Update Settings:
			--------------------------------------------------------------------------------
			settings.set("fcpxHacks.scrollingTimelineActive", false)

			--------------------------------------------------------------------------------
			-- Stop Watchers:
			--------------------------------------------------------------------------------
			mod.scrollingTimelineWatcherDown:stop()
			fcp:timeline():unlockPlayhead()

			--------------------------------------------------------------------------------
			-- Display Notification:
			--------------------------------------------------------------------------------
			dialog.displayNotification(i18n("scrollingTimelineDeactivated"))

		else
			--------------------------------------------------------------------------------
			-- Ensure that Playhead Lock is Off:
			--------------------------------------------------------------------------------
			local message = ""
			local lockTimelinePlayhead = settings.get("fcpxHacks.lockTimelinePlayhead") or false
			if lockTimelinePlayhead then
				toggleLockPlayhead()
				message = i18n("playheadLockDeactivated") .. "\n"
			end

			--------------------------------------------------------------------------------
			-- Update Settings:
			--------------------------------------------------------------------------------
			settings.set("fcpxHacks.scrollingTimelineActive", true)

			--------------------------------------------------------------------------------
			-- Start Watchers:
			--------------------------------------------------------------------------------
			mod.scrollingTimelineWatcherDown:start()

			--------------------------------------------------------------------------------
			-- If activated whilst already playing, then turn on Scrolling Timeline:
			--------------------------------------------------------------------------------
			checkScrollingTimeline()

			--------------------------------------------------------------------------------
			-- Display Notification:
			--------------------------------------------------------------------------------
			dialog.displayNotification(message..i18n("scrollingTimelineActivated"))

		end

		--------------------------------------------------------------------------------
		-- Refresh Menu Bar:
		--------------------------------------------------------------------------------
		refreshMenuBar()

	end

	--------------------------------------------------------------------------------
	-- TOGGLE LOCK PLAYHEAD:
	--------------------------------------------------------------------------------
	function toggleLockPlayhead()

		local lockTimelinePlayhead = settings.get("fcpxHacks.lockTimelinePlayhead") or false

		if lockTimelinePlayhead then
			if fcp:isRunning() then
				fcp:timeline():unlockPlayhead()
			end
			dialog.displayNotification(i18n("playheadLockDeactivated"))
			settings.set("fcpxHacks.lockTimelinePlayhead", false)
		else
			local message = ""
			--------------------------------------------------------------------------------
			-- Ensure that Scrolling Timeline is off
			--------------------------------------------------------------------------------
			local scrollingTimeline = settings.get("fcpxHacks.scrollingTimelineActive") or false
			if scrollingTimeline then
				toggleScrollingTimeline()
				message = i18n("scrollingTimelineDeactivated") .. "\n"
			end
			if fcp:isRunning() then
				fcp:timeline():lockPlayhead()
			end
			dialog.displayNotification(message..i18n("playheadLockActivated"))
			settings.set("fcpxHacks.lockTimelinePlayhead", true)
		end

		refreshMenuBar()

	end

	--------------------------------------------------------------------------------
	-- TOGGLE ENABLE HACKS HUD:
	--------------------------------------------------------------------------------
	function toggleEnableVoiceCommands()

		local enableVoiceCommands = settings.get("fcpxHacks.enableVoiceCommands")
		settings.set("fcpxHacks.enableVoiceCommands", not enableVoiceCommands)

		if enableVoiceCommands then
			voicecommands:stop()
		else
			local result = voicecommands:new()
			if result == false then
				dialog.displayErrorMessage(i18n("voiceCommandsError"))
				settings.set("fcpxHacks.enableVoiceCommands", enableVoiceCommands)
				return
			end
			if fcp:isFrontmost() then
				voicecommands:start()
			else
				voicecommands:stop()
			end
		end
		refreshMenuBar()

	end

	--------------------------------------------------------------------------------
	-- TOGGLE ENABLE HACKS HUD:
	--------------------------------------------------------------------------------
	function toggleEnableHacksHUD()
		local enableHacksHUD = settings.get("fcpxHacks.enableHacksHUD")
		settings.set("fcpxHacks.enableHacksHUD", not enableHacksHUD)

		if enableHacksHUD then
			hackshud.hide()
		else
			if fcp:isFrontmost() then
				hackshud.show()
			end
		end

		refreshMenuBar()
	end

	--------------------------------------------------------------------------------
	-- TOGGLE DEBUG MODE:
	--------------------------------------------------------------------------------
	function toggleDebugMode()
		settings.set("fcpxHacks.debugMode", not mod.debugMode)
		hs.reload()
	end

	--------------------------------------------------------------------------------
	-- TOGGLE CHECK FOR UPDATES:
	--------------------------------------------------------------------------------
	function toggleCheckForUpdates()
		local enableCheckForUpdates = settings.get("fcpxHacks.enableCheckForUpdates")
		settings.set("fcpxHacks.enableCheckForUpdates", not enableCheckForUpdates)
		refreshMenuBar()
	end

	--------------------------------------------------------------------------------
	-- TOGGLE MENUBAR DISPLAY:
	--------------------------------------------------------------------------------
	function toggleMenubarDisplay(value)
		local menubarEnabled = settings.get("fcpxHacks.menubar" .. value .. "Enabled")
		settings.set("fcpxHacks.menubar" .. value .. "Enabled", not menubarEnabled)
		refreshMenuBar()
	end

	--------------------------------------------------------------------------------
	-- TOGGLE HUD OPTION:
	--------------------------------------------------------------------------------
	function toggleHUDOption(value)
		local result = settings.get("fcpxHacks." .. value)
		settings.set("fcpxHacks." .. value, not result)
		hackshud.reload()
		refreshMenuBar()
	end

	--------------------------------------------------------------------------------
	-- TOGGLE MEDIA IMPORT WATCHER:
	--------------------------------------------------------------------------------
	function toggleMediaImportWatcher()
		local enableMediaImportWatcher = settings.get("fcpxHacks.enableMediaImportWatcher") or false
		if not enableMediaImportWatcher then
			mediaImportWatcher()
		else
			mod.newDeviceMounted:stop()
		end
		settings.set("fcpxHacks.enableMediaImportWatcher", not enableMediaImportWatcher)
		refreshMenuBar()
	end

	--------------------------------------------------------------------------------
	-- TOGGLE CLIPBOARD HISTORY:
	--------------------------------------------------------------------------------
	function toggleEnableClipboardHistory()
		local enableClipboardHistory = settings.get("fcpxHacks.enableClipboardHistory") or false
		if not enableClipboardHistory then
			clipboard.startWatching()
		else
			clipboard.stopWatching()
		end
		settings.set("fcpxHacks.enableClipboardHistory", not enableClipboardHistory)
		refreshMenuBar()
	end

	--------------------------------------------------------------------------------
	-- TOGGLE SHARED CLIPBOARD:
	--------------------------------------------------------------------------------
	function toggleEnableSharedClipboard()

		local enableSharedClipboard = settings.get("fcpxHacks.enableSharedClipboard") or false

		if not enableSharedClipboard then

			result = dialog.displayChooseFolder("Which folder would you like to use for the Shared Clipboard?")

			if result ~= false then
				debugMessage("Enabled Shared Clipboard Path: " .. tostring(result))
				settings.set("fcpxHacks.sharedClipboardPath", result)

				--------------------------------------------------------------------------------
				-- Watch for Shared Clipboard Changes:
				--------------------------------------------------------------------------------
				sharedClipboardWatcher = pathwatcher.new(result, sharedClipboardFileWatcher):start()

			else
				debugMessage("Enabled Shared Clipboard Choose Path Cancelled.")
				settings.set("fcpxHacks.sharedClipboardPath", nil)
				return "failed"
			end

		else

			--------------------------------------------------------------------------------
			-- Stop Watching for Shared Clipboard Changes:
			--------------------------------------------------------------------------------
			sharedClipboardWatcher:stop()

		end

		settings.set("fcpxHacks.enableSharedClipboard", not enableSharedClipboard)
		refreshMenuBar()

	end

	--------------------------------------------------------------------------------
	-- TOGGLE XML SHARING:
	--------------------------------------------------------------------------------
	function toggleEnableXMLSharing()

		local enableXMLSharing = settings.get("fcpxHacks.enableXMLSharing") or false

		if not enableXMLSharing then

			xmlSharingPath = dialog.displayChooseFolder("Which folder would you like to use for XML Sharing?")

			if xmlSharingPath ~= false then
				settings.set("fcpxHacks.xmlSharingPath", xmlSharingPath)
			else
				settings.set("fcpxHacks.xmlSharingPath", nil)
				return "Cancelled"
			end

			--------------------------------------------------------------------------------
			-- Watch for Shared XML Folder Changes:
			--------------------------------------------------------------------------------
			sharedXMLWatcher = pathwatcher.new(xmlSharingPath, sharedXMLFileWatcher):start()

		else
			--------------------------------------------------------------------------------
			-- Stop Watchers:
			--------------------------------------------------------------------------------
			sharedXMLWatcher:stop()

			--------------------------------------------------------------------------------
			-- Clear Settings:
			--------------------------------------------------------------------------------
			settings.set("fcpxHacks.xmlSharingPath", nil)
		end

		settings.set("fcpxHacks.enableXMLSharing", not enableXMLSharing)
		refreshMenuBar()

	end

	--------------------------------------------------------------------------------
	-- TOGGLE HAMMERSPOON DOCK ICON:
	--------------------------------------------------------------------------------
	function toggleHammerspoonDockIcon()
		local originalValue = hs.dockIcon()
		hs.dockIcon(not originalValue)
		refreshMenuBar()
	end

	--------------------------------------------------------------------------------
	-- TOGGLE HAMMERSPOON MENU ICON:
	--------------------------------------------------------------------------------
	function toggleHammerspoonMenuIcon()
		local originalValue = hs.menuIcon()
		hs.menuIcon(not originalValue)
		refreshMenuBar()
	end

	--------------------------------------------------------------------------------
	-- TOGGLE LAUNCH HAMMERSPOON ON START:
	--------------------------------------------------------------------------------
	function toggleLaunchHammerspoonOnStartup()
		local originalValue = hs.autoLaunch()
		hs.autoLaunch(not originalValue)
		refreshMenuBar()
	end

	--------------------------------------------------------------------------------
	-- TOGGLE HAMMERSPOON CHECK FOR UPDATES:
	--------------------------------------------------------------------------------
	function toggleCheckforHammerspoonUpdates()
		local originalValue = hs.automaticallyCheckForUpdates()
		hs.automaticallyCheckForUpdates(not originalValue)
		refreshMenuBar()
	end

	--------------------------------------------------------------------------------
	-- TOGGLE ENABLE PROXY MENU ICON:
	--------------------------------------------------------------------------------
	function toggleEnableProxyMenuIcon()
		local enableProxyMenuIcon = settings.get("fcpxHacks.enableProxyMenuIcon")
		if enableProxyMenuIcon == nil then
			settings.set("fcpxHacks.enableProxyMenuIcon", true)
			enableProxyMenuIcon = true
		else
			settings.set("fcpxHacks.enableProxyMenuIcon", not enableProxyMenuIcon)
		end

		updateMenubarIcon()
		refreshMenuBar()

	end

	--------------------------------------------------------------------------------
	-- TOGGLE HACKS SHORTCUTS IN FINAL CUT PRO:
	--------------------------------------------------------------------------------
	function toggleEnableHacksShortcutsInFinalCutPro()

		--------------------------------------------------------------------------------
		-- Get current value from settings:
		--------------------------------------------------------------------------------
		local enableHacksShortcutsInFinalCutPro = settings.get("fcpxHacks.enableHacksShortcutsInFinalCutPro")
		if enableHacksShortcutsInFinalCutPro == nil then enableHacksShortcutsInFinalCutPro = false end

		--------------------------------------------------------------------------------
		-- Are we enabling or disabling?
		--------------------------------------------------------------------------------
		local enableOrDisableText = nil
		if enableHacksShortcutsInFinalCutPro then
			enableOrDisableText = "Disabling"
		else
			enableOrDisableText = "Enabling"
		end

		--------------------------------------------------------------------------------
		-- If Final Cut Pro is running...
		--------------------------------------------------------------------------------
		local restartStatus = false
		if fcp:isRunning() then
			if dialog.displayYesNoQuestion(enableOrDisableText .. " " .. i18n("hacksShortcutsRestart") .. " " .. i18n("doYouWantToContinue")) then
				restartStatus = true
			else
				return "Done"
			end
		else
			if not dialog.displayYesNoQuestion(enableOrDisableText .. " " .. i18n("hacksShortcutAdminPassword") .. " " .. i18n("doYouWantToContinue")) then
				return "Done"
			end
		end

		--------------------------------------------------------------------------------
		-- Let's do it!
		--------------------------------------------------------------------------------
		local saveSettings = false
		if enableHacksShortcutsInFinalCutPro then
			--------------------------------------------------------------------------------
			-- Disable Hacks Shortcut in Final Cut Pro:
			--------------------------------------------------------------------------------
			local result = disableHacksShortcuts()
			if type(result) == "string" then
				dialog.displayErrorMessage(result)
				return false
			elseif result == false then
				--------------------------------------------------------------------------------
				-- Cancelled at Admin Password:
				--------------------------------------------------------------------------------
				return
			end
		else
			--------------------------------------------------------------------------------
			-- Enable Hacks Shortcut in Final Cut Pro:
			--------------------------------------------------------------------------------
			local result = enableHacksShortcuts()
			if type(result) == "string" then
				dialog.displayErrorMessage(result)
				return false
			elseif result == false then
				--------------------------------------------------------------------------------
				-- Cancelled at Admin Password:
				--------------------------------------------------------------------------------
				return
			end
		end

		--------------------------------------------------------------------------------
		-- Save new value to settings:
		--------------------------------------------------------------------------------
		settings.set("fcpxHacks.enableHacksShortcutsInFinalCutPro", not enableHacksShortcutsInFinalCutPro)

		--------------------------------------------------------------------------------
		-- Restart Final Cut Pro:
		--------------------------------------------------------------------------------
		if restartStatus then
			if not fcp:restart() then
				--------------------------------------------------------------------------------
				-- Failed to restart Final Cut Pro:
				--------------------------------------------------------------------------------
				dialog.displayErrorMessage(i18n("failedToRestart"))
			end
		end

		--------------------------------------------------------------------------------
		-- Refresh the Keyboard Shortcuts:
		--------------------------------------------------------------------------------
		bindKeyboardShortcuts()

		--------------------------------------------------------------------------------
		-- Refresh the Menu Bar:
		--------------------------------------------------------------------------------
		refreshMenuBar()

	end

	--------------------------------------------------------------------------------
	-- TOGGLE ENABLE SHORTCUTS DURING FULLSCREEN PLAYBACK:
	--------------------------------------------------------------------------------
	function toggleEnableShortcutsDuringFullscreenPlayback()

		local enableShortcutsDuringFullscreenPlayback = settings.get("fcpxHacks.enableShortcutsDuringFullscreenPlayback")
		if enableShortcutsDuringFullscreenPlayback == nil then enableShortcutsDuringFullscreenPlayback = false end
		settings.set("fcpxHacks.enableShortcutsDuringFullscreenPlayback", not enableShortcutsDuringFullscreenPlayback)

		if enableShortcutsDuringFullscreenPlayback == true then
			fullscreenKeyboardWatcherUp:stop()
			fullscreenKeyboardWatcherDown:stop()
		else
			fullscreenKeyboardWatcherUp:start()
			fullscreenKeyboardWatcherDown:start()
		end

		refreshMenuBar()

	end

	--------------------------------------------------------------------------------
	-- TOGGLE MOVING MARKERS:
	--------------------------------------------------------------------------------
	function toggleMovingMarkers()

		--------------------------------------------------------------------------------
		-- Delete any pre-existing highlights:
		--------------------------------------------------------------------------------
		deleteAllHighlights()

		--------------------------------------------------------------------------------
		-- Get existing value:
		--------------------------------------------------------------------------------
		mod.allowMovingMarkers = false
		local executeResult,executeStatus = execute("/usr/libexec/PlistBuddy -c \"Print :TLKMarkerHandler:Configuration:'Allow Moving Markers'\" '" .. fcp:getPath() .. "/Contents/Frameworks/TLKit.framework/Versions/A/Resources/EventDescriptions.plist'")
		if tools.trim(executeResult) == "true" then mod.allowMovingMarkers = true end

		--------------------------------------------------------------------------------
		-- If Final Cut Pro is running...
		--------------------------------------------------------------------------------
		local restartStatus = false
		if fcp:isRunning() then
			if dialog.displayYesNoQuestion(i18n("togglingMovingMarkersRestart") .. "\n\n" .. i18n("doYouWantToContinue")) then
				restartStatus = true
			else
				return "Done"
			end
		end

		--------------------------------------------------------------------------------
		-- Update plist:
		--------------------------------------------------------------------------------
		if mod.allowMovingMarkers then
			local result = tools.executeWithAdministratorPrivileges([[/usr/libexec/PlistBuddy -c \"Set :TLKMarkerHandler:Configuration:'Allow Moving Markers' false\" ']] .. fcp:getPath() .. [[/Contents/Frameworks/TLKit.framework/Versions/A/Resources/EventDescriptions.plist']])
			if type(result) == "string" then
				dialog.displayErrorMessage(result)
			end
		else
			local executeStatus = tools.executeWithAdministratorPrivileges([[/usr/libexec/PlistBuddy -c \"Set :TLKMarkerHandler:Configuration:'Allow Moving Markers' true\" ']] .. fcp:getPath() .. [[/Contents/Frameworks/TLKit.framework/Versions/A/Resources/EventDescriptions.plist']])
			if type(result) == "string" then
				dialog.displayErrorMessage(result)
			end
		end

		--------------------------------------------------------------------------------
		-- Restart Final Cut Pro:
		--------------------------------------------------------------------------------
		if restartStatus then
			if not fcp:restart() then
				--------------------------------------------------------------------------------
				-- Failed to restart Final Cut Pro:
				--------------------------------------------------------------------------------
				dialog.displayErrorMessage(i18n("failedToRestart"))
				return "Failed"
			end
		end

		--------------------------------------------------------------------------------
		-- Refresh Menu Bar:
		--------------------------------------------------------------------------------
		refreshMenuBar(true)

	end

	--------------------------------------------------------------------------------
	-- TOGGLE PERFORM TASKS DURING PLAYBACK:
	--------------------------------------------------------------------------------
	function togglePerformTasksDuringPlayback()

		--------------------------------------------------------------------------------
		-- Delete any pre-existing highlights:
		--------------------------------------------------------------------------------
		deleteAllHighlights()

		--------------------------------------------------------------------------------
		-- Get existing value:
		--------------------------------------------------------------------------------
		if fcp:getPreference("FFSuspendBGOpsDuringPlay") == nil then
			mod.FFSuspendBGOpsDuringPlay = false
		else
			mod.FFSuspendBGOpsDuringPlay = fcp:getPreference("FFSuspendBGOpsDuringPlay")
		end

		--------------------------------------------------------------------------------
		-- If Final Cut Pro is running...
		--------------------------------------------------------------------------------
		local restartStatus = false
		if fcp:isRunning() then
			if dialog.displayYesNoQuestion(i18n("togglingBackgroundTasksRestart") .. "\n\n" ..i18n("doYouWantToContinue")) then
				restartStatus = true
			else
				return "Done"
			end
		end

		--------------------------------------------------------------------------------
		-- Update plist:
		--------------------------------------------------------------------------------
		local result = fcp:setPreference("FFSuspendBGOpsDuringPlay", not mod.FFSuspendBGOpsDuringPlay)
		if result == nil then
			dialog.displayErrorMessage(i18n("failedToWriteToPreferences"))
			return "Failed"
		end

		--------------------------------------------------------------------------------
		-- Restart Final Cut Pro:
		--------------------------------------------------------------------------------
		if restartStatus then
			if not fcp:restart() then
				--------------------------------------------------------------------------------
				-- Failed to restart Final Cut Pro:
				--------------------------------------------------------------------------------
				dialog.displayErrorMessage(i18n("failedToRestart"))
				return "Failed"
			end
		end

		--------------------------------------------------------------------------------
		-- Refresh Menu Bar:
		--------------------------------------------------------------------------------
		refreshMenuBar(true)

	end

	--------------------------------------------------------------------------------
	-- TOGGLE TIMECODE OVERLAY:
	--------------------------------------------------------------------------------
	function toggleTimecodeOverlay()

		--------------------------------------------------------------------------------
		-- Delete any pre-existing highlights:
		--------------------------------------------------------------------------------
		deleteAllHighlights()

		--------------------------------------------------------------------------------
		-- Get existing value:
		--------------------------------------------------------------------------------
		if fcp:getPreference("FFEnableGuards") == nil then
			mod.FFEnableGuards = false
		else
			mod.FFEnableGuards = fcp:getPreference("FFEnableGuards")
		end

		--------------------------------------------------------------------------------
		-- If Final Cut Pro is running...
		--------------------------------------------------------------------------------
		local restartStatus = false
		if fcp:isRunning() then
			if dialog.displayYesNoQuestion(i18n("togglingTimecodeOverlayRestart") .. "\n\n" .. i18n("doYouWantToContinue")) then
				restartStatus = true
			else
				return "Done"
			end
		end

		--------------------------------------------------------------------------------
		-- Update plist:
		--------------------------------------------------------------------------------
		local result = fcp:setPreference("FFEnableGuards", not mod.FFEnableGuards)
		if result == nil then
			dialog.displayErrorMessage(i18n("failedToWriteToPreferences"))
			return "Failed"
		end

		--------------------------------------------------------------------------------
		-- Restart Final Cut Pro:
		--------------------------------------------------------------------------------
		if restartStatus then
			if not fcp:restart() then
				--------------------------------------------------------------------------------
				-- Failed to restart Final Cut Pro:
				--------------------------------------------------------------------------------
				dialog.displayErrorMessage(i18n("failedToRestart"))
				return "Failed"
			end
		end

		--------------------------------------------------------------------------------
		-- Refresh Menu Bar:
		--------------------------------------------------------------------------------
		refreshMenuBar(true)

	end

	--------------------------------------------------------------------------------
	-- TOGGLE MENUBAR DISPLAY MODE:
	--------------------------------------------------------------------------------
	function toggleMenubarDisplayMode()

		local displayMenubarAsIcon = settings.get("fcpxHacks.displayMenubarAsIcon")


		if displayMenubarAsIcon == nil then
			 settings.set("fcpxHacks.displayMenubarAsIcon", true)
		else
			if displayMenubarAsIcon then
				settings.set("fcpxHacks.displayMenubarAsIcon", false)
			else
				settings.set("fcpxHacks.displayMenubarAsIcon", true)
			end
		end

		updateMenubarIcon()
		refreshMenuBar()

	end

	--------------------------------------------------------------------------------
	-- TOGGLE CREATE MULTI-CAM OPTIMISED MEDIA:
	--------------------------------------------------------------------------------
	function toggleCreateMulticamOptimizedMedia(optionalValue)
		return plugins("hs.fcpxhacks.plugins.fcpx.prefs").toggleCreateMulticamOptimizedMedia(optionalValue)
	end

	--------------------------------------------------------------------------------
	-- TOGGLE CREATE PROXY MEDIA:
	--------------------------------------------------------------------------------
	function toggleCreateProxyMedia(optionalValue)
		return plugins("hs.fcpxhacks.plugins.fcpx.prefs").toggleCreateProxyMedia(optionalValue)
	end

	--------------------------------------------------------------------------------
	-- TOGGLE CREATE OPTIMIZED MEDIA:
	-- TODO: Delete this once commands have been migrated.
	--------------------------------------------------------------------------------
	function toggleCreateOptimizedMedia(optionalValue)
		return plugins("hs.fcpxhacks.plugins.fcpx.prefs").toggleCreateOptimizedMedia(optionalValue)
	end

	--------------------------------------------------------------------------------
	-- TOGGLE LEAVE IN PLACE ON IMPORT:
	--------------------------------------------------------------------------------
	function toggleLeaveInPlace(optionalValue)
		return plugins("hs.fcpxhacks.plugins.fcpx.prefs").toggleLeaveInPlace(optionalValue)
	end

	--------------------------------------------------------------------------------
	-- TOGGLE BACKGROUND RENDER:
	--------------------------------------------------------------------------------
	function toggleBackgroundRender(optionalValue)
		return plugins("hs.fcpxhacks.plugins.fcpx.prefs").toggleBackgroundRender(optionalValue)
	end

--------------------------------------------------------------------------------
-- PASTE:
--------------------------------------------------------------------------------

	--------------------------------------------------------------------------------
	-- PASTE FROM CLIPBOARD HISTORY:
	--------------------------------------------------------------------------------
	function finalCutProPasteFromClipboardHistory(data)

		--------------------------------------------------------------------------------
		-- Write data back to Clipboard:
		--------------------------------------------------------------------------------
		clipboard.stopWatching()
		pasteboard.writeDataForUTI(fcp:getPasteboardUTI(), data)
		clipboard.startWatching()

		--------------------------------------------------------------------------------
		-- Paste in FCPX:
		--------------------------------------------------------------------------------
		fcp:launch()
		if not fcp:performShortcut("Paste") then
			dialog.displayErrorMessage("Failed to trigger the 'Paste' Shortcut.\n\nError occurred in finalCutProPasteFromClipboardHistory().")
			return "Failed"
		end

	end

	--------------------------------------------------------------------------------
	-- PASTE FROM SHARED CLIPBOARD:
	--------------------------------------------------------------------------------
	function pasteFromSharedClipboard(pathToClipboardFile, whichClipboard)

		if tools.doesFileExist(pathToClipboardFile) then
			local plistData = plist.xmlFileToTable(pathToClipboardFile)
			if plistData ~= nil then

				--------------------------------------------------------------------------------
				-- Decode Shared Clipboard Data from Plist:
				--------------------------------------------------------------------------------
				local currentClipboardData = base64.decode(plistData["SharedClipboardData" .. whichClipboard])

				--------------------------------------------------------------------------------
				-- Write data back to Clipboard:
				--------------------------------------------------------------------------------
				clipboard.stopWatching()
				pasteboard.writeDataForUTI(fcp:getPasteboardUTI(), currentClipboardData)
				clipboard.startWatching()

				--------------------------------------------------------------------------------
				-- Paste in FCPX:
				--------------------------------------------------------------------------------
				fcp:launch()
				if not fcp:performShortcut("Paste") then
					dialog.displayErrorMessage("Failed to trigger the 'Paste' Shortcut.\n\nError occurred in pasteFromSharedClipboard().")
					return "Failed"
				end

			else
				dialog.errorMessage(i18n("sharedClipboardNotRead"))
				return "Fail"
			end
		else
			dialog.displayMessage(i18n("sharedClipboardFileNotFound"))
			return "Fail"
		end

	end

--------------------------------------------------------------------------------
-- CLEAR:
--------------------------------------------------------------------------------

	--------------------------------------------------------------------------------
	-- CLEAR CLIPBOARD HISTORY:
	--------------------------------------------------------------------------------
	function clearClipboardHistory()
		clipboard.clearHistory()
		refreshMenuBar()
	end

	--------------------------------------------------------------------------------
	-- CLEAR SHARED CLIPBOARD HISTORY:
	--------------------------------------------------------------------------------
	function clearSharedClipboardHistory()
		local sharedClipboardPath = settings.get("fcpxHacks.sharedClipboardPath")
		for file in fs.dir(sharedClipboardPath) do
			 if file:sub(-10) == ".fcpxhacks" then
				os.remove(sharedClipboardPath .. file)
			 end
			 refreshMenuBar()
		end
	end

	--------------------------------------------------------------------------------
	-- CLEAR SHARED XML FILES:
	--------------------------------------------------------------------------------
	function clearSharedXMLFiles()

		local xmlSharingPath = settings.get("fcpxHacks.xmlSharingPath")
		for folder in fs.dir(xmlSharingPath) do
			if tools.doesDirectoryExist(xmlSharingPath .. "/" .. folder) then
				for file in fs.dir(xmlSharingPath .. "/" .. folder) do
					if file:sub(-7) == ".fcpxml" then
						os.remove(xmlSharingPath .. folder .. "/" .. file)
					end
				end
			end
		end
		refreshMenuBar()

	end

--------------------------------------------------------------------------------
-- OTHER:
--------------------------------------------------------------------------------

	--------------------------------------------------------------------------------
	-- QUIT FCPX HACKS:
	--------------------------------------------------------------------------------
	function quitFCPXHacks()
		plugins("hs.fcpxhacks.plugins.hacks.quit")()
	end

	--------------------------------------------------------------------------------
	-- OPEN HAMMERSPOON CONSOLE:
	--------------------------------------------------------------------------------
	function openHammerspoonConsole()
		hs.openConsole()
	end

	--------------------------------------------------------------------------------
	-- RESET SETTINGS:
	--------------------------------------------------------------------------------
	function resetSettings()

		local finalCutProRunning = fcp:isRunning()

		local resetMessage = i18n("trashFCPXHacksPreferences")
		if finalCutProRunning then
			resetMessage = resetMessage .. "\n\n" .. i18n("adminPasswordRequiredAndRestart")
		else
			resetMessage = resetMessage .. "\n\n" .. i18n("adminPasswordRequired")
		end

		if not dialog.displayYesNoQuestion(resetMessage) then
		 	return
		end

		--------------------------------------------------------------------------------
		-- Remove Hacks Shortcut in Final Cut Pro:
		--------------------------------------------------------------------------------
		local result = disableHacksShortcuts()
		if type(result) == "string" then
			dialog.displayErrorMessage(result)
		end

		--------------------------------------------------------------------------------
		-- Trash all FCPX Hacks Settings:
		--------------------------------------------------------------------------------
		for i, v in ipairs(settings.getKeys()) do
			if (v:sub(1,10)) == "fcpxHacks." then
				settings.set(v, nil)
			end
		end

		--------------------------------------------------------------------------------
		-- Restart Final Cut Pro if running:
		--------------------------------------------------------------------------------
		if finalCutProRunning then
			if not fcp:restart() then
				--------------------------------------------------------------------------------
				-- Failed to restart Final Cut Pro:
				--------------------------------------------------------------------------------
				dialog.displayMessage(i18n("restartFinalCutProFailed"))
			end
		end

		--------------------------------------------------------------------------------
		-- Reload Hammerspoon:
		--------------------------------------------------------------------------------
		hs.reload()

	end

	--------------------------------------------------------------------------------
	-- GET SCRIPT UPDATE:
	--------------------------------------------------------------------------------
	function getScriptUpdate()
		os.execute('open "' .. metadata.updateURL .. '"')
	end

	--------------------------------------------------------------------------------
	-- GO TO LATENITE FILMS SITE:
	--------------------------------------------------------------------------------
	function gotoLateNiteSite()
		os.execute('open "' .. metadata.developerURL .. '"')
	end

--------------------------------------------------------------------------------
--------------------------------------------------------------------------------





--------------------------------------------------------------------------------
--------------------------------------------------------------------------------
--                   S H O R T C U T   F E A T U R E S                        --
--------------------------------------------------------------------------------
--------------------------------------------------------------------------------

--------------------------------------------------------------------------------
-- KEYWORDS:
--------------------------------------------------------------------------------

	--------------------------------------------------------------------------------
	-- SAVE KEYWORDS:
	--------------------------------------------------------------------------------
	function saveKeywordSearches(whichButton)

		--------------------------------------------------------------------------------
		-- Delete any pre-existing highlights:
		--------------------------------------------------------------------------------
		deleteAllHighlights()

		--------------------------------------------------------------------------------
		-- Check to see if the Keyword Editor is already open:
		--------------------------------------------------------------------------------
		local fcpx = fcp:application()
		local fcpxElements = ax.applicationElement(fcpx)
		local whichWindow = nil
		for i=1, fcpxElements:attributeValueCount("AXChildren") do
			if fcpxElements[i]:attributeValue("AXRole") == "AXWindow" then
				if fcpxElements[i]:attributeValue("AXIdentifier") == "_NS:264" then
					whichWindow = i
				end
			end
		end
		if whichWindow == nil then
			dialog.displayMessage(i18n("keywordEditorAlreadyOpen"))
			return
		end
		fcpxElements = fcpxElements[whichWindow]

		--------------------------------------------------------------------------------
		-- Get Starting Textfield:
		--------------------------------------------------------------------------------
		local startTextField = nil
		for i=1, fcpxElements:attributeValueCount("AXChildren") do
			if startTextField == nil then
				if fcpxElements[i]:attributeValue("AXIdentifier") == "_NS:102" then
					startTextField = i
					goto startTextFieldDone
				end
			end
		end
		::startTextFieldDone::
		if startTextField == nil then
			--------------------------------------------------------------------------------
			-- Keyword Shortcuts Buttons isn't down:
			--------------------------------------------------------------------------------
			fcpxElements = ax.applicationElement(fcpx)[1] -- Refresh
			for i=1, fcpxElements:attributeValueCount("AXChildren") do
				if fcpxElements[i]:attributeValue("AXIdentifier") == "_NS:276" then
					keywordDisclosureTriangle = i
					goto keywordDisclosureTriangleDone
				end
			end
			::keywordDisclosureTriangleDone::
			if fcpxElements[keywordDisclosureTriangle] == nil then
				dialog.displayMessage(i18n("keywordShortcutsVisibleError"))
				return "Failed"
			else
				local keywordDisclosureTriangleResult = fcpxElements[keywordDisclosureTriangle]:performAction("AXPress")
				if keywordDisclosureTriangleResult == nil then
					dialog.displayMessage(i18n("keywordShortcutsVisibleError"))
					return "Failed"
				end
			end
		end

		--------------------------------------------------------------------------------
		-- Get Values from the Keyword Editor:
		--------------------------------------------------------------------------------
		local savedKeywordValues = {}
		local favoriteCount = 1
		local skipFirst = true
		for i=1, fcpxElements:attributeValueCount("AXChildren") do
			if fcpxElements[i]:attributeValue("AXRole") == "AXTextField" then
				if skipFirst then
					skipFirst = false
				else
					savedKeywordValues[favoriteCount] = fcpxElements[i]:attributeValue("AXHelp")
					favoriteCount = favoriteCount + 1
				end
			end
		end

		--------------------------------------------------------------------------------
		-- Save Values to Settings:
		--------------------------------------------------------------------------------
		local savedKeywords = settings.get("fcpxHacks.savedKeywords")
		if savedKeywords == nil then savedKeywords = {} end
		for i=1, 9 do
			if savedKeywords['Preset ' .. tostring(whichButton)] == nil then
				savedKeywords['Preset ' .. tostring(whichButton)] = {}
			end
			savedKeywords['Preset ' .. tostring(whichButton)]['Item ' .. tostring(i)] = savedKeywordValues[i]
		end
		settings.set("fcpxHacks.savedKeywords", savedKeywords)

		--------------------------------------------------------------------------------
		-- Saved:
		--------------------------------------------------------------------------------
		dialog.displayNotification(i18n("keywordPresetsSaved") .. " " .. tostring(whichButton))

	end

	--------------------------------------------------------------------------------
	-- RESTORE KEYWORDS:
	--------------------------------------------------------------------------------
	function restoreKeywordSearches(whichButton)

		--------------------------------------------------------------------------------
		-- Delete any pre-existing highlights:
		--------------------------------------------------------------------------------
		deleteAllHighlights()

		--------------------------------------------------------------------------------
		-- Get Values from Settings:
		--------------------------------------------------------------------------------
		local savedKeywords = settings.get("fcpxHacks.savedKeywords")
		local restoredKeywordValues = {}

		if savedKeywords == nil then
			dialog.displayMessage(i18n("noKeywordPresetsError"))
			return "Fail"
		end
		if savedKeywords['Preset ' .. tostring(whichButton)] == nil then
			dialog.displayMessage(i18n("noKeywordPresetError"))
			return "Fail"
		end
		for i=1, 9 do
			restoredKeywordValues[i] = savedKeywords['Preset ' .. tostring(whichButton)]['Item ' .. tostring(i)]
		end

		--------------------------------------------------------------------------------
		-- Check to see if the Keyword Editor is already open:
		--------------------------------------------------------------------------------
		local fcpx = fcp:application()
		local fcpxElements = ax.applicationElement(fcpx)
		local whichWindow = nil
		for i=1, fcpxElements:attributeValueCount("AXChildren") do
			if fcpxElements[i]:attributeValue("AXRole") == "AXWindow" then
				if fcpxElements[i]:attributeValue("AXIdentifier") == "_NS:264" then
					whichWindow = i
				end
			end
		end
		if whichWindow == nil then
			dialog.displayMessage(i18n("keywordEditorAlreadyOpen"))
			return
		end
		fcpxElements = fcpxElements[whichWindow]

		--------------------------------------------------------------------------------
		-- Get Starting Textfield:
		--------------------------------------------------------------------------------
		local startTextField = nil
		for i=1, fcpxElements:attributeValueCount("AXChildren") do
			if startTextField == nil then
				if fcpxElements[i]:attributeValue("AXIdentifier") == "_NS:102" then
					startTextField = i
					goto startTextFieldDone
				end
			end
		end
		::startTextFieldDone::
		if startTextField == nil then
			--------------------------------------------------------------------------------
			-- Keyword Shortcuts Buttons isn't down:
			--------------------------------------------------------------------------------
			local keywordDisclosureTriangle = nil
			for i=1, fcpxElements:attributeValueCount("AXChildren") do
				if fcpxElements[i]:attributeValue("AXIdentifier") == "_NS:276" then
					keywordDisclosureTriangle = i
					goto keywordDisclosureTriangleDone
				end
			end
			::keywordDisclosureTriangleDone::

			if fcpxElements[keywordDisclosureTriangle] ~= nil then
				local keywordDisclosureTriangleResult = fcpxElements[keywordDisclosureTriangle]:performAction("AXPress")
				if keywordDisclosureTriangleResult == nil then
					dialog.displayMessage(i18n("keywordShortcutsVisibleError"))
					return "Failed"
				end
			else
				dialog.displayErrorMessage("Could not find keyword disclosure triangle.\n\nError occurred in restoreKeywordSearches().")
				return "Failed"
			end
		end

		--------------------------------------------------------------------------------
		-- Restore Values to Keyword Editor:
		--------------------------------------------------------------------------------
		local favoriteCount = 1
		local skipFirst = true
		for i=1, fcpxElements:attributeValueCount("AXChildren") do
			if fcpxElements[i]:attributeValue("AXRole") == "AXTextField" then
				if skipFirst then
					skipFirst = false
				else
					currentKeywordSelection = fcpxElements[i]

					setKeywordResult = currentKeywordSelection:setAttributeValue("AXValue", restoredKeywordValues[favoriteCount])
					keywordActionResult = currentKeywordSelection:setAttributeValue("AXFocused", true)
					eventtap.keyStroke({""}, "return")

					--------------------------------------------------------------------------------
					-- If at first you don't succeed, try, oh try, again!
					--------------------------------------------------------------------------------
					if fcpxElements[i][1]:attributeValue("AXValue") ~= restoredKeywordValues[favoriteCount] then
						setKeywordResult = currentKeywordSelection:setAttributeValue("AXValue", restoredKeywordValues[favoriteCount])
						keywordActionResult = currentKeywordSelection:setAttributeValue("AXFocused", true)
						eventtap.keyStroke({""}, "return")
					end

					favoriteCount = favoriteCount + 1
				end
			end
		end

		--------------------------------------------------------------------------------
		-- Successfully Restored:
		--------------------------------------------------------------------------------
		dialog.displayNotification(i18n("keywordPresetsRestored") .. " " .. tostring(whichButton))

	end

--------------------------------------------------------------------------------
-- MATCH FRAME RELATED:
--------------------------------------------------------------------------------

	--------------------------------------------------------------------------------
	-- PERFORM MULTICAM MATCH FRAME:
	--------------------------------------------------------------------------------
	function multicamMatchFrame(goBackToTimeline) -- True or False

		local errorFunction = "\n\nError occurred in multicamMatchFrame()."

		--------------------------------------------------------------------------------
		-- Just in case:
		--------------------------------------------------------------------------------
		if goBackToTimeline == nil then goBackToTimeline = true end
		if type(goBackToTimeline) ~= "boolean" then goBackToTimeline = true end

		--------------------------------------------------------------------------------
		-- Delete any pre-existing highlights:
		--------------------------------------------------------------------------------
		deleteAllHighlights()

		local contents = fcp:timeline():contents()

		--------------------------------------------------------------------------------
		-- Store the originally-selected clips
		--------------------------------------------------------------------------------
		local originalSelection = contents:selectedClipsUI()

		--------------------------------------------------------------------------------
		-- If nothing is selected, select the top clip under the playhead:
		--------------------------------------------------------------------------------
		if not originalSelection or #originalSelection == 0 then
			local playheadClips = contents:playheadClipsUI(true)
			contents:selectClip(playheadClips[1])
		elseif #originalSelection > 1 then
			debugMessage("Unable to match frame on multiple clips." .. errorFunction)
			return false
		end

		--------------------------------------------------------------------------------
		-- Get Multicam Angle:
		--------------------------------------------------------------------------------
		local multicamAngle = getMulticamAngleFromSelectedClip()
		if multicamAngle == false then
			debugMessage("The selected clip is not a multicam clip." .. errorFunction)
			contents:selectClips(originalSelection)
			return false
		end

		--------------------------------------------------------------------------------
		-- Open in Angle Editor:
		--------------------------------------------------------------------------------
		local menuBar = fcp:menuBar()
		if menuBar:isEnabled("Clip", "Open Clip") then
			menuBar:selectMenu("Clip", "Open Clip")
		else
			dialog.displayErrorMessage("Failed to open clip in Angle Editor.\n\nAre you sure the clip you have selected is a Multicam?" .. errorFunction)
			return false
		end

		--------------------------------------------------------------------------------
		-- Put focus back on the timeline:
		--------------------------------------------------------------------------------
		if menuBar:isEnabled("Window", "Go To", "Timeline") then
			menuBar:selectMenu("Window", "Go To", "Timeline")
		else
			dialog.displayErrorMessage("Unable to return to timeline." .. errorFunction)
			return false
		end

		--------------------------------------------------------------------------------
		-- Ensure the playhead is visible:
		--------------------------------------------------------------------------------
		contents:playhead():show()

		contents:selectClipInAngle(multicamAngle)

		--------------------------------------------------------------------------------
		-- Reveal In Browser:
		--------------------------------------------------------------------------------
		if menuBar:isEnabled("File", "Reveal in Browser") then
			menuBar:selectMenu("File", "Reveal in Browser")
		end

		--------------------------------------------------------------------------------
		-- Go back to original timeline if appropriate:
		--------------------------------------------------------------------------------
		if goBackToTimeline then
			if menuBar:isEnabled("View", "Timeline History Back") then
				menuBar:selectMenu("View", "Timeline History Back")
			else
				dialog.displayErrorMessage("Unable to go back to previous timeline." .. errorFunction)
				return false
			end
		end

		--------------------------------------------------------------------------------
		-- Select the original clips again.
		--------------------------------------------------------------------------------
		contents:selectClips(originalSelection)

		--------------------------------------------------------------------------------
		-- Highlight Browser Playhead:
		--------------------------------------------------------------------------------
		highlightFCPXBrowserPlayhead()

	end

		--------------------------------------------------------------------------------
		-- GET MULTICAM ANGLE FROM SELECTED CLIP:
		--------------------------------------------------------------------------------
		function getMulticamAngleFromSelectedClip()

			local errorFunction = "\n\nError occurred in getMulticamAngleFromSelectedClip()."

			--------------------------------------------------------------------------------
			-- Ninja Pasteboard Copy:
			--------------------------------------------------------------------------------
			local result, clipboardData = ninjaPasteboardCopy()
			if not result then
				debugMessage("ERROR: Ninja Pasteboard Copy Failed." .. errorFunction)
				return false
			end

			--------------------------------------------------------------------------------
			-- Convert Binary Data to Table:
			--------------------------------------------------------------------------------
			local fcpxTable = clipboard.unarchiveFCPXData(clipboardData)
			if fcpxTable == nil then
				debugMessage("ERROR: Converting Binary Data to Table failed." .. errorFunction)
				return false
			end

			local timelineClip = fcpxTable.root.objects[1]
			if not clipboard.isTimelineClip(timelineClip) then
				debugMessage("ERROR: Not copied from the Timeline." .. errorFunction)
				return false
			end

			local selectedClips = timelineClip.containedItems
			if #selectedClips ~= 1 or clipboard.getClassname(selectedClips[1]) ~= "FFAnchoredAngle" then
				debugMessage("ERROR: Expected a single Multicam clip to be copied." .. errorFunction)
				return false
			end

			local multicamClip = selectedClips[1]
			local videoAngle = multicamClip.videoAngle

			--------------------------------------------------------------------------------
			-- Find the original media:
			--------------------------------------------------------------------------------
			local mediaId = multicamClip.media.mediaIdentifier
			local media = nil
			for i,item in ipairs(fcpxTable.media) do
				if item.mediaIdentifier == mediaId then
					media = item
					break
				end
			end

			if media == nil or not media.primaryObject or not media.primaryObject.isMultiAngle then
				debugMessage("ERROR: Couldn't find the media for the multicam clip.")
				return false
			end

			--------------------------------------------------------------------------------
			-- Find the Angle
			--------------------------------------------------------------------------------

			local angles = media.primaryObject.containedItems[1].anchoredItems
			for i,angle in ipairs(angles) do
				if angle.angleID == videoAngle then
					return angle.anchoredLane
				end
			end

			debugMessage("ERROR: Failed to get anchoredLane." .. errorFunction)
			return false
		end

	--------------------------------------------------------------------------------
	-- MATCH FRAME THEN HIGHLIGHT FCPX BROWSER PLAYHEAD:
	--------------------------------------------------------------------------------
	function matchFrameThenHighlightFCPXBrowserPlayhead()

		--------------------------------------------------------------------------------
		-- Check the option is available in the current context
		--------------------------------------------------------------------------------
		if not fcp:menuBar():isEnabled("File", "Reveal in Browser") then
			return nil
		end

		--------------------------------------------------------------------------------
		-- Delete any pre-existing highlights:
		--------------------------------------------------------------------------------
		deleteAllHighlights()

		--------------------------------------------------------------------------------
		-- Click on 'Reveal in Browser':
		--------------------------------------------------------------------------------
		fcp:menuBar():selectMenu("File", "Reveal in Browser")
		highlightFCPXBrowserPlayhead()

	end

	--------------------------------------------------------------------------------
	-- FCPX SINGLE MATCH FRAME:
	--------------------------------------------------------------------------------
	function singleMatchFrame()

		--------------------------------------------------------------------------------
		-- Check the option is available in the current context
		--------------------------------------------------------------------------------
		if not fcp:menuBar():isEnabled("File", "Reveal in Browser") then
			return nil
		end

		--------------------------------------------------------------------------------
		-- Delete any pre-existing highlights:
		--------------------------------------------------------------------------------
		deleteAllHighlights()

		local libraries = fcp:libraries()
		local selectedClips


		--------------------------------------------------------------------------------
		-- Clear the selection first
		--------------------------------------------------------------------------------
		libraries:deselectAll()

		--------------------------------------------------------------------------------
		-- Trigger the menu item to reveal the clip
		--------------------------------------------------------------------------------
		fcp:menuBar():selectMenu("File", "Reveal in Browser")

		--------------------------------------------------------------------------------
		-- Give FCPX time to find the clip
		--------------------------------------------------------------------------------
		just.doUntil(function()
			selectedClips = libraries:selectedClipsUI()
			return selectedClips and #selectedClips > 0
		end)

		--------------------------------------------------------------------------------
		-- Get Check that there is exactly one Selected Clip
		--------------------------------------------------------------------------------
		if not selectedClips or #selectedClips ~= 1 then
			dialog.displayErrorMessage("Expected exactly 1 selected clip in the Libraries Browser.\n\nError occurred in singleMatchFrame().")
			return nil
		end

		--------------------------------------------------------------------------------
		-- Get Browser Playhead:
		--------------------------------------------------------------------------------
		local playhead = libraries:playhead()
		if not playhead:isShowing() then
			dialog.displayErrorMessage("Unable to find Browser Persistent Playhead.\n\nError occurred in singleMatchFrame().")
			return nil
		end

		--------------------------------------------------------------------------------
		-- Get Clip Name from the Viewer
		--------------------------------------------------------------------------------
		local clipName = fcp:viewer():getTitle()

		if clipName then
			--------------------------------------------------------------------------------
			-- Ensure the Search Bar is visible
			--------------------------------------------------------------------------------
			if not libraries:search():isShowing() then
				libraries:searchToggle():press()
			end

			--------------------------------------------------------------------------------
			-- Search for the title
			--------------------------------------------------------------------------------
			libraries:search():setValue(clipName)
		else
			debugMessage("Unable to find the clip title.")
		end

		--------------------------------------------------------------------------------
		-- Highlight Browser Playhead:
		--------------------------------------------------------------------------------
		highlightFCPXBrowserPlayhead()
	end

--------------------------------------------------------------------------------
-- COLOR BOARD RELATED:
--------------------------------------------------------------------------------

	--------------------------------------------------------------------------------
	-- COLOR BOARD - PUCK SELECTION:
	--------------------------------------------------------------------------------
	function colorBoardSelectPuck(aspect, property, whichDirection)

		--------------------------------------------------------------------------------
		-- Delete any pre-existing highlights:
		--------------------------------------------------------------------------------
		deleteAllHighlights()

		--------------------------------------------------------------------------------
		-- Show the Color Board with the correct panel
		--------------------------------------------------------------------------------
		local colorBoard = fcp:colorBoard()

		--------------------------------------------------------------------------------
		-- Show the Color Board if it's hidden:
		--------------------------------------------------------------------------------
		if not colorBoard:isShowing() then colorBoard:show() end

		if not colorBoard:isActive() then
			dialog.displayNotification(i18n("pleaseSelectSingleClipInTimeline"))
			return "Failed"
		end

		--------------------------------------------------------------------------------
		-- If a Direction is specified:
		--------------------------------------------------------------------------------
		if whichDirection ~= nil then

			--------------------------------------------------------------------------------
			-- Get shortcut key from plist, press and hold if required:
			--------------------------------------------------------------------------------
			mod.releaseColorBoardDown = false
			timer.doUntil(function() return mod.releaseColorBoardDown end, function()
				if whichDirection == "up" then
					colorBoard:shiftPercentage(aspect, property, 1)
				elseif whichDirection == "down" then
					colorBoard:shiftPercentage(aspect, property, -1)
				elseif whichDirection == "left" then
					colorBoard:shiftAngle(aspect, property, -1)
				elseif whichDirection == "right" then
					colorBoard:shiftAngle(aspect, property, 1)
				end
			end, eventtap.keyRepeatInterval())
		else -- just select the puck
			colorBoard:selectPuck(aspect, property)
		end
	end

		--------------------------------------------------------------------------------
		-- COLOR BOARD - RELEASE KEYPRESS:
		--------------------------------------------------------------------------------
		function colorBoardSelectPuckRelease()
			mod.releaseColorBoardDown = true
		end

	--------------------------------------------------------------------------------
	-- COLOR BOARD - PUCK CONTROL VIA MOUSE:
	--------------------------------------------------------------------------------
	function colorBoardMousePuck(aspect, property)
		--------------------------------------------------------------------------------
		-- Stop Existing Color Pucker:
		--------------------------------------------------------------------------------
		if mod.colorPucker then
			mod.colorPucker:stop()
		end

		--------------------------------------------------------------------------------
		-- Delete any pre-existing highlights:
		--------------------------------------------------------------------------------
		deleteAllHighlights()

		colorBoard = fcp:colorBoard()

		--------------------------------------------------------------------------------
		-- Show the Color Board if it's hidden:
		--------------------------------------------------------------------------------
		if not colorBoard:isShowing() then colorBoard:show() end

		if not colorBoard:isActive() then
			dialog.displayNotification(i18n("pleaseSelectSingleClipInTimeline"))
			return "Failed"
		end

		mod.colorPucker = colorBoard:startPucker(aspect, property)
	end

		--------------------------------------------------------------------------------
		-- COLOR BOARD - RELEASE MOUSE KEYPRESS:
		--------------------------------------------------------------------------------
		function colorBoardMousePuckRelease()
			if mod.colorPucker then
				mod.colorPucker:stop()
				mod.colorPicker = nil
			end
		end

--------------------------------------------------------------------------------
-- EFFECTS/TRANSITIONS/TITLES/GENERATOR RELATED:
--------------------------------------------------------------------------------

	--------------------------------------------------------------------------------
	-- TRANSITIONS SHORTCUT PRESSED:
	--------------------------------------------------------------------------------
	function transitionsShortcut(whichShortcut)
<<<<<<< HEAD
		return plugins("hs.fcpxhacks.plugins.timeline.transitions").apply(whichShortcut)
=======

		--------------------------------------------------------------------------------
		-- Get settings:
		--------------------------------------------------------------------------------
		local currentLanguage = fcp:getCurrentLanguage()
		local currentShortcut = nil
		if whichShortcut == 1 then
			currentShortcut = settings.get("fcpxHacks." .. currentLanguage .. ".transitionsShortcutOne")
		elseif whichShortcut == 2 then
			currentShortcut = settings.get("fcpxHacks." .. currentLanguage .. ".transitionsShortcutTwo")
		elseif whichShortcut == 3 then
			currentShortcut = settings.get("fcpxHacks." .. currentLanguage .. ".transitionsShortcutThree")
		elseif whichShortcut == 4 then
			currentShortcut = settings.get("fcpxHacks." .. currentLanguage .. ".transitionsShortcutFour")
		elseif whichShortcut == 5 then
			currentShortcut = settings.get("fcpxHacks." .. currentLanguage .. ".transitionsShortcutFive")
		elseif tostring(whichShortcut) ~= "" then
			currentShortcut = tostring(whichShortcut)
		end

		if currentShortcut == nil then
			dialog.displayMessage(i18n("noTransitionShortcut"))
			return "Fail"
		end

		--------------------------------------------------------------------------------
		-- Save the Effects Browser layout:
		--------------------------------------------------------------------------------
		local effects = fcp:effects()
		local effectsLayout = effects:saveLayout()

		--------------------------------------------------------------------------------
		-- Get Transitions Browser:
		--------------------------------------------------------------------------------
		local transitions = fcp:transitions()
		local transitionsShowing = transitions:isShowing()
		local transitionsLayout = transitions:saveLayout()

		--------------------------------------------------------------------------------
		-- Make sure Transitions panel is open:
		--------------------------------------------------------------------------------
		transitions:show()

		--------------------------------------------------------------------------------
		-- Make sure "Installed Transitions" is selected:
		--------------------------------------------------------------------------------
		transitions:showInstalledTransitions()

		--------------------------------------------------------------------------------
		-- Make sure there's nothing in the search box:
		--------------------------------------------------------------------------------
		transitions:search():clear()

		--------------------------------------------------------------------------------
		-- Click 'All':
		--------------------------------------------------------------------------------
		transitions:showAllTransitions()

		--------------------------------------------------------------------------------
		-- Perform Search:
		--------------------------------------------------------------------------------
		transitions:search():setValue(currentShortcut)

		--------------------------------------------------------------------------------
		-- Get the list of matching transitions
		--------------------------------------------------------------------------------
		local matches = transitions:currentItemsUI()
		if not matches or #matches == 0 then
			--------------------------------------------------------------------------------
			-- If Needed, Search Again Without Text Before First Dash:
			--------------------------------------------------------------------------------
			local index = string.find(currentShortcut, "-")
			if index ~= nil then
				local trimmedShortcut = string.sub(currentShortcut, index + 2)
				transitions:search():setValue(trimmedShortcut)

				matches = transitions:currentItemsUI()
				if not matches or #matches == 0 then
					dialog.displayErrorMessage("Unable to find a transition called '"..currentShortcut.."'.\n\nError occurred in transitionsShortcut().")
					return "Fail"
				end
			end
		end

		local transition = matches[1]

		--------------------------------------------------------------------------------
		-- Apply the selected Transition:
		--------------------------------------------------------------------------------
		hideTouchbar()
		transitions:applyItem(transition)

		--------------------------------------------------------------------------------
		-- TODO: HACK: This timer exists to  work around a mouse bug in Hammerspoon Sierra
		--------------------------------------------------------------------------------
		timer.doAfter(0.1, function()
			showTouchbar()
			transitions:loadLayout(transitionsLayout)
			if effectsLayout then effects:loadLayout(effectsLayout) end
			if not transitionsShowing then transitions:hide() end
		end)
>>>>>>> e437d0d0
	end

	--------------------------------------------------------------------------------
	-- EFFECTS SHORTCUT PRESSED:
	--------------------------------------------------------------------------------
	function effectsShortcut(whichShortcut)
<<<<<<< HEAD
		return plugins("hs.fcpxhacks.plugins.timeline.effects").apply(whichShortcut)
=======

		--------------------------------------------------------------------------------
		-- Get settings:
		--------------------------------------------------------------------------------
		local currentLanguage = fcp:getCurrentLanguage()
		local currentShortcut = nil
		if whichShortcut == 1 then
			currentShortcut = settings.get("fcpxHacks." .. currentLanguage .. ".effectsShortcutOne")
		elseif whichShortcut == 2 then
			currentShortcut = settings.get("fcpxHacks." .. currentLanguage .. ".effectsShortcutTwo")
		elseif whichShortcut == 3 then
			currentShortcut = settings.get("fcpxHacks." .. currentLanguage .. ".effectsShortcutThree")
		elseif whichShortcut == 4 then
			currentShortcut = settings.get("fcpxHacks." .. currentLanguage .. ".effectsShortcutFour")
		elseif whichShortcut == 5 then
			currentShortcut = settings.get("fcpxHacks." .. currentLanguage .. ".effectsShortcutFive")
		else
			if tostring(whichShortcut) ~= "" then
				currentShortcut = tostring(whichShortcut)
			end
		end

		if currentShortcut == nil then
			dialog.displayMessage(i18n("noEffectShortcut"))
			showTouchbar()
			return "Fail"
		end

		--------------------------------------------------------------------------------
		-- Save the Transitions Browser layout:
		--------------------------------------------------------------------------------
		local transitions = fcp:transitions()
		local transitionsLayout = transitions:saveLayout()

		--------------------------------------------------------------------------------
		-- Get Effects Browser:
		--------------------------------------------------------------------------------
		local effects = fcp:effects()
		local effectsShowing = effects:isShowing()
		local effectsLayout = effects:saveLayout()

		--------------------------------------------------------------------------------
		-- Make sure panel is open:
		--------------------------------------------------------------------------------
		effects:show()

		--------------------------------------------------------------------------------
		-- Make sure "Installed Effects" is selected:
		--------------------------------------------------------------------------------
		effects:showInstalledEffects()

		--------------------------------------------------------------------------------
		-- Make sure there's nothing in the search box:
		--------------------------------------------------------------------------------
		effects:search():clear()

		--------------------------------------------------------------------------------
		-- Click 'All':
		--------------------------------------------------------------------------------
		effects:showAllTransitions()

		--------------------------------------------------------------------------------
		-- Perform Search:
		--------------------------------------------------------------------------------
		effects:search():setValue(currentShortcut)

		--------------------------------------------------------------------------------
		-- Get the list of matching effects
		--------------------------------------------------------------------------------
		local matches = effects:currentItemsUI()
		if not matches or #matches == 0 then
			--------------------------------------------------------------------------------
			-- If Needed, Search Again Without Text Before First Dash:
			--------------------------------------------------------------------------------
			local index = string.find(currentShortcut, "-")
			if index ~= nil then
				local trimmedShortcut = string.sub(currentShortcut, index + 2)
				effects:search():setValue(trimmedShortcut)

				matches = effects:currentItemsUI()
				if not matches or #matches == 0 then
					dialog.displayErrorMessage("Unable to find a transition called '"..currentShortcut.."'.\n\nError occurred in effectsShortcut().")
					return "Fail"
				end
			end
		end

		local effect = matches[1]

		--------------------------------------------------------------------------------
		-- Apply the selected Transition:
		--------------------------------------------------------------------------------
		hideTouchbar()
		effects:applyItem(effect)

		--------------------------------------------------------------------------------
		-- TODO: HACK: This timer exists to work around a mouse bug in Hammerspoon Sierra
		--------------------------------------------------------------------------------
		timer.doAfter(0.1, function()
			showTouchbar()
			effects:loadLayout(effectsLayout)
			if transitionsLayout then transitions:loadLayout(transitionsLayout) end
			if not effectsShowing then effects:hide() end
		end)

>>>>>>> e437d0d0
	end

	--------------------------------------------------------------------------------
	-- TITLES SHORTCUT PRESSED:
	--------------------------------------------------------------------------------
	function titlesShortcut(whichShortcut)
<<<<<<< HEAD
		return plugins("hs.fcpxhacks.plugins.timeline.titles").apply(whichShortcut)
=======

		--------------------------------------------------------------------------------
		-- Get settings:
		--------------------------------------------------------------------------------
		local currentLanguage = fcp:getCurrentLanguage()
		local currentShortcut = nil
		if whichShortcut == 1 then
			currentShortcut = settings.get("fcpxHacks." .. currentLanguage .. ".titlesShortcutOne")
		elseif whichShortcut == 2 then
			currentShortcut = settings.get("fcpxHacks." .. currentLanguage .. ".titlesShortcutTwo")
		elseif whichShortcut == 3 then
			currentShortcut = settings.get("fcpxHacks." .. currentLanguage .. ".titlesShortcutThree")
		elseif whichShortcut == 4 then
			currentShortcut = settings.get("fcpxHacks." .. currentLanguage .. ".titlesShortcutFour")
		elseif whichShortcut == 5 then
			currentShortcut = settings.get("fcpxHacks." .. currentLanguage .. ".titlesShortcutFive")
		else
			if tostring(whichShortcut) ~= "" then
				currentShortcut = tostring(whichShortcut)
			end
		end

		if currentShortcut == nil then
			dialog.displayMessage(i18n("noTitleShortcut"))
			showTouchbar()
			return "Fail"
		end

		--------------------------------------------------------------------------------
		-- Save the main Browser layout:
		--------------------------------------------------------------------------------
		local browser = fcp:browser()
		local browserLayout = browser:saveLayout()

		--------------------------------------------------------------------------------
		-- Get Titles Browser:
		--------------------------------------------------------------------------------
		local generators = fcp:generators()
		local generatorsShowing = generators:isShowing()
		local generatorsLayout = generators:saveLayout()

		--------------------------------------------------------------------------------
		-- Make sure panel is open:
		--------------------------------------------------------------------------------
		generators:show()

		--------------------------------------------------------------------------------
		-- Make sure there's nothing in the search box:
		--------------------------------------------------------------------------------
		generators:search():clear()

		--------------------------------------------------------------------------------
		-- Click 'All':
		--------------------------------------------------------------------------------
		generators:showAllTitles()

		--------------------------------------------------------------------------------
		-- Make sure "Installed Titles" is selected:
		--------------------------------------------------------------------------------
		generators:showInstalledTitles()

		--------------------------------------------------------------------------------
		-- Perform Search:
		--------------------------------------------------------------------------------
		generators:search():setValue(currentShortcut)

		--------------------------------------------------------------------------------
		-- Get the list of matching effects
		--------------------------------------------------------------------------------
		local matches = generators:currentItemsUI()
		if not matches or #matches == 0 then
			--------------------------------------------------------------------------------
			-- If Needed, Search Again Without Text Before First Dash:
			--------------------------------------------------------------------------------
			local index = string.find(currentShortcut, "-")
			if index ~= nil then
				local trimmedShortcut = string.sub(currentShortcut, index + 2)
				effects:search():setValue(trimmedShortcut)

				matches = generators:currentItemsUI()
				if not matches or #matches == 0 then
					dialog.displayErrorMessage("Unable to find a transition called '"..currentShortcut.."'.\n\nError occurred in effectsShortcut().")
					return "Fail"
				end
			end
		end

		local generator = matches[1]

		--------------------------------------------------------------------------------
		-- Apply the selected Transition:
		--------------------------------------------------------------------------------
		hideTouchbar()
		generators:applyItem(generator)

		--------------------------------------------------------------------------------
		-- TODO: HACK: This timer exists to work around a mouse bug in Hammerspoon Sierra
		--------------------------------------------------------------------------------
		timer.doAfter(0.1, function()
			showTouchbar()
			generators:loadLayout(generatorsLayout)
			if browserLayout then browser:loadLayout(browserLayout) end
			if not generatorsShowing then generators:hide() end
		end)

>>>>>>> e437d0d0
	end

	--------------------------------------------------------------------------------
	-- GENERATORS SHORTCUT PRESSED:
	--------------------------------------------------------------------------------
	function generatorsShortcut(whichShortcut)
<<<<<<< HEAD
		return plugins("hs.fcpxhacks.plugins.timeline.generators").apply(whichShortcut)
=======

		--------------------------------------------------------------------------------
		-- Hide the Touch Bar:
		--------------------------------------------------------------------------------
		hideTouchbar()

		--------------------------------------------------------------------------------
		-- Get settings:
		--------------------------------------------------------------------------------
		local currentLanguage = fcp:getCurrentLanguage()
		local currentShortcut = nil
		if whichShortcut == 1 then
			currentShortcut = settings.get("fcpxHacks." .. currentLanguage .. ".generatorsShortcutOne")
		elseif whichShortcut == 2 then
			currentShortcut = settings.get("fcpxHacks." .. currentLanguage .. ".generatorsShortcutTwo")
		elseif whichShortcut == 3 then
			currentShortcut = settings.get("fcpxHacks." .. currentLanguage .. ".generatorsShortcutThree")
		elseif whichShortcut == 4 then
			currentShortcut = settings.get("fcpxHacks." .. currentLanguage .. ".generatorsShortcutFour")
		elseif whichShortcut == 5 then
			currentShortcut = settings.get("fcpxHacks." .. currentLanguage .. ".generatorsShortcutFive")
		else
			if tostring(whichShortcut) ~= "" then
				currentShortcut = tostring(whichShortcut)
			end
		end

		if currentShortcut == nil then
			dialog.displayMessage(i18n("noGeneratorShortcut"))
			showTouchbar()
			return "Fail"
		end

		--------------------------------------------------------------------------------
		-- Save the main Browser layout:
		--------------------------------------------------------------------------------
		local browser = fcp:browser()
		local browserLayout = browser:saveLayout()

		--------------------------------------------------------------------------------
		-- Get Titles Browser:
		--------------------------------------------------------------------------------
		local generators = fcp:generators()
		local generatorsShowing = generators:isShowing()
		local generatorsLayout = generators:saveLayout()

		--------------------------------------------------------------------------------
		-- Make sure panel is open:
		--------------------------------------------------------------------------------
		generators:show()

		--------------------------------------------------------------------------------
		-- Make sure there's nothing in the search box:
		--------------------------------------------------------------------------------
		generators:search():clear()

		--------------------------------------------------------------------------------
		-- Click 'All':
		--------------------------------------------------------------------------------
		generators:showAllGenerators()

		--------------------------------------------------------------------------------
		-- Make sure "Installed Titles" is selected:
		--------------------------------------------------------------------------------
		generators:showInstalledGenerators()

		--------------------------------------------------------------------------------
		-- Perform Search:
		--------------------------------------------------------------------------------
		generators:search():setValue(currentShortcut)

		--------------------------------------------------------------------------------
		-- Get the list of matching effects
		--------------------------------------------------------------------------------
		local matches = generators:currentItemsUI()
		if not matches or #matches == 0 then
			--------------------------------------------------------------------------------
			-- If Needed, Search Again Without Text Before First Dash:
			--------------------------------------------------------------------------------
			local index = string.find(currentShortcut, "-")
			if index ~= nil then
				local trimmedShortcut = string.sub(currentShortcut, index + 2)
				effects:search():setValue(trimmedShortcut)

				matches = generators:currentItemsUI()
				if not matches or #matches == 0 then
					dialog.displayErrorMessage("Unable to find a transition called '"..currentShortcut.."'.\n\nError occurred in effectsShortcut().")
					return "Fail"
				end
			end
		end

		local generator = matches[1]

		--------------------------------------------------------------------------------
		-- Apply the selected Transition:
		--------------------------------------------------------------------------------
		hideTouchbar()
		generators:applyItem(generator)

		--------------------------------------------------------------------------------
		-- TODO: HACK: This timer exists to work around a mouse bug in Hammerspoon Sierra
		--------------------------------------------------------------------------------
		timer.doAfter(0.1, function()
			showTouchbar()
			generators:loadLayout(generatorsLayout)
			if browserLayout then browser:loadLayout(browserLayout) end
			if not generatorsShowing then generators:hide() end
		end)

>>>>>>> e437d0d0
	end

--------------------------------------------------------------------------------
-- CLIPBOARD RELATED:
--------------------------------------------------------------------------------

	--------------------------------------------------------------------------------
	-- COPY WITH CUSTOM LABEL:
	--------------------------------------------------------------------------------
	function copyWithCustomLabel()
		local menuBar = fcp:menuBar()
		if menuBar:isEnabled("Edit", "Copy") then
			local result = dialog.displayTextBoxMessage("Please enter a label for the clipboard item:", "The value you entered is not valid.\n\nPlease try again.", "")
			if result == false then return end
			clipboard.setName(result)
			menuBar:selectMenu("Edit", "Copy")
		end
	end

	--------------------------------------------------------------------------------
	-- COPY WITH CUSTOM LABEL & FOLDER:
	--------------------------------------------------------------------------------
	function copyWithCustomLabelAndFolder()
		local menuBar = fcp:menuBar()
		if menuBar:isEnabled("Edit", "Copy") then
			local result = dialog.displayTextBoxMessage("Please enter a label for the clipboard item:", "The value you entered is not valid.\n\nPlease try again.", "")
			if result == false then return end
			clipboard.setName(result)
			local result = dialog.displayTextBoxMessage("Please enter a folder for the clipboard item:", "The value you entered is not valid.\n\nPlease try again.", "")
			if result == false then return end
			clipboard.setFolder(result)
			menuBar:selectMenu("Edit", "Copy")
		end
	end

--------------------------------------------------------------------------------
-- OTHER SHORTCUTS:
--------------------------------------------------------------------------------

	--------------------------------------------------------------------------------
	-- ADD NOTE TO SELECTED CLIP:
	--------------------------------------------------------------------------------
	function addNoteToSelectedClip()

		local errorFunction = " Error occurred in addNoteToSelectedClip()."

		--------------------------------------------------------------------------------
		-- Make sure the Browser is visible:
		--------------------------------------------------------------------------------
		local libraries = fcp:browser():libraries()
		if not libraries:isShowing() then
			writeToConsole("Library Panel is closed." .. errorFunction)
			return
		end

		--------------------------------------------------------------------------------
		-- Get number of Selected Browser Clips:
		--------------------------------------------------------------------------------
		local clips = libraries:selectedClipsUI()
		if #clips ~= 1 then
			writeToConsole("Wrong number of clips selected." .. errorFunction)
			return
		end

		--------------------------------------------------------------------------------
		-- Check to see if the playhead is moving:
		--------------------------------------------------------------------------------
		local playhead = libraries:playhead()
		local playheadCheck1 = playhead:getPosition()
		timer.usleep(100000)
		local playheadCheck2 = playhead:getPosition()
		timer.usleep(100000)
		local playheadCheck3 = playhead:getPosition()
		timer.usleep(100000)
		local playheadCheck4 = playhead:getPosition()
		timer.usleep(100000)
		local wasPlaying = false
		if playheadCheck1 == playheadCheck2 and playheadCheck2 == playheadCheck3 and playheadCheck3 == playheadCheck4 then
			--debugMessage("Playhead is static.")
			wasPlaying = false
		else
			--debugMessage("Playhead is moving.")
			wasPlaying = true
		end

		--------------------------------------------------------------------------------
		-- Check to see if we're in Filmstrip or List View:
		--------------------------------------------------------------------------------
		local filmstripView = false
		if libraries:isFilmstripView() then
			filmstripView = true
			libraries:toggleViewMode():press()
			if wasPlaying then fcp:menuBar():selectMenu("View", "Playback", "Play") end
		end

		--------------------------------------------------------------------------------
		-- Get Selected Clip & Selected Clip's Parent:
		--------------------------------------------------------------------------------
		local selectedClip = libraries:selectedClipsUI()[1]
		local selectedClipParent = selectedClip:attributeValue("AXParent")

		--------------------------------------------------------------------------------
		-- Get the AXGroup:
		--------------------------------------------------------------------------------
		local axutils = require("hs.finalcutpro.axutils")
		local listHeadingGroup = axutils.childWithRole(selectedClipParent, "AXGroup")

		--------------------------------------------------------------------------------
		-- Find the 'Notes' column:
		--------------------------------------------------------------------------------
		local notesFieldID = nil
		for i=1, listHeadingGroup:attributeValueCount("AXChildren") do
			local title = listHeadingGroup[i]:attributeValue("AXTitle")
			--------------------------------------------------------------------------------
			-- English: 		Notes
			-- German:			Notizen
			-- Spanish:			Notas
			-- French:			Notes
			-- Japanese:		メモ
			-- Chinese:			注释
			--------------------------------------------------------------------------------
			if title == "Notes" or title == "Notizen" or title == "Notas" or title == "メモ" or title == "注释" then
				notesFieldID = i
			end
		end

		--------------------------------------------------------------------------------
		-- If the 'Notes' column is missing:
		--------------------------------------------------------------------------------
		local notesPressed = false
		if notesFieldID == nil then
			listHeadingGroup:performAction("AXShowMenu")
			local menu = axutils.childWithRole(listHeadingGroup, "AXMenu")
			for i=1, menu:attributeValueCount("AXChildren") do
				if not notesPressed then
					local title = menu[i]:attributeValue("AXTitle")
					if title == "Notes" or title == "Notizen" or title == "Notas" or title == "メモ" or title == "注释" then
						menu[i]:performAction("AXPress")
						notesPressed = true
						for i=1, listHeadingGroup:attributeValueCount("AXChildren") do
							local title = listHeadingGroup[i]:attributeValue("AXTitle")
							if title == "Notes" or title == "Notizen" or title == "Notas" or title == "メモ" or title == "注释" then
								notesFieldID = i
							end
						end
					end
				end
			end
		end

		--------------------------------------------------------------------------------
		-- If the 'Notes' column is missing then error:
		--------------------------------------------------------------------------------
		if notesFieldID == nil then
			errorMessage("FCPX Hacks could not find the Notes Column." .. errorFunction)
			return
		end

		local selectedNotesField = selectedClip[notesFieldID][1]
		local existingValue = selectedNotesField:attributeValue("AXValue")

		--------------------------------------------------------------------------------
		-- Setup Chooser:
		--------------------------------------------------------------------------------
		noteChooser = chooser.new(function(result)
			--------------------------------------------------------------------------------
			-- When Chooser Item is Selected or Closed:
			--------------------------------------------------------------------------------
			noteChooser:hide()
			fcp:launch()

			if result ~= nil then
				selectedNotesField:setAttributeValue("AXFocused", true)
				selectedNotesField:setAttributeValue("AXValue", result["text"])
				selectedNotesField:setAttributeValue("AXFocused", false)
				if not filmstripView then
					eventtap.keyStroke({}, "return") -- List view requires an "return" key press
				end

				local selectedRow = noteChooser:selectedRow()

				local recentNotes = settings.get("fcpxHacks.recentNotes") or {}
				if selectedRow == 1 then
					table.insert(recentNotes, 1, result)
					settings.set("fcpxHacks.recentNotes", recentNotes)
				else
					table.remove(recentNotes, selectedRow)
					table.insert(recentNotes, 1, result)
					settings.set("fcpxHacks.recentNotes", recentNotes)
				end
			end

			if filmstripView then
				libraries:toggleViewMode():press()
			end

			if wasPlaying then fcp:menuBar():selectMenu("View", "Playback", "Play") end

		end):bgDark(true):query(existingValue):queryChangedCallback(function()
			--------------------------------------------------------------------------------
			-- Chooser Query Changed by User:
			--------------------------------------------------------------------------------
			local recentNotes = settings.get("fcpxHacks.recentNotes") or {}

			local currentQuery = noteChooser:query()

			local currentQueryTable = {
				{
					["text"] = currentQuery
				},
			}

			for i=1, #recentNotes do
				table.insert(currentQueryTable, recentNotes[i])
			end

			noteChooser:choices(currentQueryTable)
			return
		end)

		--------------------------------------------------------------------------------
		-- Allow for Reduce Transparency:
		--------------------------------------------------------------------------------
		if screen.accessibilitySettings()["ReduceTransparency"] then
			noteChooser:fgColor(nil)
					   :subTextColor(nil)
		else
			noteChooser:fgColor(drawing.color.x11.snow)
					   :subTextColor(drawing.color.x11.snow)
		end

		--------------------------------------------------------------------------------
		-- Show Chooser:
		--------------------------------------------------------------------------------
		noteChooser:show()

	end

	--------------------------------------------------------------------------------
	-- CHANGE TIMELINE CLIP HEIGHT:
	--------------------------------------------------------------------------------
	function changeTimelineClipHeight(direction)

		--------------------------------------------------------------------------------
		-- Prevent multiple keypresses:
		--------------------------------------------------------------------------------
		if mod.changeTimelineClipHeightAlreadyInProgress then return end
		mod.changeTimelineClipHeightAlreadyInProgress = true

		--------------------------------------------------------------------------------
		-- Delete any pre-existing highlights:
		--------------------------------------------------------------------------------
		deleteAllHighlights()

		--------------------------------------------------------------------------------
		-- Change Value of Zoom Slider:
		--------------------------------------------------------------------------------
		shiftClipHeight(direction)

		--------------------------------------------------------------------------------
		-- Keep looping it until the key is released.
		--------------------------------------------------------------------------------
		timer.doUntil(function() return not mod.changeTimelineClipHeightAlreadyInProgress end, function()
			shiftClipHeight(direction)
		end, eventtap.keyRepeatInterval())
	end

		--------------------------------------------------------------------------------
		-- SHIFT CLIP HEIGHT:
		--------------------------------------------------------------------------------
		function shiftClipHeight(direction)
			--------------------------------------------------------------------------------
			-- Find the Timeline Appearance Button:
			--------------------------------------------------------------------------------
			local appearance = fcp:timeline():toolbar():appearance()
			appearance:show()
			if direction == "up" then
				appearance:clipHeight():increment()
			else
				appearance:clipHeight():decrement()
			end
		end

		--------------------------------------------------------------------------------
		-- CHANGE TIMELINE CLIP HEIGHT RELEASE:
		--------------------------------------------------------------------------------
		function changeTimelineClipHeightRelease()
			mod.changeTimelineClipHeightAlreadyInProgress = false
			fcp:timeline():toolbar():appearance():hide()
		end

	--------------------------------------------------------------------------------
	-- SELECT CLIP AT LANE:
	--------------------------------------------------------------------------------
	function selectClipAtLane(whichLane)
		local content = fcp:timeline():contents()
		local playheadX = content:playhead():getPosition()

		local clips = content:clipsUI(false, function(clip)
			local frame = clip:frame()
			return playheadX >= frame.x and playheadX < (frame.x + frame.w)
		end)

		if clips == nil then
			debugMessage("No clips detected in selectClipAtLane().")
			return false
		end

		if whichLane > #clips then
			return false
		end

		--------------------------------------------------------------------------------
		-- Sort the table:
		--------------------------------------------------------------------------------
		table.sort(clips, function(a, b) return a:position().y > b:position().y end)

		content:selectClip(clips[whichLane])

		return true
	end

	--------------------------------------------------------------------------------
	-- MENU ITEM SHORTCUT:
	--------------------------------------------------------------------------------
	function menuItemShortcut(i, x, y, z)

		local fcpxElements = ax.applicationElement(fcp:application())

		local whichMenuBar = nil
		for i=1, fcpxElements:attributeValueCount("AXChildren") do
			if fcpxElements[i]:attributeValue("AXRole") == "AXMenuBar" then
				whichMenuBar = i
			end
		end

		if whichMenuBar == nil then
			displayErrorMessage("Failed to find menu bar.\n\nError occurred in menuItemShortcut().")
			return
		end

		if i ~= "" and x ~= "" and y == "" and z == "" then
			fcpxElements[whichMenuBar][i][1][x]:performAction("AXPress")
		elseif i ~= "" and x ~= "" and y ~= "" and z == "" then
			fcpxElements[whichMenuBar][i][1][x][1][y]:performAction("AXPress")
		elseif i ~= "" and x ~= "" and y ~= "" and z ~= "" then
			fcpxElements[whichMenuBar][i][1][x][1][y][1][z]:performAction("AXPress")
		end

	end

	--------------------------------------------------------------------------------
	-- TOGGLE TOUCH BAR:
	--------------------------------------------------------------------------------
	function toggleTouchBar()

		--------------------------------------------------------------------------------
		-- Check for compatibility:
		--------------------------------------------------------------------------------
		if not touchBarSupported then
			dialog.displayMessage(i18n("touchBarError"))
			return "Fail"
		end

		--------------------------------------------------------------------------------
		-- Get Settings:
		--------------------------------------------------------------------------------
		local displayTouchBar = settings.get("fcpxHacks.displayTouchBar") or false

		--------------------------------------------------------------------------------
		-- Toggle Touch Bar:
		--------------------------------------------------------------------------------
		setTouchBarLocation()
		if fcp:isRunning() then
			mod.touchBarWindow:toggle()
		end

		--------------------------------------------------------------------------------
		-- Update Settings:
		--------------------------------------------------------------------------------
		settings.set("fcpxHacks.displayTouchBar", not displayTouchBar)

		--------------------------------------------------------------------------------
		-- Refresh Menubar:
		--------------------------------------------------------------------------------
		refreshMenuBar()

	end

	--------------------------------------------------------------------------------
	-- CUT AND SWITCH MULTI-CAM:
	--------------------------------------------------------------------------------
	function cutAndSwitchMulticam(whichMode, whichAngle)

		if whichMode == "Audio" then
			if not fcp:performShortcut("MultiAngleEditStyleAudio") then
				dialog.displayErrorMessage("We were unable to trigger the 'Cut/Switch Multicam Audio Only' Shortcut.\n\nPlease make sure this shortcut is allocated in the Command Editor.\n\nError Occured in cutAndSwitchMulticam().")
				return "Failed"
			end
		end

		if whichMode == "Video" then
			if not fcp:performShortcut("MultiAngleEditStyleVideo") then
				dialog.displayErrorMessage("We were unable to trigger the 'Cut/Switch Multicam Video Only' Shortcut.\n\nPlease make sure this shortcut is allocated in the Command Editor.\n\nError Occured in cutAndSwitchMulticam().")
				return "Failed"
			end
		end

		if whichMode == "Both" then
			if not fcp:performShortcut("MultiAngleEditStyleAudioVideo") then
				dialog.displayErrorMessage("We were unable to trigger the 'Cut/Switch Multicam Audio and Video' Shortcut.\n\nPlease make sure this shortcut is allocated in the Command Editor.\n\nError Occured in cutAndSwitchMulticam().")
				return "Failed"
			end
		end

		if not fcp:performShortcut("CutSwitchAngle" .. tostring(string.format("%02d", whichAngle))) then
			dialog.displayErrorMessage("We were unable to trigger the 'Cut and Switch to Viewer Angle " .. tostring(whichAngle) .. "' Shortcut.\n\nPlease make sure this shortcut is allocated in the Command Editor.\n\nError Occured in cutAndSwitchMulticam().")
			return "Failed"
		end

	end

	--------------------------------------------------------------------------------
	-- MOVE TO PLAYHEAD:
	--------------------------------------------------------------------------------
	function moveToPlayhead()

		local enableClipboardHistory = settings.get("fcpxHacks.enableClipboardHistory") or false

		if enableClipboardHistory then
			clipboard.stopWatching()
		end

		if not fcp:performShortcut("Cut") then
			dialog.displayErrorMessage("Failed to trigger the 'Cut' Shortcut.\n\nError occurred in moveToPlayhead().")
			goto moveToPlayheadEnd
		end

		if not fcp:performShortcut("Paste") then
			dialog.displayErrorMessage("Failed to trigger the 'Paste' Shortcut.\n\nError occurred in moveToPlayhead().")
			goto moveToPlayheadEnd
		end

		::moveToPlayheadEnd::
		if enableClipboardHistory then
			timer.doAfter(2, function() clipboard.startWatching() end)
		end

	end

	--------------------------------------------------------------------------------
	-- HIGHLIGHT FINAL CUT PRO BROWSER PLAYHEAD:
	--------------------------------------------------------------------------------
	function highlightFCPXBrowserPlayhead()

		--------------------------------------------------------------------------------
		-- Delete any pre-existing highlights:
		--------------------------------------------------------------------------------
		deleteAllHighlights()

		--------------------------------------------------------------------------------
		-- Get Browser Persistent Playhead:
		--------------------------------------------------------------------------------
		local playhead = fcp:libraries():playhead()
		if playhead:isShowing() then

			--------------------------------------------------------------------------------
			-- Playhead Position:
			--------------------------------------------------------------------------------
			local frame = playhead:getFrame()

			--------------------------------------------------------------------------------
			-- Highlight Mouse:
			--------------------------------------------------------------------------------
			mouseHighlight(frame.x, frame.y, frame.w, frame.h)

		end

	end

		--------------------------------------------------------------------------------
		-- HIGHLIGHT MOUSE IN FCPX:
		--------------------------------------------------------------------------------
		function mouseHighlight(mouseHighlightX, mouseHighlightY, mouseHighlightW, mouseHighlightH)

			--------------------------------------------------------------------------------
			-- Delete Previous Highlights:
			--------------------------------------------------------------------------------
			deleteAllHighlights()

			--------------------------------------------------------------------------------
			-- Get Sizing Preferences:
			--------------------------------------------------------------------------------
			local displayHighlightShape = nil
			displayHighlightShape = settings.get("fcpxHacks.displayHighlightShape")
			if displayHighlightShape == nil then displayHighlightShape = "Rectangle" end

			--------------------------------------------------------------------------------
			-- Get Highlight Colour Preferences:
			--------------------------------------------------------------------------------
			local displayHighlightColour = settings.get("fcpxHacks.displayHighlightColour") or "Red"
			if displayHighlightColour == "Red" then 	displayHighlightColour = {["red"]=1,["blue"]=0,["green"]=0,["alpha"]=1} 	end
			if displayHighlightColour == "Blue" then 	displayHighlightColour = {["red"]=0,["blue"]=1,["green"]=0,["alpha"]=1}		end
			if displayHighlightColour == "Green" then 	displayHighlightColour = {["red"]=0,["blue"]=0,["green"]=1,["alpha"]=1}		end
			if displayHighlightColour == "Yellow" then 	displayHighlightColour = {["red"]=1,["blue"]=0,["green"]=1,["alpha"]=1}		end
			if displayHighlightColour == "Custom" then
				local displayHighlightCustomColour = settings.get("fcpxHacks.displayHighlightCustomColour")
				displayHighlightColour = {red=displayHighlightCustomColour["red"],blue=displayHighlightCustomColour["blue"],green=displayHighlightCustomColour["green"],alpha=1}
			end

			--------------------------------------------------------------------------------
			-- Highlight the FCPX Browser Playhead:
			--------------------------------------------------------------------------------
			if displayHighlightShape == "Rectangle" then
				mod.browserHighlight = drawing.rectangle(geometry.rect(mouseHighlightX, mouseHighlightY, mouseHighlightW, mouseHighlightH - 12))
			end
			if displayHighlightShape == "Circle" then
				mod.browserHighlight = drawing.circle(geometry.rect((mouseHighlightX-(mouseHighlightH/2)+10), mouseHighlightY, mouseHighlightH-12, mouseHighlightH-12))
			end
			if displayHighlightShape == "Diamond" then
				mod.browserHighlight = drawing.circle(geometry.rect(mouseHighlightX, mouseHighlightY, mouseHighlightW, mouseHighlightH - 12))
			end
			mod.browserHighlight:setStrokeColor(displayHighlightColour)
							    :setFill(false)
							    :setStrokeWidth(5)
							    :bringToFront(true)
							    :show()

			--------------------------------------------------------------------------------
			-- Set a timer to delete the circle after 3 seconds:
			--------------------------------------------------------------------------------
			local highlightPlayheadTime = settings.get("fcpxHacks.highlightPlayheadTime")
			mod.browserHighlightTimer = timer.doAfter(highlightPlayheadTime, function() deleteAllHighlights() end)

		end

	--------------------------------------------------------------------------------
	-- SELECT ALL TIMELINE CLIPS IN SPECIFIC DIRECTION:
	--------------------------------------------------------------------------------
	function selectAllTimelineClips(forwards)

		local content = fcp:timeline():contents()
		local playheadX = content:playhead():getPosition()

		local clips = content:clipsUI(false, function(clip)
			local frame = clip:frame()
			if forwards then
				return playheadX <= frame.x
			else
				return playheadX >= frame.x
			end
		end)

		if clips == nil then
			displayErrorMessage("No clips could be detected.\n\nError occurred in selectAllTimelineClips().")
			return false
		end

		content:selectClips(clips)

		return true

	end

--------------------------------------------------------------------------------
-- BATCH EXPORT:
--------------------------------------------------------------------------------

	--------------------------------------------------------------------------------
	-- BATCH EXPORT FROM BROWSER:
	--------------------------------------------------------------------------------
	function batchExport()

		--------------------------------------------------------------------------------
		-- Set Custom Export Path (or Default to Desktop):
		--------------------------------------------------------------------------------
		local batchExportDestinationFolder = settings.get("fcpxHacks.batchExportDestinationFolder")
		local NSNavLastRootDirectory = fcp:getPreference("NSNavLastRootDirectory")
		local exportPath = "~/Desktop"
		if batchExportDestinationFolder ~= nil then
			 if tools.doesDirectoryExist(batchExportDestinationFolder) then
				exportPath = batchExportDestinationFolder
			 end
		else
			if tools.doesDirectoryExist(NSNavLastRootDirectory) then
				exportPath = NSNavLastRootDirectory
			end
		end

		--------------------------------------------------------------------------------
		-- Destination Preset:
		--------------------------------------------------------------------------------
		local destinationPreset = settings.get("fcpxHacks.batchExportDestinationPreset")
		if destinationPreset == nil then

			destinationPreset = fcp:menuBar():findMenuUI("File", "Share", function(menuItem)
				return menuItem:attributeValue("AXMenuItemCmdChar") ~= nil
			end):attributeValue("AXTitle")

			if destinationPreset == nil then
				displayErrorMessage(i18n("batchExportNoDestination"))
				return false
			else
				-- Remove (default) text:
				local firstBracket = string.find(destinationPreset, " %(", 1)
				if firstBracket == nil then
					firstBracket = string.find(destinationPreset, "（", 1)
				end
				destinationPreset = string.sub(destinationPreset, 1, firstBracket - 1)
			end

		end

		--------------------------------------------------------------------------------
		-- Replace Existing Files Option:
		--------------------------------------------------------------------------------
		local replaceExisting = settings.get("fcpxHacks.batchExportReplaceExistingFiles")

		--------------------------------------------------------------------------------
		-- Delete All Highlights:
		--------------------------------------------------------------------------------
		deleteAllHighlights()

		local libraries = fcp:browser():libraries()

		if not libraries:isShowing() then
			dialog.displayErrorMessage(i18n("batchExportEnableBrowser"))
			return "Failed"
		end

		--------------------------------------------------------------------------------
		-- Check if we have any currently-selected clips:
		--------------------------------------------------------------------------------
		local clips = libraries:selectedClipsUI()

		if libraries:sidebar():isFocused() then
			--------------------------------------------------------------------------------
			-- Use All Clips:
			--------------------------------------------------------------------------------
			clips = libraries:clipsUI()
		end

		local batchExportSucceeded = false
		if clips and #clips > 0 then

			--------------------------------------------------------------------------------
			-- Display Dialog:
			--------------------------------------------------------------------------------
			local countText = " "
			if #clips > 1 then countText = " " .. tostring(#clips) .. " " end
			local replaceFilesMessage = ""
			if replaceExisting then
				replaceFilesMessage = i18n("batchExportReplaceYes")
			else
				replaceFilesMessage = i18n("batchExportReplaceNo")
			end
			local result = dialog.displayMessage(i18n("batchExportCheckPath", {count=countText, replace=replaceFilesMessage, path=exportPath, preset=destinationPreset, item=i18n("item", {count=#clips})}), {i18n("buttonContinueBatchExport"), i18n("cancel")})
			if result == nil then return end

			--------------------------------------------------------------------------------
			-- Export the clips:
			--------------------------------------------------------------------------------
			batchExportSucceeded = batchExportClips(libraries, clips, exportPath, destinationPreset, replaceExisting)

		else
			--------------------------------------------------------------------------------
			-- No Clips are Available:
			--------------------------------------------------------------------------------
			dialog.displayErrorMessage(i18n("batchExportNoClipsSelected"))
		end

		--------------------------------------------------------------------------------
		-- Batch Export Complete:
		--------------------------------------------------------------------------------
		if batchExportSucceeded then
			dialog.displayMessage(i18n("batchExportComplete"), {i18n("done")})
		end

	end

		--------------------------------------------------------------------------------
		-- BATCH EXPORT CLIPS:
		--------------------------------------------------------------------------------
		function batchExportClips(libraries, clips, exportPath, destinationPreset, replaceExisting)

			local errorFunction = " Error occurred in batchExportClips()."
			local firstTime = true
			for i,clip in ipairs(clips) do

				--------------------------------------------------------------------------------
				-- Select Item:
				--------------------------------------------------------------------------------
				libraries:selectClip(clip)

				--------------------------------------------------------------------------------
				-- Trigger Export:
				--------------------------------------------------------------------------------
				if not selectShare(destinationPreset) then
					dialog.displayErrorMessage("Could not trigger Share Menu Item." .. errorFunction)
					return false
				end

				--------------------------------------------------------------------------------
				-- Wait for Export Dialog to open:
				--------------------------------------------------------------------------------
				local exportDialog = fcp:exportDialog()
				if not just.doUntil(function() return exportDialog:isShowing() end) then
					dialog.displayErrorMessage("Failed to open the 'Export' window." .. errorFunction)
					return false
				end
				exportDialog:pressNext()

				--------------------------------------------------------------------------------
				-- If 'Next' has been clicked (as opposed to 'Share'):
				--------------------------------------------------------------------------------
				local saveSheet = exportDialog:saveSheet()
				if exportDialog:isShowing() then

					--------------------------------------------------------------------------------
					-- Click 'Save' on the save sheet:
					--------------------------------------------------------------------------------
					if not just.doUntil(function() return saveSheet:isShowing() end) then
						dialog.displayErrorMessage("Failed to open the 'Save' window." .. errorFunction)
						return false
					end

					--------------------------------------------------------------------------------
					-- Set Custom Export Path (or Default to Desktop):
					--------------------------------------------------------------------------------
					if firstTime then
						saveSheet:setPath(exportPath)
						firstTime = false
					end
					saveSheet:pressSave()

				end

				--------------------------------------------------------------------------------
				-- Make sure Save Window is closed:
				--------------------------------------------------------------------------------
				while saveSheet:isShowing() do
					local replaceAlert = saveSheet:replaceAlert()
					if replaceExisting and replaceAlert:isShowing() then
						replaceAlert:pressReplace()
					else
						replaceAlert:pressCancel()

						local originalFilename = saveSheet:filename():getValue()
						if originalFilename == nil then
							dialog.displayErrorMessage("Failed to get the original Filename." .. errorFunction)
							return false
						end

						local newFilename = tools.incrementFilename(originalFilename)

						saveSheet:filename():setValue(newFilename)
						saveSheet:pressSave()
					end
				end

			end
			return true
		end

		--------------------------------------------------------------------------------
		-- Trigger Export:
		--------------------------------------------------------------------------------
		function selectShare(destinationPreset)
			return fcp:menuBar():selectMenu("File", "Share", function(menuItem)
				if destinationPreset == nil then
					return menuItem:attributeValue("AXMenuItemCmdChar") ~= nil
				else
					local title = menuItem:attributeValue("AXTitle")
					return title and string.find(title, destinationPreset) ~= nil
				end
			end)

		end

--------------------------------------------------------------------------------
--------------------------------------------------------------------------------





--------------------------------------------------------------------------------
--------------------------------------------------------------------------------
--                     C O M M O N    F U N C T I O N S                       --
--------------------------------------------------------------------------------
--------------------------------------------------------------------------------

--------------------------------------------------------------------------------
-- GENERAL:
--------------------------------------------------------------------------------

	--------------------------------------------------------------------------------
	-- NINJA PASTEBOARD COPY:
	--------------------------------------------------------------------------------
	function ninjaPasteboardCopy()

		local errorFunction = " Error occurred in ninjaPasteboardCopy()."

		--------------------------------------------------------------------------------
		-- Variables:
		--------------------------------------------------------------------------------
		local ninjaPasteboardCopyError = false
		local finalCutProClipboardUTI = fcp:getPasteboardUTI()
		local enableClipboardHistory = settings.get("fcpxHacks.enableClipboardHistory") or false

		--------------------------------------------------------------------------------
		-- Stop Watching Clipboard:
		--------------------------------------------------------------------------------
		if enableClipboardHistory then clipboard.stopWatching() end

		--------------------------------------------------------------------------------
		-- Save Current Clipboard Contents for later:
		--------------------------------------------------------------------------------
		local originalClipboard = clipboard.readFCPXData()

		--------------------------------------------------------------------------------
		-- Trigger 'copy' from Menubar:
		--------------------------------------------------------------------------------
		local menuBar = fcp:menuBar()
		if menuBar:isEnabled("Edit", "Copy") then
			menuBar:selectMenu("Edit", "Copy")
		else
			debugMessage("ERROR: Failed to select Copy from Menubar." .. errorFunction)
			if enableClipboardHistory then clipboard.startWatching() end
			return false
		end

		--------------------------------------------------------------------------------
		-- Wait until something new is actually on the Pasteboard:
		--------------------------------------------------------------------------------
		local newClipboard = nil
		just.doUntil(function()
			newClipboard = clipboard.readFCPXData()
			if newClipboard ~= originalClipboard then
				return true
			end
		end, 10, 0.1)
		if newClipboard == nil then
			debugMessage("ERROR: Failed to get new clipboard contents." .. errorFunction)
			if enableClipboardHistory then clipboard.startWatching() end
			return false
		end

		--------------------------------------------------------------------------------
		-- Restore Original Clipboard Contents:
		--------------------------------------------------------------------------------
		if originalClipboard ~= nil then
			local result = clipboard.writeFCPXData(originalClipboard)
			if not result then
				debugMessage("ERROR: Failed to restore original Clipboard item." .. errorFunction)
				if enableClipboardHistory then clipboard.startWatching() end
				return false
			end
		end

		--------------------------------------------------------------------------------
		-- Start Watching Clipboard:
		--------------------------------------------------------------------------------
		if enableClipboardHistory then clipboard.startWatching() end

		--------------------------------------------------------------------------------
		-- Return New Clipboard:
		--------------------------------------------------------------------------------
		return true, newClipboard

	end

	--------------------------------------------------------------------------------
	-- EMAIL BUG REPORT:
	--------------------------------------------------------------------------------
	function emailBugReport()
		local mailer = sharing.newShare("com.apple.share.Mail.compose"):subject("[FCPX Hacks " .. metadata.scriptVersion .. "] Bug Report"):recipients({metadata.bugReportEmail})
																	   :shareItems({"Please enter any notes, comments or suggestions here.\n\n---",console.getConsole(true), screen.mainScreen():snapshot()})
	end

	--------------------------------------------------------------------------------
	-- PROWL API KEY VALID:
	--------------------------------------------------------------------------------
	function prowlAPIKeyValid(input)

		local result = false
		local errorMessage = nil

		prowlAction = "https://api.prowlapp.com/publicapi/verify?apikey=" .. input
		httpResponse, httpBody, httpHeader = http.get(prowlAction, nil)

		if string.match(httpBody, "success") then
			result = true
		else
			local xml = slaxdom:dom(tostring(httpBody))
			errorMessage = xml['root']['el'][1]['kids'][1]['value']
		end

		return result, errorMessage

	end

	--------------------------------------------------------------------------------
	-- DELETE ALL HIGHLIGHTS:
	--------------------------------------------------------------------------------
	function deleteAllHighlights()
		if mod.browserHighlight ~= nil then
			mod.browserHighlight:delete()
			mod.browserHighlight = nil
			if mod.browserHighlightTimer then
				mod.browserHighlightTimer:stop()
				mod.browserHighlightTimer = nil
			end
		end
	end

	--------------------------------------------------------------------------------
	-- CHECK FOR FCPX HACKS UPDATES:
	--------------------------------------------------------------------------------
	function checkForUpdates()

		local enableCheckForUpdates = settings.get("fcpxHacks.enableCheckForUpdates")
		if enableCheckForUpdates then
			debugMessage("Checking for updates.")
			latestScriptVersion = nil
			updateResponse, updateBody, updateHeader = http.get(metadata.checkUpdateURL, nil)
			if updateResponse == 200 then
				if updateBody:sub(1,8) == "LATEST: " then
					--------------------------------------------------------------------------------
					-- Update Script Version:
					--------------------------------------------------------------------------------
					latestScriptVersion = updateBody:sub(9)

					--------------------------------------------------------------------------------
					-- macOS Notification:
					--------------------------------------------------------------------------------
					if not mod.shownUpdateNotification then
						if latestScriptVersion > metadata.scriptVersion then
							updateNotification = notify.new(function() getScriptUpdate() end):setIdImage(image.imageFromPath(metadata.iconPath))
																:title("FCPX Hacks Update Available")
																:subTitle("Version " .. latestScriptVersion)
																:informativeText("Do you wish to install?")
																:hasActionButton(true)
																:actionButtonTitle("Install")
																:otherButtonTitle("Not Yet")
																:send()
							mod.shownUpdateNotification = true
						end
					end

					--------------------------------------------------------------------------------
					-- Refresh Menubar:
					--------------------------------------------------------------------------------
					refreshMenuBar()
				end
			end
		end

	end

--------------------------------------------------------------------------------
-- TOUCH BAR:
--------------------------------------------------------------------------------

	--------------------------------------------------------------------------------
	-- SHOW TOUCH BAR:
	--------------------------------------------------------------------------------
	function showTouchbar()
		--------------------------------------------------------------------------------
		-- Check if we need to show the Touch Bar:
		--------------------------------------------------------------------------------
		if touchBarSupported then
			local displayTouchBar = settings.get("fcpxHacks.displayTouchBar") or false
			if displayTouchBar then mod.touchBarWindow:show() end
		end
	end

	--------------------------------------------------------------------------------
	-- HIDE TOUCH BAR:
	--------------------------------------------------------------------------------
	function hideTouchbar()
		--------------------------------------------------------------------------------
		-- Hide the Touch Bar:
		--------------------------------------------------------------------------------
		if touchBarSupported then mod.touchBarWindow:hide() end
	end

	--------------------------------------------------------------------------------
	-- SET TOUCH BAR LOCATION:
	--------------------------------------------------------------------------------
	function setTouchBarLocation()

		--------------------------------------------------------------------------------
		-- Get Settings:
		--------------------------------------------------------------------------------
		local displayTouchBarLocation = settings.get("fcpxHacks.displayTouchBarLocation") or "Mouse"

		--------------------------------------------------------------------------------
		-- Show Touch Bar at Top Centre of Timeline:
		--------------------------------------------------------------------------------
		local timeline = fcp:timeline()
		if displayTouchBarLocation == "TimelineTopCentre" and timeline:isShowing() then
			--------------------------------------------------------------------------------
			-- Position Touch Bar to Top Centre of Final Cut Pro Timeline:
			--------------------------------------------------------------------------------
			local viewFrame = timeline:contents():viewFrame()

			local topLeft = {x = viewFrame.x + viewFrame.w/2 - mod.touchBarWindow:getFrame().w/2, y = viewFrame.y + 20}
			mod.touchBarWindow:topLeft(topLeft)
		else
			--------------------------------------------------------------------------------
			-- Position Touch Bar to Mouse Pointer Location:
			--------------------------------------------------------------------------------
			mod.touchBarWindow:atMousePosition()

		end

		--------------------------------------------------------------------------------
		-- Save last Touch Bar Location to Settings:
		--------------------------------------------------------------------------------
		settings.set("fcpxHacks.lastTouchBarLocation", mod.touchBarWindow:topLeft())

	end

--------------------------------------------------------------------------------
--------------------------------------------------------------------------------





--------------------------------------------------------------------------------
--------------------------------------------------------------------------------
--                             W A T C H E R S                                --
--------------------------------------------------------------------------------
--------------------------------------------------------------------------------

--------------------------------------------------------------------------------
-- AUTOMATICALLY DO THINGS WHEN FINAL CUT PRO IS ACTIVATED OR DEACTIVATED:
--------------------------------------------------------------------------------
function finalCutProWatcher(appName, eventType, appObject)
	if (appName == "Final Cut Pro") then
		if (eventType == application.watcher.activated) then
			finalCutProActive()
		elseif (eventType == application.watcher.deactivated) or (eventType == application.watcher.terminated) then
			finalCutProNotActive()
		end
	end
end

--------------------------------------------------------------------------------
-- AUTOMATICALLY DO THINGS WHEN FINAL CUT PRO WINDOWS ARE CHANGED:
--------------------------------------------------------------------------------
function finalCutProWindowWatcher()

	wasInFullscreenMode = false

	--------------------------------------------------------------------------------
	-- Final Cut Pro Fullscreen Playback Filter:
	--------------------------------------------------------------------------------
	fullscreenPlaybackWatcher = windowfilter.new(true)

	--------------------------------------------------------------------------------
	-- Final Cut Pro Fullscreen Playback Window Created:
	--------------------------------------------------------------------------------
	fullscreenPlaybackWatcher:subscribe(windowfilter.windowCreated,(function(window, applicationName)
		if applicationName == "Final Cut Pro" then
			if window:title() == "" then
				local fcpx = fcp:application()
				if fcpx ~= nil then
					local fcpxElements = ax.applicationElement(fcpx)
					if fcpxElements ~= nil then
						if fcpxElements[1] ~= nil then
							if fcpxElements[1][1] ~= nil then
								if fcpxElements[1][1]:attributeValue("AXIdentifier") == "_NS:523" then
									-------------------------------------------------------------------------------
									-- Hide HUD:
									--------------------------------------------------------------------------------
									if settings.get("fcpxHacks.enableHacksHUD") then
											hackshud:hide()
											wasInFullscreenMode = true
									end
								end
							end
						end
					end
				end
			end
		end
	end), true)

	--------------------------------------------------------------------------------
	-- Final Cut Pro Fullscreen Playback Window Destroyed:
	--------------------------------------------------------------------------------
	fullscreenPlaybackWatcher:subscribe(windowfilter.windowDestroyed,(function(window, applicationName)
		if applicationName == "Final Cut Pro" then
			if window:title() == "" then
				-------------------------------------------------------------------------------
				-- Show HUD:
				--------------------------------------------------------------------------------
				if wasInFullscreenMode then
					if settings.get("fcpxHacks.enableHacksHUD") then
							hackshud:show()
					end
				end
			end
		end
	end), true)

	-- Watch the command editor showing and hiding.
	fcp:commandEditor():watch({
		show = function(commandEditor)
			--------------------------------------------------------------------------------
			-- Disable Hotkeys:
			--------------------------------------------------------------------------------
			if hotkeys ~= nil then -- For the rare case when Command Editor is open on load.
				debugMessage("Disabling Hotkeys")
				hotkeys:exit()
			end
			--------------------------------------------------------------------------------

			--------------------------------------------------------------------------------
			-- Hide the Touch Bar:
			--------------------------------------------------------------------------------
			hideTouchbar()

			--------------------------------------------------------------------------------
			-- Hide the HUD:
			--------------------------------------------------------------------------------
			hackshud.hide()
		end,
		hide = function(commandEditor)
			--------------------------------------------------------------------------------
			-- Check if we need to show the Touch Bar:
			--------------------------------------------------------------------------------
			showTouchbar()
			--------------------------------------------------------------------------------

			--------------------------------------------------------------------------------
			-- Refresh Keyboard Shortcuts:
			--------------------------------------------------------------------------------
			timer.doAfter(0.0000000000001, function() bindKeyboardShortcuts() end)
			--------------------------------------------------------------------------------

			--------------------------------------------------------------------------------
			-- Show the HUD:
			--------------------------------------------------------------------------------
			if settings.get("fcpxHacks.enableHacksHUD") then
				hackshud.show()
			end
		end
	})

	--------------------------------------------------------------------------------
	-- Final Cut Pro Window Moved:
	--------------------------------------------------------------------------------
	finalCutProWindowFilter = windowfilter.new{"Final Cut Pro"}

	finalCutProWindowFilter:subscribe(windowfilter.windowMoved, function()
		debugMessage("Final Cut Pro Window Resized")
		if touchBarSupported then
			local displayTouchBar = settings.get("fcpxHacks.displayTouchBar") or false
			if displayTouchBar then setTouchBarLocation() end
		end
	end, true)

	--------------------------------------------------------------------------------
	-- Final Cut Pro Window Not On Screen:
	--------------------------------------------------------------------------------
	finalCutProWindowFilter:subscribe(windowfilter.windowNotOnScreen, function()
		if not fcp:isFrontmost() then
			finalCutProNotActive()
		end
	end, true)

	--------------------------------------------------------------------------------
	-- Final Cut Pro Window On Screen:
	--------------------------------------------------------------------------------
	finalCutProWindowFilter:subscribe(windowfilter.windowOnScreen, function()
		finalCutProActive()
	end, true)

end

	--------------------------------------------------------------------------------
	-- Final Cut Pro Active:
	--------------------------------------------------------------------------------
	function finalCutProActive()

		--------------------------------------------------------------------------------
		-- Only do once:
		--------------------------------------------------------------------------------
		if mod.isFinalCutProActive then return end
		mod.isFinalCutProActive = true

		--------------------------------------------------------------------------------
		-- Don't trigger until after FCPX Hacks has loaded:
		--------------------------------------------------------------------------------
		if not mod.hacksLoaded then
			timer.waitUntil(function() return mod.hacksLoaded end, function()
				if fcp:isFrontmost() then
					mod.isFinalCutProActive = false
					finalCutProActive()
				end
			end, 0.1)
			return
		end

		--------------------------------------------------------------------------------
		-- Enable Hotkeys:
		--------------------------------------------------------------------------------
		timer.doAfter(0.0000000000001, function()
			hotkeys:enter()
		end)

		--------------------------------------------------------------------------------
		-- Enable Hacks HUD:
		--------------------------------------------------------------------------------
		timer.doAfter(0.0000000000001, function()
			if settings.get("fcpxHacks.enableHacksHUD") then
				hackshud:show()
			end
		end)

		--------------------------------------------------------------------------------
		-- Check if we need to show the Touch Bar:
		--------------------------------------------------------------------------------
		timer.doAfter(0.0000000000001, function()
			showTouchbar()
		end)

		--------------------------------------------------------------------------------
		-- Full Screen Keyboard Watcher:
		--------------------------------------------------------------------------------
		timer.doAfter(0.0000000000001, function()
			if settings.get("fcpxHacks.enableShortcutsDuringFullscreenPlayback") == true then
				fullscreenKeyboardWatcherUp:start()
				fullscreenKeyboardWatcherDown:start()
			end
		end)

		--------------------------------------------------------------------------------
		-- Enable Scrolling Timeline Watcher:
		--------------------------------------------------------------------------------
		timer.doAfter(0.0000000000001, function()
			if settings.get("fcpxHacks.scrollingTimelineActive") == true then
				if mod.scrollingTimelineWatcherDown ~= nil then
					mod.scrollingTimelineWatcherDown:start()
				end
			end
		end)

		--------------------------------------------------------------------------------
		-- Enable Lock Timeline Playhead:
		--------------------------------------------------------------------------------
		timer.doAfter(0.0000000000001, function()
			local lockTimelinePlayhead = settings.get("fcpxHacks.lockTimelinePlayhead") or false
			if lockTimelinePlayhead then
				fcp:timeline():lockPlayhead()
			end
		end)

		--------------------------------------------------------------------------------
		-- Enable Voice Commands:
		--------------------------------------------------------------------------------
		timer.doAfter(0.0000000000001, function()
			if settings.get("fcpxHacks.enableVoiceCommands") then
				voicecommands.start()
			end
		end)

		--------------------------------------------------------------------------------
		-- Update Menubar:
		--------------------------------------------------------------------------------
		timer.doAfter(0.0000000000001, function()
			refreshMenuBar()
		end)

		--------------------------------------------------------------------------------
		-- Update Current Language:
		--------------------------------------------------------------------------------
		timer.doAfter(0.0000000000001, function()
			fcp:getCurrentLanguage(true)
		end)

	end

	--------------------------------------------------------------------------------
	-- Final Cut Pro Not Active:
	--------------------------------------------------------------------------------
	function finalCutProNotActive()

		--------------------------------------------------------------------------------
		-- Only do once:
		--------------------------------------------------------------------------------
		if not mod.isFinalCutProActive then return end
		mod.isFinalCutProActive = false

		--------------------------------------------------------------------------------
		-- Don't trigger until after FCPX Hacks has loaded:
		--------------------------------------------------------------------------------
		if not mod.hacksLoaded then return end

		--------------------------------------------------------------------------------
		-- Full Screen Keyboard Watcher:
		--------------------------------------------------------------------------------
		if settings.get("fcpxHacks.enableShortcutsDuringFullscreenPlayback") == true then
			fullscreenKeyboardWatcherUp:stop()
			fullscreenKeyboardWatcherDown:stop()
		end

		--------------------------------------------------------------------------------
		-- Disable Scrolling Timeline Watcher:
		--------------------------------------------------------------------------------
		if settings.get("fcpxHacks.scrollingTimelineActive") == true then
			if mod.scrollingTimelineWatcherDown ~= nil then
				mod.scrollingTimelineWatcherDown:stop()
			end
		end

		--------------------------------------------------------------------------------
		-- Disable Lock Timeline Playhead:
		--------------------------------------------------------------------------------
		local lockTimelinePlayhead = settings.get("fcpxHacks.lockTimelinePlayhead") or false
		if lockTimelinePlayhead then
			fcp:timeline():unlockPlayhead()
		end

		--------------------------------------------------------------------------------
		-- Check if we need to hide the Touch Bar:
		--------------------------------------------------------------------------------
		hideTouchbar()

		--------------------------------------------------------------------------------
		-- Disable Voice Commands:
		--------------------------------------------------------------------------------
		if settings.get("fcpxHacks.enableVoiceCommands") then
			voicecommands.stop()
		end

		--------------------------------------------------------------------------------
		-- Disable hotkeys:
		--------------------------------------------------------------------------------
		hotkeys:exit()

		--------------------------------------------------------------------------------
		-- Delete the Mouse Circle:
		--------------------------------------------------------------------------------
		deleteAllHighlights()

		-------------------------------------------------------------------------------
		-- If not focussed on Hammerspoon then hide HUD:
		--------------------------------------------------------------------------------
		if settings.get("fcpxHacks.enableHacksHUD") then
			if application.frontmostApplication():bundleID() ~= "org.hammerspoon.Hammerspoon" then
				hackshud:hide()
			end
		end

		--------------------------------------------------------------------------------
		-- Disable Menubar Items:
		--------------------------------------------------------------------------------
		timer.doAfter(0.0000000000001, function() refreshMenuBar() end)
	end

--------------------------------------------------------------------------------
-- AUTOMATICALLY DO THINGS WHEN FCPX PLIST IS UPDATED:
--------------------------------------------------------------------------------
function finalCutProSettingsWatcher(files)
    doReload = false
    for _,file in pairs(files) do
        if file:sub(-24) == "com.apple.FinalCut.plist" then
            doReload = true
        end
    end
    if doReload then

		--------------------------------------------------------------------------------
		-- Refresh Keyboard Shortcuts if Command Set Changed & Command Editor Closed:
		--------------------------------------------------------------------------------
    	if mod.lastCommandSet ~= fcp:getActiveCommandSetPath() then
    		if not fcp:commandEditor():isShowing() then
	    		timer.doAfter(0.0000000000001, function() bindKeyboardShortcuts() end)
			end
		end

    	--------------------------------------------------------------------------------
    	-- Refresh Menubar:
    	--------------------------------------------------------------------------------
    	timer.doAfter(0.0000000000001, function() refreshMenuBar(true) end)

    	--------------------------------------------------------------------------------
    	-- Update Menubar Icon:
    	--------------------------------------------------------------------------------
    	timer.doAfter(0.0000000000001, function() updateMenubarIcon() end)

 		--------------------------------------------------------------------------------
		-- Reload Hacks HUD:
		--------------------------------------------------------------------------------
		if settings.get("fcpxHacks.enableHacksHUD") then
			timer.doAfter(0.0000000000001, function() hackshud:refresh() end)
		end

    end
end

--------------------------------------------------------------------------------
-- ENABLE SHORTCUTS DURING FCPX FULLSCREEN PLAYBACK:
--------------------------------------------------------------------------------
function fullscreenKeyboardWatcher()
	fullscreenKeyboardWatcherWorking = false
	fullscreenKeyboardWatcherUp = eventtap.new({ eventtap.event.types.keyUp }, function(event)
		fullscreenKeyboardWatcherWorking = false
	end)
	fullscreenKeyboardWatcherDown = eventtap.new({ eventtap.event.types.keyDown }, function(event)

		--------------------------------------------------------------------------------
		-- Don't repeat if key is held down:
		--------------------------------------------------------------------------------
		if fullscreenKeyboardWatcherWorking then return false end
		fullscreenKeyboardWatcherWorking = true

		--------------------------------------------------------------------------------
		-- Only Continue if in Full Screen Playback Mode:
		--------------------------------------------------------------------------------
		if fcp:fullScreenWindow():isShowing() then

			--------------------------------------------------------------------------------
			-- Get keypress information:
			--------------------------------------------------------------------------------
			local whichKey 		= event:getKeyCode()
			local whichModifier = event:getFlags()

			--------------------------------------------------------------------------------
			-- Get Active Command Set:
			--------------------------------------------------------------------------------
			local activeCommandSet = fcp:getActiveCommandSet()
			if type(activeCommandSet) ~= "table" then
				debugMessage("Failed to get Active Command Set. Error occurred in fullscreenKeyboardWatcher().")
				return
			end

			--------------------------------------------------------------------------------
			-- Supported Full Screen Keys:
			--------------------------------------------------------------------------------
			local fullscreenKeys = { "Unfavorite", "Favorite", "SetSelectionStart", "SetSelectionEnd", "AnchorWithSelectedMedia", "AnchorWithSelectedMediaAudioBacktimed", "InsertMedia", "AppendWithSelectedMedia" }

			--------------------------------------------------------------------------------
			-- Key Detection:
			--------------------------------------------------------------------------------
			for _, whichShortcutKey in pairs(fullscreenKeys) do
				local selectedCommandSet = activeCommandSet[whichShortcutKey]

				if selectedCommandSet ~= nil then
					if selectedCommandSet[1] ~= nil then
						if type(selectedCommandSet[1]) == "table" then
							--------------------------------------------------------------------------------
							-- There are multiple shortcut possibilities for this command:
							--------------------------------------------------------------------------------
							for x, _ in pairs(selectedCommandSet) do
								selectedCommandSet = activeCommandSet[whichShortcutKey][x]
								if selectedCommandSet['characterString'] ~= nil then
									if selectedCommandSet['characterString'] ~= "" then
										if whichKey == kc.keyCodeTranslator(selectedCommandSet['characterString']) and tools.modifierMatch(whichModifier, selectedCommandSet['modifiers']) then

											--------------------------------------------------------------------------------
											-- Debug:
											--------------------------------------------------------------------------------
											--debugMessage("Fullscreen Keypress Detected (Multiple): " .. tostring(whichShortcutKey))

											--------------------------------------------------------------------------------
											-- Press 'Escape':
											--------------------------------------------------------------------------------
											eventtap.keyStroke({""}, "escape")

											--------------------------------------------------------------------------------
											-- Perform Keystroke:
											--------------------------------------------------------------------------------
											eventtap.keyStroke(whichModifier, whichKey)

											--------------------------------------------------------------------------------
											-- Go back to Full Screen Playback:
											--------------------------------------------------------------------------------
											fcp:performShortcut("PlayFullscreen")

											--------------------------------------------------------------------------------
											-- All done:
											--------------------------------------------------------------------------------
											return

										end
									end
								end
							end
						end
					else
						--------------------------------------------------------------------------------
						-- There is only a single shortcut possibility for this command:
						--------------------------------------------------------------------------------
						if selectedCommandSet['characterString'] ~= nil then
							if selectedCommandSet['characterString'] ~= "" then
								if whichKey == kc.keyCodeTranslator(selectedCommandSet['characterString']) and tools.modifierMatch(whichModifier, selectedCommandSet['modifiers']) then

									--------------------------------------------------------------------------------
									-- Debug:
									--------------------------------------------------------------------------------
									--debugMessage("Fullscreen Keypress Detected (Single): " .. tostring(whichShortcutKey))

									--------------------------------------------------------------------------------
									-- Press 'Escape':
									--------------------------------------------------------------------------------
									eventtap.keyStroke({""}, "escape")

									--------------------------------------------------------------------------------
									-- Perform Keystroke:
									--------------------------------------------------------------------------------
									eventtap.keyStroke(whichModifier, whichKey)

									--------------------------------------------------------------------------------
									-- Go back to Full Screen Playback:
									--------------------------------------------------------------------------------
									fcp:performShortcut("PlayFullscreen")

									--------------------------------------------------------------------------------
									-- All done:
									--------------------------------------------------------------------------------
									return

								end
							end
						end
					end
				end
			end
		end
	end)
end

--------------------------------------------------------------------------------
-- MEDIA IMPORT WINDOW WATCHER:
--------------------------------------------------------------------------------
function mediaImportWatcher()
	debugMessage("Watching for new media...")
	mod.newDeviceMounted = fs.volume.new(function(event, table)
		if event == fs.volume.didMount then

			debugMessage("Media Inserted.")

			local mediaImport = fcp:mediaImport()

			if mediaImport:isShowing() then
				-- Media Import was already open. Bail!
				debugMessage("Already in Media Import. Continuing...")
				return
			end

			local mediaImportCount = 0
			local stopMediaImportTimer = false
			local currentApplication = application.frontmostApplication()
			debugMessage("Currently using '"..currentApplication:name().."'")

			local fcpxHidden = not fcp:isShowing()

			mediaImportTimer = timer.doUntil(
				function()
					return stopMediaImportTimer
				end,
				function()
					if not fcp:isRunning() then
						debugMessage("FCPX is not running. Stop watching.")
						stopMediaImportTimer = true
					else
						if mediaImport:isShowing() then
							mediaImport:hide()
							if fcpxHidden then fcp:hide() end
							currentApplication:activate()
							debugMessage("Hid FCPX and returned to '"..currentApplication:name().."'.")
							stopMediaImportTimer = true
						end
						mediaImportCount = mediaImportCount + 1
						if mediaImportCount == 500 then
							debugMessage("Gave up watching for the Media Import window after 5 seconds.")
							stopMediaImportTimer = true
						end
					end
				end,
				0.01
			)

		end
	end)
	mod.newDeviceMounted:start()
end

--------------------------------------------------------------------------------
-- SCROLLING TIMELINE WATCHER:
--------------------------------------------------------------------------------
function scrollingTimelineWatcher()

	local timeline = fcp:timeline()

	--------------------------------------------------------------------------------
	-- Key Press Down Watcher:
	--------------------------------------------------------------------------------
	mod.scrollingTimelineWatcherDown = eventtap.new({ eventtap.event.types.keyDown }, function(event)

		--------------------------------------------------------------------------------
		-- Don't do anything if we're already locked.
		--------------------------------------------------------------------------------
		if timeline:isLockedPlayhead() then
			return false
		elseif event:getKeyCode() == 49 and next(event:getFlags()) == nil then
			--------------------------------------------------------------------------------
			-- Spacebar Pressed:
			--------------------------------------------------------------------------------
			checkScrollingTimeline()
		end
	end)
end

	--------------------------------------------------------------------------------
	-- CHECK TO SEE IF WE SHOULD ACTUALLY TURN ON THE SCROLLING TIMELINE:
	--------------------------------------------------------------------------------
	function checkScrollingTimeline()

		--------------------------------------------------------------------------------
		-- Make sure the Command Editor and hacks console are closed:
		--------------------------------------------------------------------------------
		if fcp:commandEditor():isShowing() or hacksconsole.active then
			debugMessage("Spacebar pressed while other windows are visible.")
			return "Stop"
		end

		--------------------------------------------------------------------------------
		-- Don't activate scrollbar in fullscreen mode:
		--------------------------------------------------------------------------------
		if fcp:fullScreenWindow():isShowing() then
			debugMessage("Spacebar pressed in fullscreen mode whilst watching for scrolling timeline.")
			return "Stop"
		end

		local timeline = fcp:timeline()

		--------------------------------------------------------------------------------
		-- Get Timeline Scroll Area:
		--------------------------------------------------------------------------------
		if not timeline:isShowing() then
			writeToConsole("ERROR: Could not find Timeline Scroll Area.")
			return "Stop"
		end

		--------------------------------------------------------------------------------
		-- Check mouse is in timeline area:
		--------------------------------------------------------------------------------
		local mouseLocation = geometry.point(mouse.getAbsolutePosition())
		local viewFrame = geometry.rect(timeline:contents():viewFrame())
		if mouseLocation:inside(viewFrame) then

			--------------------------------------------------------------------------------
			-- Mouse is in the timeline area when spacebar pressed so LET'S DO IT!
			--------------------------------------------------------------------------------
			debugMessage("Mouse inside Timeline Area.")
			timeline:lockPlayhead(true)
		else
			debugMessage("Mouse outside of Timeline Area.")
		end
	end

--------------------------------------------------------------------------------
-- NOTIFICATION WATCHER:
--------------------------------------------------------------------------------
function notificationWatcher()

	--------------------------------------------------------------------------------
	-- USED FOR DEVELOPMENT:
	--------------------------------------------------------------------------------
	--foo = distributednotifications.new(function(name, object, userInfo) print(string.format("name: %s\nobject: %s\nuserInfo: %s\n", name, object, inspect(userInfo))) end)
	--foo:start()

	--------------------------------------------------------------------------------
	-- SHARE SUCCESSFUL NOTIFICATION WATCHER:
	--------------------------------------------------------------------------------
	-- NOTE: ProTranscoderDidCompleteNotification doesn't seem to trigger when exporting small clips.
	shareSuccessNotificationWatcher = distributednotifications.new(notificationWatcherAction, "uploadSuccess")
	shareSuccessNotificationWatcher:start()

	--------------------------------------------------------------------------------
	-- SHARE UNSUCCESSFUL NOTIFICATION WATCHER:
	--------------------------------------------------------------------------------
	shareFailedNotificationWatcher = distributednotifications.new(notificationWatcherAction, "ProTranscoderDidFailNotification")
	shareFailedNotificationWatcher:start()

end

	--------------------------------------------------------------------------------
	-- NOTIFICATION WATCHER ACTION:
	--------------------------------------------------------------------------------
	function notificationWatcherAction(name, object, userInfo)
		-- FOR DEBUGGING/DEVELOPMENT
		-- debugMessage(string.format("name: %s\nobject: %s\nuserInfo: %s\n", name, object, hs.inspect(userInfo)))

		local message = nil
		if name == "uploadSuccess" then
			local info = findNotificationInfo(object)
			message = i18n("shareSuccessful", {info = info})
		elseif name == "ProTranscoderDidFailNotification" then
			message = i18n("shareFailed")
		else -- unexpected result
			return
		end

		local notificationPlatform = settings.get("fcpxHacks.notificationPlatform")

		if notificationPlatform["Prowl"] then
			local prowlAPIKey = settings.get("fcpxHacks.prowlAPIKey") or nil
			if prowlAPIKey ~= nil then
				local prowlApplication = http.encodeForQuery("FINAL CUT PRO")
				local prowlEvent = http.encodeForQuery("")
				local prowlDescription = http.encodeForQuery(message)

				local prowlAction = "https://api.prowlapp.com/publicapi/add?apikey=" .. prowlAPIKey .. "&application=" .. prowlApplication .. "&event=" .. prowlEvent .. "&description=" .. prowlDescription
				httpResponse, httpBody, httpHeader = http.get(prowlAction, nil)

				if not string.match(httpBody, "success") then
					local xml = slaxdom:dom(tostring(httpBody))
					local errorMessage = xml['root']['el'][1]['kids'][1]['value'] or nil
					if errorMessage ~= nil then writeToConsole("PROWL ERROR: " .. tools.trim(tostring(errorMessage))) end
				end
			end
		end

		if notificationPlatform["iMessage"] then
			local iMessageTarget = settings.get("fcpxHacks.iMessageTarget") or ""
			if iMessageTarget ~= "" then
				messages.iMessage(iMessageTarget, message)
			end
		end
	end

	--------------------------------------------------------------------------------
	-- FIND NOTIFICATION INFO:
	--------------------------------------------------------------------------------
	function findNotificationInfo(path)
		local plistPath = path .. "/ShareStatus.plist"
		if fs.attributes(plistPath) then
			local shareStatus = plist.fileToTable(plistPath)
			if shareStatus then
				local latestType = nil
				local latestInfo = nil

				for type,results in pairs(shareStatus) do
					local info = results[#results]
					if latestInfo == nil or latestInfo.fullDate < info.fullDate then
						latestInfo = info
						latestType = type
					end
				end

				if latestInfo then
					-- put the first resultStr into a top-level value to make it easier for i18n
					if latestInfo.resultStr then
						latestInfo.result = latestInfo.resultStr[1]
					end
					local message = i18n("shareDetails_"..latestType, latestInfo)
					if not message then
						message = i18n("shareUnknown", {type = latestType})
					end
					return message
				end
			end
		end
		return i18n("shareUnknown", {type = "unknown"})
	end

--------------------------------------------------------------------------------
-- SHARED CLIPBOARD WATCHER:
--------------------------------------------------------------------------------
function sharedClipboardFileWatcher(files)
    doReload = false
    for _,file in pairs(files) do
        if file:sub(-10) == ".fcpxhacks" then
            doReload = true
        end
    end
    if doReload then
		debugMessage("Refreshing Shared Clipboard.")
		refreshMenuBar(true)
    end
end

--------------------------------------------------------------------------------
-- SHARED XML FILE WATCHER:
--------------------------------------------------------------------------------
function sharedXMLFileWatcher(files)
	debugMessage("Refreshing Shared XML Folder.")

	for _,file in pairs(files) do
        if file:sub(-7) == ".fcpxml" then
			local testFile = io.open(file, "r")
			if testFile ~= nil then
				testFile:close()

				local editorName = string.reverse(string.sub(string.reverse(file), string.find(string.reverse(file), "/", 1) + 1, string.find(string.reverse(file), "/", string.find(string.reverse(file), "/", 1) + 1) - 1))

				if host.localizedName() ~= editorName then

					local xmlSharingPath = settings.get("fcpxHacks.xmlSharingPath")
					sharedXMLNotification = notify.new(function() fcp:importXML(file) end)
						:setIdImage(image.imageFromPath(metadata.iconPath))
						:title("New XML Recieved")
						:subTitle(file:sub(string.len(xmlSharingPath) + 1 + string.len(editorName) + 1, -8))
						:informativeText("FCPX Hacks has recieved a new XML file.")
						:hasActionButton(true)
						:actionButtonTitle("Import XML")
						:send()

				end
			end
        end
    end

	refreshMenuBar()
end

--------------------------------------------------------------------------------
-- TOUCH BAR WATCHER:
--------------------------------------------------------------------------------
function touchbarWatcher(obj, message)

	if message == "didEnter" then
        mod.mouseInsideTouchbar = true
    elseif message == "didExit" then
        mod.mouseInsideTouchbar = false

        --------------------------------------------------------------------------------
	    -- Just in case we got here before the eventtap returned the Touch Bar to normal:
	    --------------------------------------------------------------------------------
        mod.touchBarWindow:movable(false)
        mod.touchBarWindow:acceptsMouseEvents(true)
		settings.set("fcpxHacks.lastTouchBarLocation", mod.touchBarWindow:topLeft())

    end

end

--------------------------------------------------------------------------------
-- AUTOMATICALLY RELOAD HAMMERSPOON WHEN CONFIG FILES ARE UPDATED:
--------------------------------------------------------------------------------
function hammerspoonConfigWatcher(files)
    doReload = false
    for _,file in pairs(files) do
        if file:sub(-4) == ".lua" then
            doReload = true
        end
    end
    if doReload then
        hs.reload()
    end
end

--------------------------------------------------------------------------------
--------------------------------------------------------------------------------





--------------------------------------------------------------------------------
--------------------------------------------------------------------------------
--                L E T ' S     D O     T H I S     T H I N G !               --
--------------------------------------------------------------------------------
--------------------------------------------------------------------------------

loadScript()

--------------------------------------------------------------------------------
--------------------------------------------------------------------------------<|MERGE_RESOLUTION|>--- conflicted
+++ resolved
@@ -1821,7 +1821,7 @@
 		--------------------------------------------------------------------------------
 		local restartStatus = false
 		if fcp:isRunning() then
-			if dialog.displayYesNoQuestion(i18n("changeBackupInterval") .. "\n\n" .. doYouWantToContinue) then
+			if dialog.displayYesNoQuestion(i18n("changeBackupIntervalMessage") .. "\n\n" .. i18n("doYouWantToContinue")) then
 				restartStatus = true
 			else
 				return "Done"
@@ -1882,1080 +1882,6 @@
 		if tools.trim(executeResult) ~= "" then FFOrganizerSmartCollections = executeResult end
 
 		--------------------------------------------------------------------------------
-<<<<<<< HEAD
-=======
-		-- Click 'All Audio':
-		--------------------------------------------------------------------------------
-		if not effects:showAllAudioEffects() then
-			dialog.displayErrorMessage("Unable to select all audio effects.\n\nError occurred in updateEffectsList().")
-			return "Fail"
-		end
-
-		--------------------------------------------------------------------------------
-		-- Get list of All Audio Effects:
-		--------------------------------------------------------------------------------
-		local allAudioEffects = effects:getCurrentTitles()
-		if not allAudioEffects then
-			dialog.displayErrorMessage("Unable to get list of all effects.\n\nError occurred in updateEffectsList().")
-			return "Fail"
-		end
-
-		--------------------------------------------------------------------------------
-		-- Restore Effects and Transitions Panels:
-		--------------------------------------------------------------------------------
-		effects:loadLayout(effectsLayout)
-		transitions:loadLayout(transitionsLayout)
-		if not effectsShowing then effects:hide() end
-
-		--------------------------------------------------------------------------------
-		-- All done!
-		--------------------------------------------------------------------------------
-		if #allVideoEffects == 0 or #allAudioEffects == 0 then
-			dialog.displayMessage(i18n("updateEffectsListFailed") .. "\n\n" .. i18n("pleaseTryAgain"))
-			return "Fail"
-		else
-			--------------------------------------------------------------------------------
-			-- Save Results to Settings:
-			--------------------------------------------------------------------------------
-			local currentLanguage = fcp:getCurrentLanguage()
-			settings.set("fcpxHacks." .. currentLanguage .. ".allVideoEffects", allVideoEffects)
-			settings.set("fcpxHacks." .. currentLanguage .. ".allAudioEffects", allAudioEffects)
-			settings.set("fcpxHacks." .. currentLanguage .. ".effectsListUpdated", true)
-
-			--------------------------------------------------------------------------------
-			-- Update Chooser:
-			--------------------------------------------------------------------------------
-			hacksconsole.refresh()
-
-			--------------------------------------------------------------------------------
-			-- Refresh Menubar:
-			--------------------------------------------------------------------------------
-			refreshMenuBar()
-
-			--------------------------------------------------------------------------------
-			-- Let the user know everything's good:
-			--------------------------------------------------------------------------------
-			dialog.displayMessage(i18n("updateEffectsListDone"))
-		end
-
-	end
-
-	--------------------------------------------------------------------------------
-	-- GET LIST OF TRANSITIONS:
-	--------------------------------------------------------------------------------
-	function updateTransitionsList()
-
-		--------------------------------------------------------------------------------
-		-- Make sure Final Cut Pro is active:
-		--------------------------------------------------------------------------------
-		fcp:launch()
-
-		--------------------------------------------------------------------------------
-		-- Warning message:
-		--------------------------------------------------------------------------------
-		dialog.displayMessage(i18n("updateTransitionsListWarning"))
-
-		--------------------------------------------------------------------------------
-		-- Save the layout of the Effects panel, in case we switch away...
-		--------------------------------------------------------------------------------
-		local effects = fcp:effects()
-		local effectsLayout = nil
-		if effects:isShowing() then
-			effectsLayout = effects:saveLayout()
-		end
-
-		--------------------------------------------------------------------------------
-		-- Make sure Transitions panel is open:
-		--------------------------------------------------------------------------------
-		local transitions = fcp:transitions()
-		local transitionsShowing = transitions:isShowing()
-		if not transitions:show():isShowing() then
-			dialog.displayErrorMessage("Unable to activate the Transitions panel.\n\nError occurred in updateEffectsList().")
-			return "Fail"
-		end
-
-		local transitionsLayout = transitions:saveLayout()
-
-		--------------------------------------------------------------------------------
-		-- Make sure "Installed Transitions" is selected:
-		--------------------------------------------------------------------------------
-		transitions:showInstalledTransitions()
-
-		--------------------------------------------------------------------------------
-		-- Make sure there's nothing in the search box:
-		--------------------------------------------------------------------------------
-		transitions:search():clear()
-
-		--------------------------------------------------------------------------------
-		-- Make sure the sidebar is visible:
-		--------------------------------------------------------------------------------
-		local sidebar = transitions:sidebar()
-
-		transitions:showSidebar()
-
-		if not sidebar:isShowing() then
-			dialog.displayErrorMessage("Unable to activate the Transitions sidebar.\n\nError occurred in updateTransitionsList().")
-			return "Fail"
-		end
-
-		--------------------------------------------------------------------------------
-		-- Click 'All' in the sidebar:
-		--------------------------------------------------------------------------------
-		transitions:showAllTransitions()
-
-		--------------------------------------------------------------------------------
-		-- Get list of All Transitions:
-		--------------------------------------------------------------------------------
-		local allTransitions = transitions:getCurrentTitles()
-		if allTransitions == nil then
-			dialog.displayErrorMessage("Unable to get list of all transitions.\n\nError occurred in updateTransitionsList().")
-			return "Fail"
-		end
-
-		--------------------------------------------------------------------------------
-		-- Restore Effects and Transitions Panels:
-		--------------------------------------------------------------------------------
-		transitions:loadLayout(transitionsLayout)
-		if effectsLayout then effects:loadLayout(effectsLayout) end
-		if not transitionsShowing then transitions:hide() end
-
-		--------------------------------------------------------------------------------
-		-- Save Results to Settings:
-		--------------------------------------------------------------------------------
-		local currentLanguage = fcp:getCurrentLanguage()
-		settings.set("fcpxHacks." .. currentLanguage .. ".allTransitions", allTransitions)
-		settings.set("fcpxHacks." .. currentLanguage .. ".transitionsListUpdated", true)
-
-		--------------------------------------------------------------------------------
-		-- Update Chooser:
-		--------------------------------------------------------------------------------
-		hacksconsole.refresh()
-
-		--------------------------------------------------------------------------------
-		-- Refresh Menubar:
-		--------------------------------------------------------------------------------
-		refreshMenuBar()
-
-		--------------------------------------------------------------------------------
-		-- Let the user know everything's good:
-		--------------------------------------------------------------------------------
-		dialog.displayMessage(i18n("updateTransitionsListDone"))
-
-	end
-
-	--------------------------------------------------------------------------------
-	-- GET LIST OF TITLES:
-	--------------------------------------------------------------------------------
-	function updateTitlesList()
-
-		--------------------------------------------------------------------------------
-		-- Make sure Final Cut Pro is active:
-		--------------------------------------------------------------------------------
-		fcp:launch()
-
-		--------------------------------------------------------------------------------
-		-- Hide the Touch Bar:
-		--------------------------------------------------------------------------------
-		hideTouchbar()
-
-		--------------------------------------------------------------------------------
-		-- Warning message:
-		--------------------------------------------------------------------------------
-		dialog.displayMessage(i18n("updateTitlesListWarning"))
-
-		local app = fcp
-		local generators = app:generators()
-
-		local browserLayout = app:browser():saveLayout()
-
-		--------------------------------------------------------------------------------
-		-- Make sure Titles and Generators panel is open:
-		--------------------------------------------------------------------------------
-		if not generators:show():isShowing() then
-			dialog.displayErrorMessage("Unable to activate the Titles and Generators panel.\n\nError occurred in updateTitlesList().")
-			showTouchbar()
-			return "Fail"
-		end
-
-		--------------------------------------------------------------------------------
-		-- Make sure there's nothing in the search box:
-		--------------------------------------------------------------------------------
-		generators:search():clear()
-
-		--------------------------------------------------------------------------------
-		-- Click 'Titles':
-		--------------------------------------------------------------------------------
-		generators:showAllTitles()
-
-		--------------------------------------------------------------------------------
-		-- Make sure "Installed Titles" is selected:
-		--------------------------------------------------------------------------------
-		generators:group():selectItem(1)
-
-		--------------------------------------------------------------------------------
-		-- Get list of All Transitions:
-		--------------------------------------------------------------------------------
-		local effectsList = generators:contents():childrenUI()
-		local allTitles = {}
-		if effectsList ~= nil then
-			for i=1, #effectsList do
-				allTitles[i] = effectsList[i]:attributeValue("AXTitle")
-			end
-		else
-			dialog.displayErrorMessage("Unable to get list of all titles.\n\nError occurred in updateTitlesList().")
-			return "Fail"
-		end
-
-		--------------------------------------------------------------------------------
-		-- Restore Effects or Transitions Panel:
-		--------------------------------------------------------------------------------
-		app:browser():loadLayout(browserLayout)
-
-		showTouchbar()
-
-		--------------------------------------------------------------------------------
-		-- Save Results to Settings:
-		--------------------------------------------------------------------------------
-		local currentLanguage = fcp:getCurrentLanguage()
-		settings.set("fcpxHacks." .. currentLanguage .. ".allTitles", allTitles)
-		settings.set("fcpxHacks." .. currentLanguage .. ".titlesListUpdated", true)
-
-		--------------------------------------------------------------------------------
-		-- Update Chooser:
-		--------------------------------------------------------------------------------
-		hacksconsole.refresh()
-
-		--------------------------------------------------------------------------------
-		-- Refresh Menubar:
-		--------------------------------------------------------------------------------
-		refreshMenuBar()
-
-		--------------------------------------------------------------------------------
-		-- Let the user know everything's good:
-		--------------------------------------------------------------------------------
-		dialog.displayMessage(i18n("updateTitlesListDone"))
-
-	end
-
-	--------------------------------------------------------------------------------
-	-- GET LIST OF GENERATORS:
-	--------------------------------------------------------------------------------
-	function updateGeneratorsList()
-
-		--------------------------------------------------------------------------------
-		-- Make sure Final Cut Pro is active:
-		--------------------------------------------------------------------------------
-		fcp:launch()
-
-		--------------------------------------------------------------------------------
-		-- Hide the Touch Bar:
-		--------------------------------------------------------------------------------
-		hideTouchbar()
-
-		--------------------------------------------------------------------------------
-		-- Warning message:
-		--------------------------------------------------------------------------------
-		dialog.displayMessage(i18n("updateGeneratorsListWarning"))
-
-		local app = fcp
-		local generators = app:generators()
-
-		local browserLayout = app:browser():saveLayout()
-
-		--------------------------------------------------------------------------------
-		-- Make sure Titles and Generators panel is open:
-		--------------------------------------------------------------------------------
-		if not generators:show():isShowing() then
-			dialog.displayErrorMessage("Unable to activate the Titles and Generators panel.\n\nError occurred in updateEffectsList().")
-			showTouchbar()
-			return "Fail"
-		end
-
-		--------------------------------------------------------------------------------
-		-- Make sure there's nothing in the search box:
-		--------------------------------------------------------------------------------
-		generators:search():clear()
-
-		--------------------------------------------------------------------------------
-		-- Click 'Generators':
-		--------------------------------------------------------------------------------
-		generators:showAllGenerators()
-
-		--------------------------------------------------------------------------------
-		-- Make sure "Installed Titles" is selected:
-		--------------------------------------------------------------------------------
-		generators:group():selectItem(1)
-
-		--------------------------------------------------------------------------------
-		-- Get list of All Transitions:
-		--------------------------------------------------------------------------------
-		local effectsList = generators:contents():childrenUI()
-		local allGenerators = {}
-		if effectsList ~= nil then
-			for i=1, #effectsList do
-				allGenerators[i] = effectsList[i]:attributeValue("AXTitle")
-			end
-		else
-			dialog.displayErrorMessage("Unable to get list of all Generators.\n\nError occurred in updateGeneratorsList().")
-			return "Fail"
-		end
-
-		--------------------------------------------------------------------------------
-		-- Restore Effects or Transitions Panel:
-		--------------------------------------------------------------------------------
-		app:browser():loadLayout(browserLayout)
-
-		--------------------------------------------------------------------------------
-		-- Save Results to Settings:
-		--------------------------------------------------------------------------------
-		local currentLanguage = fcp:getCurrentLanguage()
-		settings.set("fcpxHacks." .. currentLanguage .. ".allGenerators", allGenerators)
-		settings.set("fcpxHacks." .. currentLanguage .. ".generatorsListUpdated", true)
-
-		--------------------------------------------------------------------------------
-		-- Update Chooser:
-		--------------------------------------------------------------------------------
-		hacksconsole.refresh()
-
-		--------------------------------------------------------------------------------
-		-- Refresh Menubar:
-		--------------------------------------------------------------------------------
-		refreshMenuBar()
-
-		--------------------------------------------------------------------------------
-		-- Let the user know everything's good:
-		--------------------------------------------------------------------------------
-		dialog.displayMessage(i18n("updateGeneratorsListDone"))
-
-	end
-
---------------------------------------------------------------------------------
--- ASSIGN EFFECTS/TRANSITIONS/TITLES/GENERATORS SHORTCUTS:
---------------------------------------------------------------------------------
-
-	--------------------------------------------------------------------------------
-	-- ASSIGN EFFECTS SHORTCUT:
-	--------------------------------------------------------------------------------
-	function assignEffectsShortcut(whichShortcut)
-
-		--------------------------------------------------------------------------------
-		-- Was Final Cut Pro Open?
-		--------------------------------------------------------------------------------
-		mod.wasFinalCutProOpen = fcp:isFrontmost()
-
-		--------------------------------------------------------------------------------
-		-- Get settings:
-		--------------------------------------------------------------------------------
-		local currentLanguage = fcp:getCurrentLanguage()
-		local effectsListUpdated 	= settings.get("fcpxHacks." .. currentLanguage .. ".effectsListUpdated")
-		local allVideoEffects 		= settings.get("fcpxHacks." .. currentLanguage .. ".allVideoEffects")
-		local allAudioEffects 		= settings.get("fcpxHacks." .. currentLanguage .. ".allAudioEffects")
-
-		--------------------------------------------------------------------------------
-		-- Error Checking:
-		--------------------------------------------------------------------------------
-		if not effectsListUpdated then
-			dialog.displayMessage(i18n("assignEffectsShortcutError"))
-			return "Failed"
-		end
-		if allVideoEffects == nil or allAudioEffects == nil then
-			dialog.displayMessage(i18n("assignEffectsShortcutError"))
-			return "Failed"
-		end
-		if next(allVideoEffects) == nil or next(allAudioEffects) == nil then
-			dialog.displayMessage(i18n("assignEffectsShortcutError"))
-			return "Failed"
-		end
-
-		--------------------------------------------------------------------------------
-		-- Video Effects List:
-		--------------------------------------------------------------------------------
-		local effectChooserChoices = {}
-		if allVideoEffects ~= nil and next(allVideoEffects) ~= nil then
-			for i=1, #allVideoEffects do
-				individualEffect = {
-					["text"] = allVideoEffects[i],
-					["subText"] = "Video Effect",
-					["function"] = "effectsShortcut",
-					["function1"] = allVideoEffects[i],
-					["function2"] = "",
-					["function3"] = "",
-					["whichShortcut"] = whichShortcut,
-				}
-				table.insert(effectChooserChoices, 1, individualEffect)
-			end
-		end
-
-		--------------------------------------------------------------------------------
-		-- Audio Effects List:
-		--------------------------------------------------------------------------------
-		if allAudioEffects ~= nil and next(allAudioEffects) ~= nil then
-			for i=1, #allAudioEffects do
-				individualEffect = {
-					["text"] = allAudioEffects[i],
-					["subText"] = "Audio Effect",
-					["function"] = "effectsShortcut",
-					["function1"] = allAudioEffects[i],
-					["function2"] = "",
-					["function3"] = "",
-					["whichShortcut"] = whichShortcut,
-				}
-				table.insert(effectChooserChoices, 1, individualEffect)
-			end
-		end
-
-		--------------------------------------------------------------------------------
-		-- Sort everything:
-		--------------------------------------------------------------------------------
-		table.sort(effectChooserChoices, function(a, b) return a.text < b.text end)
-
-		--------------------------------------------------------------------------------
-		-- Setup Chooser:
-		--------------------------------------------------------------------------------
-		effectChooser = chooser.new(effectChooserAction):bgDark(true)
-														:choices(effectChooserChoices)
-
-		--------------------------------------------------------------------------------
-		-- Allow for Reduce Transparency:
-		--------------------------------------------------------------------------------
-		if screen.accessibilitySettings()["ReduceTransparency"] then
-			effectChooser:fgColor(nil)
-						 :subTextColor(nil)
-		else
-			effectChooser:fgColor(drawing.color.x11.snow)
-		 				 :subTextColor(drawing.color.x11.snow)
-		end
-
-		--------------------------------------------------------------------------------
-		-- Show Chooser:
-		--------------------------------------------------------------------------------
-		effectChooser:show()
-
-	end
-
-		--------------------------------------------------------------------------------
-		-- ASSIGN EFFECTS SHORTCUT CHOOSER ACTION:
-		--------------------------------------------------------------------------------
-		function effectChooserAction(result)
-
-			--------------------------------------------------------------------------------
-			-- Hide Chooser:
-			--------------------------------------------------------------------------------
-			effectChooser:hide()
-
-			--------------------------------------------------------------------------------
-			-- Perform Specific Function:
-			--------------------------------------------------------------------------------
-			if result ~= nil then
-				--------------------------------------------------------------------------------
-				-- Save the selection:
-				--------------------------------------------------------------------------------
-				whichShortcut = result["whichShortcut"]
-				local currentLanguage = fcp:getCurrentLanguage()
-				if whichShortcut == 1 then settings.set("fcpxHacks." .. currentLanguage .. ".effectsShortcutOne", 		result["text"]) end
-				if whichShortcut == 2 then settings.set("fcpxHacks." .. currentLanguage .. ".effectsShortcutTwo", 		result["text"]) end
-				if whichShortcut == 3 then settings.set("fcpxHacks." .. currentLanguage .. ".effectsShortcutThree", 	result["text"]) end
-				if whichShortcut == 4 then settings.set("fcpxHacks." .. currentLanguage .. ".effectsShortcutFour", 	result["text"]) end
-				if whichShortcut == 5 then settings.set("fcpxHacks." .. currentLanguage .. ".effectsShortcutFive", 	result["text"]) end
-			end
-
-			--------------------------------------------------------------------------------
-			-- Put focus back in Final Cut Pro:
-			--------------------------------------------------------------------------------
-			if mod.wasFinalCutProOpen then fcp:launch() end
-
-			--------------------------------------------------------------------------------
-			-- Refresh Menubar:
-			--------------------------------------------------------------------------------
-			refreshMenuBar()
-
-		end
-
-	--------------------------------------------------------------------------------
-	-- ASSIGN TRANSITIONS SHORTCUT:
-	--------------------------------------------------------------------------------
-	function assignTransitionsShortcut(whichShortcut)
-
-		--------------------------------------------------------------------------------
-		-- Was Final Cut Pro Open?
-		--------------------------------------------------------------------------------
-		mod.wasFinalCutProOpen = fcp:isFrontmost()
-
-		--------------------------------------------------------------------------------
-		-- Get settings:
-		--------------------------------------------------------------------------------
-		local currentLanguage = fcp:getCurrentLanguage()
-		local transitionsListUpdated = settings.get("fcpxHacks." .. currentLanguage .. ".transitionsListUpdated")
-		local allTransitions = settings.get("fcpxHacks." .. currentLanguage .. ".allTransitions")
-
-		--------------------------------------------------------------------------------
-		-- Error Checking:
-		--------------------------------------------------------------------------------
-		if not transitionsListUpdated then
-			dialog.displayMessage(i18n("assignTransitionsShortcutError"))
-			return "Failed"
-		end
-		if allTransitions == nil then
-			dialog.displayMessage(i18n("assignTransitionsShortcutError"))
-			return "Failed"
-		end
-		if next(allTransitions) == nil then
-			dialog.displayMessage(i18n("assignTransitionsShortcutError"))
-			return "Failed"
-		end
-
-		--------------------------------------------------------------------------------
-		-- Video Effects List:
-		--------------------------------------------------------------------------------
-		local transitionChooserChoices = {}
-		if allTransitions ~= nil and next(allTransitions) ~= nil then
-			for i=1, #allTransitions do
-				individualEffect = {
-					["text"] = allTransitions[i],
-					["subText"] = "Transition",
-					["function"] = "transitionsShortcut",
-					["function1"] = allTransitions[i],
-					["function2"] = "",
-					["function3"] = "",
-					["whichShortcut"] = whichShortcut,
-				}
-				table.insert(transitionChooserChoices, 1, individualEffect)
-			end
-		end
-
-		--------------------------------------------------------------------------------
-		-- Sort everything:
-		--------------------------------------------------------------------------------
-		table.sort(transitionChooserChoices, function(a, b) return a.text < b.text end)
-
-		--------------------------------------------------------------------------------
-		-- Setup Chooser:
-		--------------------------------------------------------------------------------
-		transitionChooser = chooser.new(transitionsChooserAction):bgDark(true)
-																 :choices(transitionChooserChoices)
-
-		--------------------------------------------------------------------------------
-		-- Allow for Reduce Transparency:
-		--------------------------------------------------------------------------------
-		if screen.accessibilitySettings()["ReduceTransparency"] then
-			transitionChooser:fgColor(nil)
-							 :subTextColor(nil)
-		else
-			transitionChooser:fgColor(drawing.color.x11.snow)
-							 :subTextColor(drawing.color.x11.snow)
-		end
-
-		--------------------------------------------------------------------------------
-		-- Show Chooser:
-		--------------------------------------------------------------------------------
-		transitionChooser:show()
-
-	end
-
-		--------------------------------------------------------------------------------
-		-- ASSIGN EFFECTS SHORTCUT CHOOSER ACTION:
-		--------------------------------------------------------------------------------
-		function transitionsChooserAction(result)
-
-			--------------------------------------------------------------------------------
-			-- Hide Chooser:
-			--------------------------------------------------------------------------------
-			transitionChooser:hide()
-
-			--------------------------------------------------------------------------------
-			-- Perform Specific Function:
-			--------------------------------------------------------------------------------
-			if result ~= nil then
-				--------------------------------------------------------------------------------
-				-- Save the selection:
-				--------------------------------------------------------------------------------
-				whichShortcut = result["whichShortcut"]
-				local currentLanguage = fcp:getCurrentLanguage()
-				if whichShortcut == 1 then settings.set("fcpxHacks." .. currentLanguage .. ".transitionsShortcutOne", 	result["text"]) end
-				if whichShortcut == 2 then settings.set("fcpxHacks." .. currentLanguage .. ".transitionsShortcutTwo", 	result["text"]) end
-				if whichShortcut == 3 then settings.set("fcpxHacks." .. currentLanguage .. ".transitionsShortcutThree", 	result["text"]) end
-				if whichShortcut == 4 then settings.set("fcpxHacks." .. currentLanguage .. ".transitionsShortcutFour", 	result["text"]) end
-				if whichShortcut == 5 then settings.set("fcpxHacks." .. currentLanguage .. ".transitionsShortcutFive", 	result["text"]) end
-			end
-
-			--------------------------------------------------------------------------------
-			-- Put focus back in Final Cut Pro:
-			--------------------------------------------------------------------------------
-			if mod.wasFinalCutProOpen then fcp:launch() end
-
-			--------------------------------------------------------------------------------
-			-- Refresh Menubar:
-			--------------------------------------------------------------------------------
-			refreshMenuBar()
-
-		end
-
-	--------------------------------------------------------------------------------
-	-- ASSIGN TITLES SHORTCUT:
-	--------------------------------------------------------------------------------
-	function assignTitlesShortcut(whichShortcut)
-
-		--------------------------------------------------------------------------------
-		-- Was Final Cut Pro Open?
-		--------------------------------------------------------------------------------
-		mod.wasFinalCutProOpen = fcp:isFrontmost()
-
-		--------------------------------------------------------------------------------
-		-- Get settings:
-		--------------------------------------------------------------------------------
-		local currentLanguage = fcp:getCurrentLanguage()
-		local titlesListUpdated = settings.get("fcpxHacks." .. currentLanguage .. ".titlesListUpdated")
-		local allTitles = settings.get("fcpxHacks." .. currentLanguage .. ".allTitles")
-
-		--------------------------------------------------------------------------------
-		-- Error Checking:
-		--------------------------------------------------------------------------------
-		if not titlesListUpdated then
-			dialog.displayMessage(i18n("assignTitlesShortcutError"))
-			return "Failed"
-		end
-		if allTitles == nil then
-			dialog.displayMessage(i18n("assignTitlesShortcutError"))
-			return "Failed"
-		end
-		if next(allTitles) == nil then
-			dialog.displayMessage(i18n("assignTitlesShortcutError"))
-			return "Failed"
-		end
-
-		--------------------------------------------------------------------------------
-		-- Titles List:
-		--------------------------------------------------------------------------------
-		local titlesChooserChoices = {}
-		if allTitles ~= nil and next(allTitles) ~= nil then
-			for i=1, #allTitles do
-				individualEffect = {
-					["text"] = allTitles[i],
-					["subText"] = "Title",
-					["function"] = "transitionsShortcut",
-					["function1"] = allTitles[i],
-					["function2"] = "",
-					["function3"] = "",
-					["whichShortcut"] = whichShortcut,
-				}
-				table.insert(titlesChooserChoices, 1, individualEffect)
-			end
-		end
-
-		--------------------------------------------------------------------------------
-		-- Sort everything:
-		--------------------------------------------------------------------------------
-		table.sort(titlesChooserChoices, function(a, b) return a.text < b.text end)
-
-		--------------------------------------------------------------------------------
-		-- Setup Chooser:
-		--------------------------------------------------------------------------------
-		titlesChooser = chooser.new(titlesChooserAction):bgDark(true)
-														:choices(titlesChooserChoices)
-
-		--------------------------------------------------------------------------------
-		-- Allow for Reduce Transparency:
-		--------------------------------------------------------------------------------
-		if screen.accessibilitySettings()["ReduceTransparency"] then
-			titlesChooser:fgColor(nil)
-						 :subTextColor(nil)
-		else
-			titlesChooser:fgColor(drawing.color.x11.snow)
-						 :subTextColor(drawing.color.x11.snow)
-		end
-
-		--------------------------------------------------------------------------------
-		-- Show Chooser:
-		--------------------------------------------------------------------------------
-		titlesChooser:show()
-
-	end
-
-		--------------------------------------------------------------------------------
-		-- ASSIGN TITLES SHORTCUT CHOOSER ACTION:
-		--------------------------------------------------------------------------------
-		function titlesChooserAction(result)
-
-			--------------------------------------------------------------------------------
-			-- Hide Chooser:
-			--------------------------------------------------------------------------------
-			titlesChooser:hide()
-
-			--------------------------------------------------------------------------------
-			-- Perform Specific Function:
-			--------------------------------------------------------------------------------
-			if result ~= nil then
-				--------------------------------------------------------------------------------
-				-- Save the selection:
-				--------------------------------------------------------------------------------
-				whichShortcut = result["whichShortcut"]
-				local currentLanguage = fcp:getCurrentLanguage()
-				if whichShortcut == 1 then settings.set("fcpxHacks." .. currentLanguage .. ".titlesShortcutOne", 		result["text"]) end
-				if whichShortcut == 2 then settings.set("fcpxHacks." .. currentLanguage .. ".titlesShortcutTwo", 		result["text"]) end
-				if whichShortcut == 3 then settings.set("fcpxHacks." .. currentLanguage .. ".titlesShortcutThree", 	result["text"]) end
-				if whichShortcut == 4 then settings.set("fcpxHacks." .. currentLanguage .. ".titlesShortcutFour", 		result["text"]) end
-				if whichShortcut == 5 then settings.set("fcpxHacks." .. currentLanguage .. ".titlesShortcutFive", 		result["text"]) end
-			end
-
-			--------------------------------------------------------------------------------
-			-- Put focus back in Final Cut Pro:
-			--------------------------------------------------------------------------------
-			if mod.wasFinalCutProOpen then fcp:launch() end
-
-			--------------------------------------------------------------------------------
-			-- Refresh Menubar:
-			--------------------------------------------------------------------------------
-			refreshMenuBar()
-
-		end
-
-	--------------------------------------------------------------------------------
-	-- ASSIGN GENERATORS SHORTCUT:
-	--------------------------------------------------------------------------------
-	function assignGeneratorsShortcut(whichShortcut)
-
-		--------------------------------------------------------------------------------
-		-- Was Final Cut Pro Open?
-		--------------------------------------------------------------------------------
-		mod.wasFinalCutProOpen = fcp:isFrontmost()
-
-		--------------------------------------------------------------------------------
-		-- Get settings:
-		--------------------------------------------------------------------------------
-		local currentLanguage = fcp:getCurrentLanguage()
-		local generatorsListUpdated = settings.get("fcpxHacks." .. currentLanguage .. ".generatorsListUpdated")
-		local allGenerators = settings.get("fcpxHacks." .. currentLanguage .. ".allGenerators")
-
-		--------------------------------------------------------------------------------
-		-- Error Checking:
-		--------------------------------------------------------------------------------
-		if not generatorsListUpdated then
-			dialog.displayMessage(i18n("assignGeneratorsShortcutError"))
-			return "Failed"
-		end
-		if allGenerators == nil then
-			dialog.displayMessage(i18n("assignGeneratorsShortcutError"))
-			return "Failed"
-		end
-		if next(allGenerators) == nil then
-			dialog.displayMessage(i18n("assignGeneratorsShortcutError"))
-			return "Failed"
-		end
-
-		--------------------------------------------------------------------------------
-		-- Generators List:
-		--------------------------------------------------------------------------------
-		local generatorsChooserChoices = {}
-		if allGenerators ~= nil and next(allGenerators) ~= nil then
-			for i=1, #allGenerators do
-				individualEffect = {
-					["text"] = allGenerators[i],
-					["subText"] = "Generator",
-					["function"] = "transitionsShortcut",
-					["function1"] = allGenerators[i],
-					["function2"] = "",
-					["function3"] = "",
-					["whichShortcut"] = whichShortcut,
-				}
-				table.insert(generatorsChooserChoices, 1, individualEffect)
-			end
-		end
-
-		--------------------------------------------------------------------------------
-		-- Sort everything:
-		--------------------------------------------------------------------------------
-		table.sort(generatorsChooserChoices, function(a, b) return a.text < b.text end)
-
-		--------------------------------------------------------------------------------
-		-- Setup Chooser:
-		--------------------------------------------------------------------------------
-		generatorsChooser = chooser.new(generatorsChooserAction):bgDark(true)
-																:choices(generatorsChooserChoices)
-
-		--------------------------------------------------------------------------------
-		-- Allow for Reduce Transparency:
-		--------------------------------------------------------------------------------
-		if screen.accessibilitySettings()["ReduceTransparency"] then
-			generatorsChooser:fgColor(nil)
-							 :subTextColor(nil)
-		else
-			generatorsChooser:fgColor(drawing.color.x11.snow)
-							 :subTextColor(drawing.color.x11.snow)
-		end
-
-		--------------------------------------------------------------------------------
-		-- Show Chooser:
-		--------------------------------------------------------------------------------
-		generatorsChooser:show()
-
-	end
-
-		--------------------------------------------------------------------------------
-		-- ASSIGN GENERATORS SHORTCUT CHOOSER ACTION:
-		--------------------------------------------------------------------------------
-		function generatorsChooserAction(result)
-
-			--------------------------------------------------------------------------------
-			-- Hide Chooser:
-			--------------------------------------------------------------------------------
-			generatorsChooser:hide()
-
-			--------------------------------------------------------------------------------
-			-- Perform Specific Function:
-			--------------------------------------------------------------------------------
-			if result ~= nil then
-				--------------------------------------------------------------------------------
-				-- Save the selection:
-				--------------------------------------------------------------------------------
-				whichShortcut = result["whichShortcut"]
-				local currentLanguage = fcp:getCurrentLanguage()
-				if whichShortcut == 1 then settings.set("fcpxHacks." .. currentLanguage .. ".generatorsShortcutOne", 		result["text"]) end
-				if whichShortcut == 2 then settings.set("fcpxHacks." .. currentLanguage .. ".generatorsShortcutTwo", 		result["text"]) end
-				if whichShortcut == 3 then settings.set("fcpxHacks." .. currentLanguage .. ".generatorsShortcutThree", 	result["text"]) end
-				if whichShortcut == 4 then settings.set("fcpxHacks." .. currentLanguage .. ".generatorsShortcutFour", 		result["text"]) end
-				if whichShortcut == 5 then settings.set("fcpxHacks." .. currentLanguage .. ".generatorsShortcutFive", 		result["text"]) end
-			end
-
-			--------------------------------------------------------------------------------
-			-- Put focus back in Final Cut Pro:
-			--------------------------------------------------------------------------------
-			if mod.wasFinalCutProOpen then fcp:launch() end
-
-			--------------------------------------------------------------------------------
-			-- Refresh Menubar:
-			--------------------------------------------------------------------------------
-			refreshMenuBar()
-
-		end
-
---------------------------------------------------------------------------------
--- CHANGE:
---------------------------------------------------------------------------------
-
-	--------------------------------------------------------------------------------
-	-- CHANGE HIGHLIGHT PLAYHEAD TIME:
-	--------------------------------------------------------------------------------
-	function changeHighlightPlayheadTime(value)
-		settings.set("fcpxHacks.highlightPlayheadTime", value)
-		refreshMenuBar()
-	end
-
-	--------------------------------------------------------------------------------
-	-- CHANGE BATCH EXPORT DESTINATION PRESET:
-	--------------------------------------------------------------------------------
-	function changeBatchExportDestinationPreset()
-		local shareMenuItems = fcp:menuBar():findMenuItemsUI("File", "Share")
-		if not shareMenuItems then
-			dialog.displayErrorMessage(i18n("batchExportDestinationsNotFound"))
-			return
-		end
-
-		local destinations = {}
-
-		for i = 1, #shareMenuItems-2 do
-			local item = shareMenuItems[i]
-			local title = item:attributeValue("AXTitle")
-			if title ~= nil then
-				local value = string.sub(title, 1, -4)
-				if item:attributeValue("AXMenuItemCmdChar") then -- it's the default
-					-- Remove (default) text:
-					local firstBracket = string.find(value, " %(", 1)
-					if firstBracket == nil then
-						firstBracket = string.find(value, "（", 1)
-					end
-					value = string.sub(value, 1, firstBracket - 1)
-				end
-				destinations[#destinations + 1] = value
-			end
-		end
-
-		local batchExportDestinationPreset = settings.get("fcpxHacks.batchExportDestinationPreset")
-		local defaultItems = {}
-		if batchExportDestinationPreset ~= nil then defaultItems[1] = batchExportDestinationPreset end
-
-		local result = dialog.displayChooseFromList(i18n("selectDestinationPreset"), destinations, defaultItems)
-		if result and #result > 0 then
-			settings.set("fcpxHacks.batchExportDestinationPreset", result[1])
-		end
-	end
-
-	--------------------------------------------------------------------------------
-	-- CHANGE BATCH EXPORT DESTINATION FOLDER:
-	--------------------------------------------------------------------------------
-	function changeBatchExportDestinationFolder()
-		local result = dialog.displayChooseFolder(i18n("selectDestinationFolder"))
-		if result == false then return end
-
-		settings.set("fcpxHacks.batchExportDestinationFolder", result)
-	end
-
-	--------------------------------------------------------------------------------
-	-- CHANGE FINAL CUT PRO LANGUAGE:
-	--------------------------------------------------------------------------------
-	function changeFinalCutProLanguage(language)
-
-		--------------------------------------------------------------------------------
-		-- If Final Cut Pro is running...
-		--------------------------------------------------------------------------------
-		local restartStatus = false
-		if fcp:isRunning() then
-			if dialog.displayYesNoQuestion(i18n("changeFinalCutProLanguage") .. "\n\n" .. i18n("doYouWantToContinue")) then
-				restartStatus = true
-			else
-				return "Done"
-			end
-		end
-
-		--------------------------------------------------------------------------------
-		-- Update Final Cut Pro's settings::
-		--------------------------------------------------------------------------------
-		local result = fcp:setPreference("AppleLanguages", {language})
-		if not result then
-			dialog.displayErrorMessage(i18n("failedToChangeLanguage"))
-		end
-
-		--------------------------------------------------------------------------------
-		-- Change FCPX Hacks Language:
-		--------------------------------------------------------------------------------
-		fcp:getCurrentLanguage(true, language)
-
-		--------------------------------------------------------------------------------
-		-- Restart Final Cut Pro:
-		--------------------------------------------------------------------------------
-		if restartStatus then
-			if not fcp:restart() then
-				--------------------------------------------------------------------------------
-				-- Failed to restart Final Cut Pro:
-				--------------------------------------------------------------------------------
-				dialog.displayErrorMessage(i18n("failedToRestart"))
-				return "Failed"
-			end
-		end
-
-	end
-
-	--------------------------------------------------------------------------------
-	-- CHANGE TOUCH BAR LOCATION:
-	--------------------------------------------------------------------------------
-	function changeTouchBarLocation(value)
-		settings.set("fcpxHacks.displayTouchBarLocation", value)
-
-		if touchBarSupported then
-			local displayTouchBar = settings.get("fcpxHacks.displayTouchBar") or false
-			if displayTouchBar then setTouchBarLocation() end
-		end
-
-		refreshMenuBar()
-	end
-
-	--------------------------------------------------------------------------------
-	-- CHANGE HIGHLIGHT SHAPE:
-	--------------------------------------------------------------------------------
-	function changeHighlightShape(value)
-		settings.set("fcpxHacks.displayHighlightShape", value)
-		refreshMenuBar()
-	end
-
-	--------------------------------------------------------------------------------
-	-- CHANGE HIGHLIGHT COLOUR:
-	--------------------------------------------------------------------------------
-	function changeHighlightColour(value)
-		if value=="Custom" then
-			local displayHighlightCustomColour = settings.get("fcpxHacks.displayHighlightCustomColour") or nil
-			local result = dialog.displayColorPicker(displayHighlightCustomColour)
-			if result == nil then return nil end
-			settings.set("fcpxHacks.displayHighlightCustomColour", result)
-		end
-		settings.set("fcpxHacks.displayHighlightColour", value)
-		refreshMenuBar()
-	end
-
-	--------------------------------------------------------------------------------
-	-- FCPX CHANGE BACKUP INTERVAL:
-	--------------------------------------------------------------------------------
-	function changeBackupInterval()
-
-		--------------------------------------------------------------------------------
-		-- Delete any pre-existing highlights:
-		--------------------------------------------------------------------------------
-		deleteAllHighlights()
-
-		--------------------------------------------------------------------------------
-		-- Get existing value:
-		--------------------------------------------------------------------------------
-		if fcp:getPreference("FFPeriodicBackupInterval") == nil then
-			mod.FFPeriodicBackupInterval = 15
-		else
-			mod.FFPeriodicBackupInterval = fcp:getPreference("FFPeriodicBackupInterval")
-		end
-
-		--------------------------------------------------------------------------------
-		-- If Final Cut Pro is running...
-		--------------------------------------------------------------------------------
-		local restartStatus = false
-		if fcp:isRunning() then
-			if dialog.displayYesNoQuestion(i18n("changeBackupIntervalMessage") .. "\n\n" .. i18n("doYouWantToContinue")) then
-				restartStatus = true
-			else
-				return "Done"
-			end
-		end
-
-		--------------------------------------------------------------------------------
-		-- Ask user what to set the backup interval to:
-		--------------------------------------------------------------------------------
-		local userSelectedBackupInterval = dialog.displaySmallNumberTextBoxMessage(i18n("changeBackupIntervalTextbox"), i18n("changeBackupIntervalError"), mod.FFPeriodicBackupInterval)
-		if not userSelectedBackupInterval then
-			return "Cancel"
-		end
-
-		--------------------------------------------------------------------------------
-		-- Update plist:
-		--------------------------------------------------------------------------------
-		local result = fcp:setPreference("FFPeriodicBackupInterval", tostring(userSelectedBackupInterval))
-		if result == nil then
-			dialog.displayErrorMessage(i18n("backupIntervalFail"))
-			return "Failed"
-		end
-
-		--------------------------------------------------------------------------------
-		-- Refresh Menubar:
-		--------------------------------------------------------------------------------
-		refreshMenuBar(true)
-
-		--------------------------------------------------------------------------------
-		-- Restart Final Cut Pro:
-		--------------------------------------------------------------------------------
-		if restartStatus then
-			if not fcp:restart() then
-				--------------------------------------------------------------------------------
-				-- Failed to restart Final Cut Pro:
-				--------------------------------------------------------------------------------
-				dialog.displayErrorMessage(i18n("failedToRestart"))
-				return "Failed"
-			end
-		end
-
-	end
-
-	--------------------------------------------------------------------------------
-	-- CHANGE SMART COLLECTIONS LABEL:
-	--------------------------------------------------------------------------------
-	function changeSmartCollectionsLabel()
-
-		--------------------------------------------------------------------------------
-		-- Delete any pre-existing highlights:
-		--------------------------------------------------------------------------------
-		deleteAllHighlights()
-
-		--------------------------------------------------------------------------------
-		-- Get existing value:
-		--------------------------------------------------------------------------------
-		local executeResult,executeStatus = execute("/usr/libexec/PlistBuddy -c \"Print :FFOrganizerSmartCollections\" '" .. fcp:getPath() .. "/Contents/Frameworks/Flexo.framework/Versions/A/Resources/en.lproj/FFLocalizable.strings'")
-		if tools.trim(executeResult) ~= "" then FFOrganizerSmartCollections = executeResult end
-
-		--------------------------------------------------------------------------------
->>>>>>> e437d0d0
 		-- If Final Cut Pro is running...
 		--------------------------------------------------------------------------------
 		local restartStatus = false
@@ -4619,461 +3545,28 @@
 	-- TRANSITIONS SHORTCUT PRESSED:
 	--------------------------------------------------------------------------------
 	function transitionsShortcut(whichShortcut)
-<<<<<<< HEAD
 		return plugins("hs.fcpxhacks.plugins.timeline.transitions").apply(whichShortcut)
-=======
-
-		--------------------------------------------------------------------------------
-		-- Get settings:
-		--------------------------------------------------------------------------------
-		local currentLanguage = fcp:getCurrentLanguage()
-		local currentShortcut = nil
-		if whichShortcut == 1 then
-			currentShortcut = settings.get("fcpxHacks." .. currentLanguage .. ".transitionsShortcutOne")
-		elseif whichShortcut == 2 then
-			currentShortcut = settings.get("fcpxHacks." .. currentLanguage .. ".transitionsShortcutTwo")
-		elseif whichShortcut == 3 then
-			currentShortcut = settings.get("fcpxHacks." .. currentLanguage .. ".transitionsShortcutThree")
-		elseif whichShortcut == 4 then
-			currentShortcut = settings.get("fcpxHacks." .. currentLanguage .. ".transitionsShortcutFour")
-		elseif whichShortcut == 5 then
-			currentShortcut = settings.get("fcpxHacks." .. currentLanguage .. ".transitionsShortcutFive")
-		elseif tostring(whichShortcut) ~= "" then
-			currentShortcut = tostring(whichShortcut)
-		end
-
-		if currentShortcut == nil then
-			dialog.displayMessage(i18n("noTransitionShortcut"))
-			return "Fail"
-		end
-
-		--------------------------------------------------------------------------------
-		-- Save the Effects Browser layout:
-		--------------------------------------------------------------------------------
-		local effects = fcp:effects()
-		local effectsLayout = effects:saveLayout()
-
-		--------------------------------------------------------------------------------
-		-- Get Transitions Browser:
-		--------------------------------------------------------------------------------
-		local transitions = fcp:transitions()
-		local transitionsShowing = transitions:isShowing()
-		local transitionsLayout = transitions:saveLayout()
-
-		--------------------------------------------------------------------------------
-		-- Make sure Transitions panel is open:
-		--------------------------------------------------------------------------------
-		transitions:show()
-
-		--------------------------------------------------------------------------------
-		-- Make sure "Installed Transitions" is selected:
-		--------------------------------------------------------------------------------
-		transitions:showInstalledTransitions()
-
-		--------------------------------------------------------------------------------
-		-- Make sure there's nothing in the search box:
-		--------------------------------------------------------------------------------
-		transitions:search():clear()
-
-		--------------------------------------------------------------------------------
-		-- Click 'All':
-		--------------------------------------------------------------------------------
-		transitions:showAllTransitions()
-
-		--------------------------------------------------------------------------------
-		-- Perform Search:
-		--------------------------------------------------------------------------------
-		transitions:search():setValue(currentShortcut)
-
-		--------------------------------------------------------------------------------
-		-- Get the list of matching transitions
-		--------------------------------------------------------------------------------
-		local matches = transitions:currentItemsUI()
-		if not matches or #matches == 0 then
-			--------------------------------------------------------------------------------
-			-- If Needed, Search Again Without Text Before First Dash:
-			--------------------------------------------------------------------------------
-			local index = string.find(currentShortcut, "-")
-			if index ~= nil then
-				local trimmedShortcut = string.sub(currentShortcut, index + 2)
-				transitions:search():setValue(trimmedShortcut)
-
-				matches = transitions:currentItemsUI()
-				if not matches or #matches == 0 then
-					dialog.displayErrorMessage("Unable to find a transition called '"..currentShortcut.."'.\n\nError occurred in transitionsShortcut().")
-					return "Fail"
-				end
-			end
-		end
-
-		local transition = matches[1]
-
-		--------------------------------------------------------------------------------
-		-- Apply the selected Transition:
-		--------------------------------------------------------------------------------
-		hideTouchbar()
-		transitions:applyItem(transition)
-
-		--------------------------------------------------------------------------------
-		-- TODO: HACK: This timer exists to  work around a mouse bug in Hammerspoon Sierra
-		--------------------------------------------------------------------------------
-		timer.doAfter(0.1, function()
-			showTouchbar()
-			transitions:loadLayout(transitionsLayout)
-			if effectsLayout then effects:loadLayout(effectsLayout) end
-			if not transitionsShowing then transitions:hide() end
-		end)
->>>>>>> e437d0d0
 	end
 
 	--------------------------------------------------------------------------------
 	-- EFFECTS SHORTCUT PRESSED:
 	--------------------------------------------------------------------------------
 	function effectsShortcut(whichShortcut)
-<<<<<<< HEAD
 		return plugins("hs.fcpxhacks.plugins.timeline.effects").apply(whichShortcut)
-=======
-
-		--------------------------------------------------------------------------------
-		-- Get settings:
-		--------------------------------------------------------------------------------
-		local currentLanguage = fcp:getCurrentLanguage()
-		local currentShortcut = nil
-		if whichShortcut == 1 then
-			currentShortcut = settings.get("fcpxHacks." .. currentLanguage .. ".effectsShortcutOne")
-		elseif whichShortcut == 2 then
-			currentShortcut = settings.get("fcpxHacks." .. currentLanguage .. ".effectsShortcutTwo")
-		elseif whichShortcut == 3 then
-			currentShortcut = settings.get("fcpxHacks." .. currentLanguage .. ".effectsShortcutThree")
-		elseif whichShortcut == 4 then
-			currentShortcut = settings.get("fcpxHacks." .. currentLanguage .. ".effectsShortcutFour")
-		elseif whichShortcut == 5 then
-			currentShortcut = settings.get("fcpxHacks." .. currentLanguage .. ".effectsShortcutFive")
-		else
-			if tostring(whichShortcut) ~= "" then
-				currentShortcut = tostring(whichShortcut)
-			end
-		end
-
-		if currentShortcut == nil then
-			dialog.displayMessage(i18n("noEffectShortcut"))
-			showTouchbar()
-			return "Fail"
-		end
-
-		--------------------------------------------------------------------------------
-		-- Save the Transitions Browser layout:
-		--------------------------------------------------------------------------------
-		local transitions = fcp:transitions()
-		local transitionsLayout = transitions:saveLayout()
-
-		--------------------------------------------------------------------------------
-		-- Get Effects Browser:
-		--------------------------------------------------------------------------------
-		local effects = fcp:effects()
-		local effectsShowing = effects:isShowing()
-		local effectsLayout = effects:saveLayout()
-
-		--------------------------------------------------------------------------------
-		-- Make sure panel is open:
-		--------------------------------------------------------------------------------
-		effects:show()
-
-		--------------------------------------------------------------------------------
-		-- Make sure "Installed Effects" is selected:
-		--------------------------------------------------------------------------------
-		effects:showInstalledEffects()
-
-		--------------------------------------------------------------------------------
-		-- Make sure there's nothing in the search box:
-		--------------------------------------------------------------------------------
-		effects:search():clear()
-
-		--------------------------------------------------------------------------------
-		-- Click 'All':
-		--------------------------------------------------------------------------------
-		effects:showAllTransitions()
-
-		--------------------------------------------------------------------------------
-		-- Perform Search:
-		--------------------------------------------------------------------------------
-		effects:search():setValue(currentShortcut)
-
-		--------------------------------------------------------------------------------
-		-- Get the list of matching effects
-		--------------------------------------------------------------------------------
-		local matches = effects:currentItemsUI()
-		if not matches or #matches == 0 then
-			--------------------------------------------------------------------------------
-			-- If Needed, Search Again Without Text Before First Dash:
-			--------------------------------------------------------------------------------
-			local index = string.find(currentShortcut, "-")
-			if index ~= nil then
-				local trimmedShortcut = string.sub(currentShortcut, index + 2)
-				effects:search():setValue(trimmedShortcut)
-
-				matches = effects:currentItemsUI()
-				if not matches or #matches == 0 then
-					dialog.displayErrorMessage("Unable to find a transition called '"..currentShortcut.."'.\n\nError occurred in effectsShortcut().")
-					return "Fail"
-				end
-			end
-		end
-
-		local effect = matches[1]
-
-		--------------------------------------------------------------------------------
-		-- Apply the selected Transition:
-		--------------------------------------------------------------------------------
-		hideTouchbar()
-		effects:applyItem(effect)
-
-		--------------------------------------------------------------------------------
-		-- TODO: HACK: This timer exists to work around a mouse bug in Hammerspoon Sierra
-		--------------------------------------------------------------------------------
-		timer.doAfter(0.1, function()
-			showTouchbar()
-			effects:loadLayout(effectsLayout)
-			if transitionsLayout then transitions:loadLayout(transitionsLayout) end
-			if not effectsShowing then effects:hide() end
-		end)
-
->>>>>>> e437d0d0
 	end
 
 	--------------------------------------------------------------------------------
 	-- TITLES SHORTCUT PRESSED:
 	--------------------------------------------------------------------------------
 	function titlesShortcut(whichShortcut)
-<<<<<<< HEAD
 		return plugins("hs.fcpxhacks.plugins.timeline.titles").apply(whichShortcut)
-=======
-
-		--------------------------------------------------------------------------------
-		-- Get settings:
-		--------------------------------------------------------------------------------
-		local currentLanguage = fcp:getCurrentLanguage()
-		local currentShortcut = nil
-		if whichShortcut == 1 then
-			currentShortcut = settings.get("fcpxHacks." .. currentLanguage .. ".titlesShortcutOne")
-		elseif whichShortcut == 2 then
-			currentShortcut = settings.get("fcpxHacks." .. currentLanguage .. ".titlesShortcutTwo")
-		elseif whichShortcut == 3 then
-			currentShortcut = settings.get("fcpxHacks." .. currentLanguage .. ".titlesShortcutThree")
-		elseif whichShortcut == 4 then
-			currentShortcut = settings.get("fcpxHacks." .. currentLanguage .. ".titlesShortcutFour")
-		elseif whichShortcut == 5 then
-			currentShortcut = settings.get("fcpxHacks." .. currentLanguage .. ".titlesShortcutFive")
-		else
-			if tostring(whichShortcut) ~= "" then
-				currentShortcut = tostring(whichShortcut)
-			end
-		end
-
-		if currentShortcut == nil then
-			dialog.displayMessage(i18n("noTitleShortcut"))
-			showTouchbar()
-			return "Fail"
-		end
-
-		--------------------------------------------------------------------------------
-		-- Save the main Browser layout:
-		--------------------------------------------------------------------------------
-		local browser = fcp:browser()
-		local browserLayout = browser:saveLayout()
-
-		--------------------------------------------------------------------------------
-		-- Get Titles Browser:
-		--------------------------------------------------------------------------------
-		local generators = fcp:generators()
-		local generatorsShowing = generators:isShowing()
-		local generatorsLayout = generators:saveLayout()
-
-		--------------------------------------------------------------------------------
-		-- Make sure panel is open:
-		--------------------------------------------------------------------------------
-		generators:show()
-
-		--------------------------------------------------------------------------------
-		-- Make sure there's nothing in the search box:
-		--------------------------------------------------------------------------------
-		generators:search():clear()
-
-		--------------------------------------------------------------------------------
-		-- Click 'All':
-		--------------------------------------------------------------------------------
-		generators:showAllTitles()
-
-		--------------------------------------------------------------------------------
-		-- Make sure "Installed Titles" is selected:
-		--------------------------------------------------------------------------------
-		generators:showInstalledTitles()
-
-		--------------------------------------------------------------------------------
-		-- Perform Search:
-		--------------------------------------------------------------------------------
-		generators:search():setValue(currentShortcut)
-
-		--------------------------------------------------------------------------------
-		-- Get the list of matching effects
-		--------------------------------------------------------------------------------
-		local matches = generators:currentItemsUI()
-		if not matches or #matches == 0 then
-			--------------------------------------------------------------------------------
-			-- If Needed, Search Again Without Text Before First Dash:
-			--------------------------------------------------------------------------------
-			local index = string.find(currentShortcut, "-")
-			if index ~= nil then
-				local trimmedShortcut = string.sub(currentShortcut, index + 2)
-				effects:search():setValue(trimmedShortcut)
-
-				matches = generators:currentItemsUI()
-				if not matches or #matches == 0 then
-					dialog.displayErrorMessage("Unable to find a transition called '"..currentShortcut.."'.\n\nError occurred in effectsShortcut().")
-					return "Fail"
-				end
-			end
-		end
-
-		local generator = matches[1]
-
-		--------------------------------------------------------------------------------
-		-- Apply the selected Transition:
-		--------------------------------------------------------------------------------
-		hideTouchbar()
-		generators:applyItem(generator)
-
-		--------------------------------------------------------------------------------
-		-- TODO: HACK: This timer exists to work around a mouse bug in Hammerspoon Sierra
-		--------------------------------------------------------------------------------
-		timer.doAfter(0.1, function()
-			showTouchbar()
-			generators:loadLayout(generatorsLayout)
-			if browserLayout then browser:loadLayout(browserLayout) end
-			if not generatorsShowing then generators:hide() end
-		end)
-
->>>>>>> e437d0d0
 	end
 
 	--------------------------------------------------------------------------------
 	-- GENERATORS SHORTCUT PRESSED:
 	--------------------------------------------------------------------------------
 	function generatorsShortcut(whichShortcut)
-<<<<<<< HEAD
 		return plugins("hs.fcpxhacks.plugins.timeline.generators").apply(whichShortcut)
-=======
-
-		--------------------------------------------------------------------------------
-		-- Hide the Touch Bar:
-		--------------------------------------------------------------------------------
-		hideTouchbar()
-
-		--------------------------------------------------------------------------------
-		-- Get settings:
-		--------------------------------------------------------------------------------
-		local currentLanguage = fcp:getCurrentLanguage()
-		local currentShortcut = nil
-		if whichShortcut == 1 then
-			currentShortcut = settings.get("fcpxHacks." .. currentLanguage .. ".generatorsShortcutOne")
-		elseif whichShortcut == 2 then
-			currentShortcut = settings.get("fcpxHacks." .. currentLanguage .. ".generatorsShortcutTwo")
-		elseif whichShortcut == 3 then
-			currentShortcut = settings.get("fcpxHacks." .. currentLanguage .. ".generatorsShortcutThree")
-		elseif whichShortcut == 4 then
-			currentShortcut = settings.get("fcpxHacks." .. currentLanguage .. ".generatorsShortcutFour")
-		elseif whichShortcut == 5 then
-			currentShortcut = settings.get("fcpxHacks." .. currentLanguage .. ".generatorsShortcutFive")
-		else
-			if tostring(whichShortcut) ~= "" then
-				currentShortcut = tostring(whichShortcut)
-			end
-		end
-
-		if currentShortcut == nil then
-			dialog.displayMessage(i18n("noGeneratorShortcut"))
-			showTouchbar()
-			return "Fail"
-		end
-
-		--------------------------------------------------------------------------------
-		-- Save the main Browser layout:
-		--------------------------------------------------------------------------------
-		local browser = fcp:browser()
-		local browserLayout = browser:saveLayout()
-
-		--------------------------------------------------------------------------------
-		-- Get Titles Browser:
-		--------------------------------------------------------------------------------
-		local generators = fcp:generators()
-		local generatorsShowing = generators:isShowing()
-		local generatorsLayout = generators:saveLayout()
-
-		--------------------------------------------------------------------------------
-		-- Make sure panel is open:
-		--------------------------------------------------------------------------------
-		generators:show()
-
-		--------------------------------------------------------------------------------
-		-- Make sure there's nothing in the search box:
-		--------------------------------------------------------------------------------
-		generators:search():clear()
-
-		--------------------------------------------------------------------------------
-		-- Click 'All':
-		--------------------------------------------------------------------------------
-		generators:showAllGenerators()
-
-		--------------------------------------------------------------------------------
-		-- Make sure "Installed Titles" is selected:
-		--------------------------------------------------------------------------------
-		generators:showInstalledGenerators()
-
-		--------------------------------------------------------------------------------
-		-- Perform Search:
-		--------------------------------------------------------------------------------
-		generators:search():setValue(currentShortcut)
-
-		--------------------------------------------------------------------------------
-		-- Get the list of matching effects
-		--------------------------------------------------------------------------------
-		local matches = generators:currentItemsUI()
-		if not matches or #matches == 0 then
-			--------------------------------------------------------------------------------
-			-- If Needed, Search Again Without Text Before First Dash:
-			--------------------------------------------------------------------------------
-			local index = string.find(currentShortcut, "-")
-			if index ~= nil then
-				local trimmedShortcut = string.sub(currentShortcut, index + 2)
-				effects:search():setValue(trimmedShortcut)
-
-				matches = generators:currentItemsUI()
-				if not matches or #matches == 0 then
-					dialog.displayErrorMessage("Unable to find a transition called '"..currentShortcut.."'.\n\nError occurred in effectsShortcut().")
-					return "Fail"
-				end
-			end
-		end
-
-		local generator = matches[1]
-
-		--------------------------------------------------------------------------------
-		-- Apply the selected Transition:
-		--------------------------------------------------------------------------------
-		hideTouchbar()
-		generators:applyItem(generator)
-
-		--------------------------------------------------------------------------------
-		-- TODO: HACK: This timer exists to work around a mouse bug in Hammerspoon Sierra
-		--------------------------------------------------------------------------------
-		timer.doAfter(0.1, function()
-			showTouchbar()
-			generators:loadLayout(generatorsLayout)
-			if browserLayout then browser:loadLayout(browserLayout) end
-			if not generatorsShowing then generators:hide() end
-		end)
-
->>>>>>> e437d0d0
 	end
 
 --------------------------------------------------------------------------------
