--- conflicted
+++ resolved
@@ -2648,129 +2648,6 @@
 end
 
 --------------------------------------------------------------------------------
-<<<<<<< HEAD
--- SHARED CLIPBOARD WATCHER:
---------------------------------------------------------------------------------
-function sharedClipboardFileWatcher(files)
-    doReload = false
-    for _,file in pairs(files) do
-        if file:sub(-10) == ".fcpxhacks" then
-            doReload = true
-        end
-    end
-    if doReload then
-		debugMessage("Refreshing Shared Clipboard.")
-    end
-end
-
-=======
--- NOTIFICATION WATCHER:
---------------------------------------------------------------------------------
-function notificationWatcher()
-
-	--------------------------------------------------------------------------------
-	-- USED FOR DEVELOPMENT:
-	--------------------------------------------------------------------------------
-	--foo = distributednotifications.new(function(name, object, userInfo) print(string.format("name: %s\nobject: %s\nuserInfo: %s\n", name, object, inspect(userInfo))) end)
-	--foo:start()
-
-	--------------------------------------------------------------------------------
-	-- SHARE SUCCESSFUL NOTIFICATION WATCHER:
-	--------------------------------------------------------------------------------
-	-- NOTE: ProTranscoderDidCompleteNotification doesn't seem to trigger when exporting small clips.
-	shareSuccessNotificationWatcher = distributednotifications.new(notificationWatcherAction, "uploadSuccess")
-	shareSuccessNotificationWatcher:start()
-
-	--------------------------------------------------------------------------------
-	-- SHARE UNSUCCESSFUL NOTIFICATION WATCHER:
-	--------------------------------------------------------------------------------
-	shareFailedNotificationWatcher = distributednotifications.new(notificationWatcherAction, "ProTranscoderDidFailNotification")
-	shareFailedNotificationWatcher:start()
-
-end
-
-	--------------------------------------------------------------------------------
-	-- NOTIFICATION WATCHER ACTION:
-	--------------------------------------------------------------------------------
-	function notificationWatcherAction(name, object, userInfo)
-		-- FOR DEBUGGING/DEVELOPMENT
-		-- debugMessage(string.format("name: %s\nobject: %s\nuserInfo: %s\n", name, object, hs.inspect(userInfo)))
-
-		local message = nil
-		if name == "uploadSuccess" then
-			local info = findNotificationInfo(object)
-			message = i18n("shareSuccessful", {info = info})
-		elseif name == "ProTranscoderDidFailNotification" then
-			message = i18n("shareFailed")
-		else -- unexpected result
-			return
-		end
-
-		local notificationPlatform = settings.get("fcpxHacks.notificationPlatform")
-
-		if notificationPlatform["Prowl"] then
-			local prowlAPIKey = settings.get("fcpxHacks.prowlAPIKey") or nil
-			if prowlAPIKey ~= nil then
-				local prowlApplication = http.encodeForQuery("FINAL CUT PRO")
-				local prowlEvent = http.encodeForQuery("")
-				local prowlDescription = http.encodeForQuery(message)
-
-				local prowlAction = "https://api.prowlapp.com/publicapi/add?apikey=" .. prowlAPIKey .. "&application=" .. prowlApplication .. "&event=" .. prowlEvent .. "&description=" .. prowlDescription
-				httpResponse, httpBody, httpHeader = http.get(prowlAction, nil)
-
-				if not string.match(httpBody, "success") then
-					local xml = slaxdom:dom(tostring(httpBody))
-					local errorMessage = xml['root']['el'][1]['kids'][1]['value'] or nil
-					if errorMessage ~= nil then writeToConsole("PROWL ERROR: " .. tools.trim(tostring(errorMessage))) end
-				end
-			end
-		end
-
-		if notificationPlatform["iMessage"] then
-			local iMessageTarget = settings.get("fcpxHacks.iMessageTarget") or ""
-			if iMessageTarget ~= "" then
-				messages.iMessage(iMessageTarget, message)
-			end
-		end
-	end
-
-	--------------------------------------------------------------------------------
-	-- FIND NOTIFICATION INFO:
-	--------------------------------------------------------------------------------
-	function findNotificationInfo(path)
-		local plistPath = path .. "/ShareStatus.plist"
-		if fs.attributes(plistPath) then
-			local shareStatus = plist.fileToTable(plistPath)
-			if shareStatus then
-				local latestType = nil
-				local latestInfo = nil
-
-				for type,results in pairs(shareStatus) do
-					local info = results[#results]
-					if latestInfo == nil or latestInfo.fullDate < info.fullDate then
-						latestInfo = info
-						latestType = type
-					end
-				end
-
-				if latestInfo then
-					-- put the first resultStr into a top-level value to make it easier for i18n
-					if latestInfo.resultStr then
-						latestInfo.result = latestInfo.resultStr[1]
-					end
-					local message = i18n("shareDetails_"..latestType, latestInfo)
-					if not message then
-						message = i18n("shareUnknown", {type = latestType})
-					end
-					return message
-				end
-			end
-		end
-		return i18n("shareUnknown", {type = "unknown"})
-	end
-
->>>>>>> 572f8127
---------------------------------------------------------------------------------
 -- AUTOMATICALLY RELOAD HAMMERSPOON WHEN CONFIG FILES ARE UPDATED:
 --------------------------------------------------------------------------------
 function hammerspoonConfigWatcher(files)
