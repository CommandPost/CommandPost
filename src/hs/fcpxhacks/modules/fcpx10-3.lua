--------------------------------------------------------------------------------
--------------------------------------------------------------------------------
--
--  			  ===========================================
--
--  			             F C P X    H A C K S
--
--			      ===========================================
--
--
--  Thrown together by Chris Hocking @ LateNite Films
--  https://latenitefilms.com
--
--  You can download the latest version here:
--  https://latenitefilms.com/blog/final-cut-pro-hacks/
--
--  Please be aware that I'm a filmmaker, not a programmer, so... apologies!
--
--------------------------------------------------------------------------------
--  LICENSE:
--------------------------------------------------------------------------------
--
-- The MIT License (MIT)
--
-- Copyright (c) 2016 Chris Hocking.
--
-- Permission is hereby granted, free of charge, to any person obtaining a copy
-- of this software and associated documentation files (the "Software"), to deal
-- in the Software without restriction, including without limitation the rights
-- to use, copy, modify, merge, publish, distribute, sublicense, and/or sell
-- copies of the Software, and to permit persons to whom the Software is
-- furnished to do so, subject to the following conditions:
--
-- The above copyright notice and this permission notice shall be included in
-- all copies or substantial portions of the Software.
--
-- THE SOFTWARE IS PROVIDED "AS IS", WITHOUT WARRANTY OF ANY KIND, EXPRESS OR
-- IMPLIED, INCLUDING BUT NOT LIMITED TO THE WARRANTIES OF MERCHANTABILITY,
-- FITNESS FOR A PARTICULAR PURPOSE AND NONINFRINGEMENT. IN NO EVENT SHALL THE
-- AUTHORS OR COPYRIGHT HOLDERS BE LIABLE FOR ANY CLAIM, DAMAGES OR OTHER
-- LIABILITY, WHETHER IN AN ACTION OF CONTRACT, TORT OR OTHERWISE, ARISING FROM,
-- OUT OF OR IN CONNECTION WITH THE SOFTWARE OR THE USE OR OTHER DEALINGS IN
-- THE SOFTWARE.
--
--------------------------------------------------------------------------------
--------------------------------------------------------------------------------





--------------------------------------------------------------------------------
--------------------------------------------------------------------------------
--                   T H E    M A I N    S C R I P T                          --
--------------------------------------------------------------------------------
--------------------------------------------------------------------------------

--------------------------------------------------------------------------------
-- BEGIN MODULE:
--------------------------------------------------------------------------------

local mod = {}

--------------------------------------------------------------------------------
-- STANDARD EXTENSIONS:
--------------------------------------------------------------------------------

local application								= require("hs.application")
local base64									= require("hs.base64")
local chooser									= require("hs.chooser")
local console									= require("hs.console")
local drawing 									= require("hs.drawing")
local eventtap									= require("hs.eventtap")
local fnutils 									= require("hs.fnutils")
local fs										= require("hs.fs")
local hotkey									= require("hs.hotkey")
local http										= require("hs.http")
local image										= require("hs.image")
local logger									= require("hs.logger")
local messages									= require("hs.messages")
local notify									= require("hs.notify")
local osascript									= require("hs.osascript")
local pasteboard								= require("hs.pasteboard")
local pathwatcher								= require("hs.pathwatcher")
local screen									= require("hs.screen")
local settings									= require("hs.settings")
local sharing									= require("hs.sharing")
local timer										= require("hs.timer")
local windowfilter								= require("hs.window.filter")

--------------------------------------------------------------------------------
-- EXTERNAL EXTENSIONS:
--------------------------------------------------------------------------------

local ax 										= require("hs._asm.axuielement")

local fcp										= require("hs.finalcutpro")
local plist										= require("hs.plist")

--------------------------------------------------------------------------------
-- MODULES:
--------------------------------------------------------------------------------

local metadata									= require("hs.fcpxhacks.metadata")
local dialog									= require("hs.fcpxhacks.modules.dialog")
local tools										= require("hs.fcpxhacks.modules.tools")
local just										= require("hs.just")

--------------------------------------------------------------------------------
-- PLUGINS:
--------------------------------------------------------------------------------

local clipboard									= require("hs.fcpxhacks.modules.clipboard")
local hacksconsole								= require("hs.fcpxhacks.modules.hacksconsole")
local hackshud									= require("hs.fcpxhacks.modules.hackshud")

local shortcut									= require("hs.commands.shortcut")

--------------------------------------------------------------------------------
-- DEFAULT SETTINGS:
--------------------------------------------------------------------------------

local defaultSettings = {
												["enableHacksShortcutsInFinalCutPro"] 			= false,
												["chooserRememberLast"]							= true,
												["chooserShowShortcuts"] 						= true,
												["chooserShowHacks"] 							= true,
												["chooserShowVideoEffects"] 					= true,
												["chooserShowAudioEffects"] 					= true,
												["chooserShowTransitions"] 						= true,
												["chooserShowTitles"] 							= true,
												["chooserShowGenerators"] 						= true,
												["chooserShowMenuItems"]						= true,
												["menubarToolsEnabled"] 						= true,
												["menubarHacksEnabled"] 						= true,
												["enableCheckForUpdates"]						= true,
												["hudShowInspector"]							= true,
												["hudShowDropTargets"]							= true,
												["hudShowButtons"]								= true,
												["checkForUpdatesInterval"]						= 600,
												["notificationPlatform"]						= {},
}

--------------------------------------------------------------------------------
-- VARIABLES:
--------------------------------------------------------------------------------

local execute									= hs.execute									-- Execute!
local log										= logger.new("fcpx10-3")

mod.debugMode									= false											-- Debug Mode is off by default.
mod.releaseColorBoardDown						= false											-- Color Board Shortcut Currently Being Pressed
mod.shownUpdateNotification		 				= false											-- Shown Update Notification Already?

mod.finalCutProShortcutKey 						= nil											-- Table of all Final Cut Pro Shortcuts
mod.finalCutProShortcutKeyPlaceholders 			= nil											-- Table of all needed Final Cut Pro Shortcuts
mod.newDeviceMounted 							= nil											-- New Device Mounted Volume Watcher
mod.lastCommandSet								= nil											-- Last Keyboard Shortcut Command Set
mod.allowMovingMarkers							= nil											-- Used in generateMenuBar
mod.FFPeriodicBackupInterval 					= nil											-- Used in generateMenuBar
mod.FFSuspendBGOpsDuringPlay 					= nil											-- Used in generateMenuBar
mod.FFEnableGuards								= nil											-- Used in generateMenuBar
mod.FFAutoRenderDelay							= nil											-- Used in generateMenuBar

mod.hacksLoaded 								= false											-- Has FCPX Hacks Loaded Yet?

mod.isFinalCutProActive 						= false											-- Is Final Cut Pro Active? Used by Watchers.
mod.wasFinalCutProOpen							= false											-- Used by Assign Transitions/Effects/Titles/Generators Shortcut


--------------------------------------------------------------------------------
-- RETRIEVES THE PLUGINS MANAGER:
-- If `pluginPath` is provided, the named plugin will be returned. If not,
-- the plugins module is returned.
--------------------------------------------------------------------------------
function plugins(pluginPath)
	if not mod._plugins then
		mod._plugins = require("hs.plugins")
		mod._plugins.init("hs.fcpxhacks.plugins")
	end

	if pluginPath then
		return mod._plugins(pluginPath)
	else
		return mod._plugins
	end
end

--------------------------------------------------------------------------------
-- RETRIEVES THE MENU MANAGER:
--------------------------------------------------------------------------------
function menuManager()
	if not mod._menuManager then
		mod._menuManager = plugins("hs.fcpxhacks.plugins.menu.manager")

		--- TODO: Remove this once all menu manaement is migrated to plugins.
		local manualSection = mod._menuManager.addSection(10000)
		manualSection:addItems(0, function() return generateMenuBar(true) end)

		local preferences = plugins("hs.fcpxhacks.plugins.menu.preferences")
		preferences:addItems(10000, function() return generatePreferencesMenuBar() end)

		local menubarPrefs = plugins("hs.fcpxhacks.plugins.menu.preferences.menubar")
		menubarPrefs:addItems(10000, function() return generateMenubarPrefsMenuBar() end)
	end
	return mod._menuManager
end

--------------------------------------------------------------------------------
-- LOAD SCRIPT:
--------------------------------------------------------------------------------
function loadScript()

	--------------------------------------------------------------------------------
	-- Debug Mode:
	--------------------------------------------------------------------------------
	mod.debugMode = settings.get("fcpxHacks.debugMode") or false
	debugMessage("Debug Mode Activated.")

	--------------------------------------------------------------------------------
	-- Activate Menu Manager
	--------------------------------------------------------------------------------
	menuManager()

	--------------------------------------------------------------------------------
	-- Need Accessibility Activated:
	--------------------------------------------------------------------------------
	hs.accessibilityState(true)

	--------------------------------------------------------------------------------
	-- Limit Error Messages for a clean console:
	--------------------------------------------------------------------------------
	console.titleVisibility("hidden")
	hotkey.setLogLevel("warning")
	--windowfilter.setLogLevel(0) -- The wfilter errors are too annoying.
	--windowfilter.ignoreAlways['System Events'] = true

	--------------------------------------------------------------------------------
	-- First time running 10.3? If so, let's trash the settings incase there's
	-- compatibility issues with an older version of the script:
	--------------------------------------------------------------------------------
	if settings.get("fcpxHacks.firstTimeRunning103") == nil then

		writeToConsole("First time running Final Cut Pro 10.3. Trashing settings.")

		--------------------------------------------------------------------------------
		-- Trash all Script Settings:
		--------------------------------------------------------------------------------
		for i, v in ipairs(settings.getKeys()) do
			if (v:sub(1,10)) == "fcpxHacks." then
				settings.set(v, nil)
			end
		end

		settings.set("fcpxHacks.firstTimeRunning103", false)

	end

	--------------------------------------------------------------------------------
	-- Check for Final Cut Pro Updates:
	--------------------------------------------------------------------------------
	local lastFinalCutProVersion = settings.get("fcpxHacks.lastFinalCutProVersion")
	if lastFinalCutProVersion == nil then
		settings.set("fcpxHacks.lastFinalCutProVersion", fcp:getVersion())
	else
		if lastFinalCutProVersion ~= fcp:getVersion() then
			for i, v in ipairs(settings.getKeys()) do
				if (v:sub(1,10)) == "fcpxHacks." then
					if v:sub(-16) == "chooserMenuItems" then
						settings.set(v, nil)
					end
				end
			end
			settings.set("fcpxHacks.lastFinalCutProVersion", fcp:getVersion())
		end
	end

	--------------------------------------------------------------------------------
	-- Apply Default Settings:
	--------------------------------------------------------------------------------
	for k, v in pairs(defaultSettings) do
		if settings.get("fcpxHacks." .. k) == nil then
			settings.set("fcpxHacks." .. k, v)
		end
	end

	--------------------------------------------------------------------------------
	-- Setup Watches:
	--------------------------------------------------------------------------------

		--------------------------------------------------------------------------------
		-- Final Cut Pro Application Watcher:
		--------------------------------------------------------------------------------
		fcp:watch({
			active		= finalCutProActive,
			inactive	= finalCutProNotActive,
		})

		--------------------------------------------------------------------------------
		-- Final Cut Pro Window Watcher:
		--------------------------------------------------------------------------------
		finalCutProWindowWatcher()

		--------------------------------------------------------------------------------
		-- Watch For Hammerspoon Script Updates:
		--------------------------------------------------------------------------------
		local bundleID = hs.processInfo["bundleID"]
		if bundleID == "org.hammerspoon.Hammerspoon" then
			hammerspoonWatcher = pathwatcher.new(os.getenv("HOME") .. "/.hammerspoon/", hammerspoonConfigWatcher):start()
		end

		--------------------------------------------------------------------------------
		-- Watch for Final Cut Pro plist Changes:
		--------------------------------------------------------------------------------
		preferencesWatcher = pathwatcher.new("~/Library/Preferences/", finalCutProSettingsWatcher):start()

		--------------------------------------------------------------------------------
		-- Watch for Shared Clipboard Changes:
		--------------------------------------------------------------------------------
		local sharedClipboardPath = settings.get("fcpxHacks.sharedClipboardPath")
		if sharedClipboardPath ~= nil then
			if tools.doesDirectoryExist(sharedClipboardPath) then
				sharedClipboardWatcher = pathwatcher.new(sharedClipboardPath, sharedClipboardFileWatcher):start()
			else
				writeToConsole("The Shared Clipboard Directory could not be found, so disabling.")
				settings.set("fcpxHacks.sharedClipboardPath", nil)
				settings.set("fcpxHacks.enableSharedClipboard", false)
			end
		end

		--------------------------------------------------------------------------------
		-- Clipboard Watcher:
		--------------------------------------------------------------------------------
		local enableClipboardHistory = settings.get("fcpxHacks.enableClipboardHistory") or false
		local enableSharedClipboard = settings.get("fcpxHacks.enableSharedClipboard") or false
		if enableClipboardHistory or enableSharedClipboard then clipboard.startWatching() end

		--------------------------------------------------------------------------------
		-- Notification Watcher:
		--------------------------------------------------------------------------------
		local notificationPlatform = settings.get("fcpxHacks.notificationPlatform")
		if next(notificationPlatform) ~= nil then notificationWatcher() end

	--------------------------------------------------------------------------------
	-- Bind Keyboard Shortcuts:
	--------------------------------------------------------------------------------
	mod.lastCommandSet = fcp:getActiveCommandSetPath()
	bindKeyboardShortcuts()

	--------------------------------------------------------------------------------
	-- Load Hacks HUD:
	--------------------------------------------------------------------------------
	if settings.get("fcpxHacks.enableHacksHUD") then
		hackshud.new()
	end

	--------------------------------------------------------------------------------
	-- Activate the correct modal state:
	--------------------------------------------------------------------------------
	if fcp:isFrontmost() then
		--------------------------------------------------------------------------------
		-- Used by Watchers to prevent double-ups:
		--------------------------------------------------------------------------------
		mod.isFinalCutProActive = true

		--------------------------------------------------------------------------------
		-- Enable Final Cut Pro Shortcut Keys:
		--------------------------------------------------------------------------------
		hotkeys:enter()

		--------------------------------------------------------------------------------
		-- Show Hacks HUD:
		--------------------------------------------------------------------------------
		if settings.get("fcpxHacks.enableHacksHUD") then
			hackshud.show()
		end

	else
		--------------------------------------------------------------------------------
		-- Used by Watchers to prevent double-ups:
		--------------------------------------------------------------------------------
		mod.isFinalCutProActive = false

		--------------------------------------------------------------------------------
		-- Disable Final Cut Pro Shortcut Keys:
		--------------------------------------------------------------------------------
		hotkeys:exit()
	end

	-------------------------------------------------------------------------------
	-- Set up Chooser:
	-------------------------------------------------------------------------------
	hacksconsole.new()

	--------------------------------------------------------------------------------
	-- All loaded!
	--------------------------------------------------------------------------------
	writeToConsole("Successfully loaded.")
	dialog.displayNotification(metadata.scriptName .. " (v" .. metadata.scriptVersion .. ") " .. i18n("hasLoaded"))

	--------------------------------------------------------------------------------
	-- Check for Script Updates:
	--------------------------------------------------------------------------------
	local checkForUpdatesInterval = settings.get("fcpxHacks.checkForUpdatesInterval")
	checkForUpdatesTimer = timer.doEvery(checkForUpdatesInterval, checkForUpdates)
	checkForUpdatesTimer:fire()

	mod.hacksLoaded = true

end

--------------------------------------------------------------------------------
--------------------------------------------------------------------------------





--------------------------------------------------------------------------------
--------------------------------------------------------------------------------
--                   D E V E L O P M E N T      T O O L S                     --
--------------------------------------------------------------------------------
--------------------------------------------------------------------------------

--------------------------------------------------------------------------------
-- TESTING GROUND (CONTROL + OPTION + COMMAND + Q):
--------------------------------------------------------------------------------
function testingGround()

	--------------------------------------------------------------------------------
	-- Clear Console:
	--------------------------------------------------------------------------------
	--console.clearConsole()

end

--------------------------------------------------------------------------------
--------------------------------------------------------------------------------





--------------------------------------------------------------------------------
--------------------------------------------------------------------------------
--                    K E Y B O A R D     S H O R T C U T S                   --
--------------------------------------------------------------------------------
--------------------------------------------------------------------------------

--------------------------------------------------------------------------------
-- DEFAULT SHORTCUT KEYS:
--------------------------------------------------------------------------------
function defaultShortcutKeys()

	local control					= {"ctrl"}
	local controlShift 				= {"ctrl", "shift"}
	local controlOptionCommand 		= {"ctrl", "option", "command"}
	local controlOptionCommandShift = {"ctrl", "option", "command", "shift"}

    local defaultShortcutKeys = {
        FCPXHackChangeBackupInterval                                = { characterString = shortcut.textToKeyCode("b"),            modifiers = controlOptionCommand,                   fn = function() changeBackupInterval() end,                         releasedFn = nil,                                                       repeatFn = nil },
        FCPXHackToggleTimecodeOverlays                              = { characterString = shortcut.textToKeyCode("t"),            modifiers = controlOptionCommand,                   fn = function() toggleTimecodeOverlay() end,                        releasedFn = nil,                                                       repeatFn = nil },
        FCPXHackToggleMovingMarkers                                 = { characterString = shortcut.textToKeyCode("y"),            modifiers = controlOptionCommand,                   fn = function() toggleMovingMarkers() end,                          releasedFn = nil,                                                       repeatFn = nil },
        FCPXHackAllowTasksDuringPlayback                            = { characterString = shortcut.textToKeyCode("p"),            modifiers = controlOptionCommand,                   fn = function() togglePerformTasksDuringPlayback() end,             releasedFn = nil,                                                       repeatFn = nil },

        FCPXHackSelectColorBoardPuckOne                             = { characterString = shortcut.textToKeyCode("m"),            modifiers = controlOptionCommand,                   fn = function() colorBoardSelectPuck("*", "global") end,            releasedFn = nil,                                                       repeatFn = nil },
        FCPXHackSelectColorBoardPuckTwo                             = { characterString = shortcut.textToKeyCode(","),            modifiers = controlOptionCommand,                   fn = function() colorBoardSelectPuck("*", "shadows") end,           releasedFn = nil,                                                       repeatFn = nil },
        FCPXHackSelectColorBoardPuckThree                           = { characterString = shortcut.textToKeyCode("."),            modifiers = controlOptionCommand,                   fn = function() colorBoardSelectPuck("*", "midtones") end,          releasedFn = nil,                                                       repeatFn = nil },
        FCPXHackSelectColorBoardPuckFour                            = { characterString = shortcut.textToKeyCode("/"),            modifiers = controlOptionCommand,                   fn = function() colorBoardSelectPuck("*", "highlights") end,        releasedFn = nil,                                                       repeatFn = nil },

        FCPXHackRestoreKeywordPresetOne                             = { characterString = shortcut.textToKeyCode("1"),            modifiers = controlOptionCommand,                   fn = function() restoreKeywordSearches(1) end,                      releasedFn = nil,                                                       repeatFn = nil },
        FCPXHackRestoreKeywordPresetTwo                             = { characterString = shortcut.textToKeyCode("2"),            modifiers = controlOptionCommand,                   fn = function() restoreKeywordSearches(2) end,                      releasedFn = nil,                                                       repeatFn = nil },
        FCPXHackRestoreKeywordPresetThree                           = { characterString = shortcut.textToKeyCode("3"),            modifiers = controlOptionCommand,                   fn = function() restoreKeywordSearches(3) end,                      releasedFn = nil,                                                       repeatFn = nil },
        FCPXHackRestoreKeywordPresetFour                            = { characterString = shortcut.textToKeyCode("4"),            modifiers = controlOptionCommand,                   fn = function() restoreKeywordSearches(4) end,                      releasedFn = nil,                                                       repeatFn = nil },
        FCPXHackRestoreKeywordPresetFive                            = { characterString = shortcut.textToKeyCode("5"),            modifiers = controlOptionCommand,                   fn = function() restoreKeywordSearches(5) end,                      releasedFn = nil,                                                       repeatFn = nil },
        FCPXHackRestoreKeywordPresetSix                             = { characterString = shortcut.textToKeyCode("6"),            modifiers = controlOptionCommand,                   fn = function() restoreKeywordSearches(6) end,                      releasedFn = nil,                                                       repeatFn = nil },
        FCPXHackRestoreKeywordPresetSeven                           = { characterString = shortcut.textToKeyCode("7"),            modifiers = controlOptionCommand,                   fn = function() restoreKeywordSearches(7) end,                      releasedFn = nil,                                                       repeatFn = nil },
        FCPXHackRestoreKeywordPresetEight                           = { characterString = shortcut.textToKeyCode("8"),            modifiers = controlOptionCommand,                   fn = function() restoreKeywordSearches(8) end,                      releasedFn = nil,                                                       repeatFn = nil },
        FCPXHackRestoreKeywordPresetNine                            = { characterString = shortcut.textToKeyCode("9"),            modifiers = controlOptionCommand,                   fn = function() restoreKeywordSearches(9) end,                      releasedFn = nil,                                                       repeatFn = nil },

        FCPXHackHUD                                                 = { characterString = shortcut.textToKeyCode("a"),            modifiers = controlOptionCommand,                   fn = function() toggleEnableHacksHUD() end,                         releasedFn = nil,                                                       repeatFn = nil },

        FCPXHackChangeTimelineClipHeightUp                          = { characterString = shortcut.textToKeyCode("+"),            modifiers = controlOptionCommand,                   fn = function() changeTimelineClipHeight("up") end,                 releasedFn = function() changeTimelineClipHeightRelease() end,          repeatFn = nil },
        FCPXHackChangeTimelineClipHeightDown                        = { characterString = shortcut.textToKeyCode("-"),            modifiers = controlOptionCommand,                   fn = function() changeTimelineClipHeight("down") end,               releasedFn = function() changeTimelineClipHeightRelease() end,          repeatFn = nil },

        FCPXHackSelectForward                                       = { characterString = shortcut.textToKeyCode("right"),        modifiers = controlOptionCommand,                   fn = function() selectAllTimelineClips(true) end,                   releasedFn = nil,                                                       repeatFn = nil },
        FCPXHackSelectBackwards                                     = { characterString = shortcut.textToKeyCode("left"),         modifiers = controlOptionCommand,                   fn = function() selectAllTimelineClips(false) end,                  releasedFn = nil,                                                       repeatFn = nil },

        FCPXHackSaveKeywordPresetOne                                = { characterString = shortcut.textToKeyCode("1"),            modifiers = controlOptionCommandShift,              fn = function() saveKeywordSearches(1) end,                         releasedFn = nil,                                                       repeatFn = nil },
        FCPXHackSaveKeywordPresetTwo                                = { characterString = shortcut.textToKeyCode("2"),            modifiers = controlOptionCommandShift,              fn = function() saveKeywordSearches(2) end,                         releasedFn = nil,                                                       repeatFn = nil },
        FCPXHackSaveKeywordPresetThree                              = { characterString = shortcut.textToKeyCode("3"),            modifiers = controlOptionCommandShift,              fn = function() saveKeywordSearches(3) end,                         releasedFn = nil,                                                       repeatFn = nil },
        FCPXHackSaveKeywordPresetFour                               = { characterString = shortcut.textToKeyCode("4"),            modifiers = controlOptionCommandShift,              fn = function() saveKeywordSearches(4) end,                         releasedFn = nil,                                                       repeatFn = nil },
        FCPXHackSaveKeywordPresetFive                               = { characterString = shortcut.textToKeyCode("5"),            modifiers = controlOptionCommandShift,              fn = function() saveKeywordSearches(5) end,                         releasedFn = nil,                                                       repeatFn = nil },
        FCPXHackSaveKeywordPresetSix                                = { characterString = shortcut.textToKeyCode("6"),            modifiers = controlOptionCommandShift,              fn = function() saveKeywordSearches(6) end,                         releasedFn = nil,                                                       repeatFn = nil },
        FCPXHackSaveKeywordPresetSeven                              = { characterString = shortcut.textToKeyCode("7"),            modifiers = controlOptionCommandShift,              fn = function() saveKeywordSearches(7) end,                         releasedFn = nil,                                                       repeatFn = nil },
        FCPXHackSaveKeywordPresetEight                              = { characterString = shortcut.textToKeyCode("8"),            modifiers = controlOptionCommandShift,              fn = function() saveKeywordSearches(8) end,                         releasedFn = nil,                                                       repeatFn = nil },
        FCPXHackSaveKeywordPresetNine                               = { characterString = shortcut.textToKeyCode("9"),            modifiers = controlOptionCommandShift,              fn = function() saveKeywordSearches(9) end,                         releasedFn = nil,                                                       repeatFn = nil },

        FCPXHackConsole                                             = { characterString = shortcut.textToKeyCode("space"),        modifiers = control,                                fn = function() hacksconsole.show() end,							releasedFn = nil,                                     					repeatFn = nil },

		FCPXCopyWithCustomLabel			 							= { characterString = "",                                   modifiers = {},                                     fn = function() copyWithCustomLabel() end,                         	releasedFn = nil,                                                       repeatFn = nil },
		FCPXCopyWithCustomLabelAndFolder		 					= { characterString = "",                                   modifiers = {},                                     fn = function() copyWithCustomLabelAndFolder() end,                	releasedFn = nil,                                                       repeatFn = nil },

        FCPXAddNoteToSelectedClip	 								= { characterString = "",                                   modifiers = {},                                     fn = function() addNoteToSelectedClip() end,                        releasedFn = nil,                                                       repeatFn = nil },

        FCPXHackMoveToPlayhead                                      = { characterString = "",                                   modifiers = {},                                     fn = function() moveToPlayhead() end,                               releasedFn = nil,                                                       repeatFn = nil },

        FCPXHackColorPuckOne                                        = { characterString = "",                                   modifiers = {},                                     fn = function() colorBoardSelectPuck("color", "global") end,                    releasedFn = nil,                                           repeatFn = nil },
        FCPXHackColorPuckTwo                                        = { characterString = "",                                   modifiers = {},                                     fn = function() colorBoardSelectPuck("color", "shadows") end,                   releasedFn = nil,                                           repeatFn = nil },
        FCPXHackColorPuckThree                                      = { characterString = "",                                   modifiers = {},                                     fn = function() colorBoardSelectPuck("color", "midtones") end,                  releasedFn = nil,                                           repeatFn = nil },
        FCPXHackColorPuckFour                                       = { characterString = "",                                   modifiers = {},                                     fn = function() colorBoardSelectPuck("color", "highlights") end,                releasedFn = nil,                                           repeatFn = nil },

        FCPXHackSaturationPuckOne                                   = { characterString = "",                                   modifiers = {},                                     fn = function() colorBoardSelectPuck("saturation", "global") end,               releasedFn = nil,                                           repeatFn = nil },
        FCPXHackSaturationPuckTwo                                   = { characterString = "",                                   modifiers = {},                                     fn = function() colorBoardSelectPuck("saturation", "shadows") end,              releasedFn = nil,                                           repeatFn = nil },
        FCPXHackSaturationPuckThree                                 = { characterString = "",                                   modifiers = {},                                     fn = function() colorBoardSelectPuck("saturation", "midtones") end,             releasedFn = nil,                                           repeatFn = nil },
        FCPXHackSaturationPuckFour                                  = { characterString = "",                                   modifiers = {},                                     fn = function() colorBoardSelectPuck("saturation", "highlights") end,           releasedFn = nil,                                           repeatFn = nil },

        FCPXHackExposurePuckOne                                     = { characterString = "",                                   modifiers = {},                                     fn = function() colorBoardSelectPuck("exposure", "global") end,                 releasedFn = nil,                                           repeatFn = nil },
        FCPXHackExposurePuckTwo                                     = { characterString = "",                                   modifiers = {},                                     fn = function() colorBoardSelectPuck("exposure", "shadows") end,                releasedFn = nil,                                           repeatFn = nil },
        FCPXHackExposurePuckThree                                   = { characterString = "",                                   modifiers = {},                                     fn = function() colorBoardSelectPuck("exposure", "midtones") end,               releasedFn = nil,                                           repeatFn = nil },
        FCPXHackExposurePuckFour                                    = { characterString = "",                                   modifiers = {},                                     fn = function() colorBoardSelectPuck("exposure", "highlights") end,             releasedFn = nil,                                           repeatFn = nil },

        FCPXHackColorPuckOneUp                                      = { characterString = "",                                   modifiers = {},                                     fn = function() colorBoardSelectPuck("color", "global", "up") end,              releasedFn = function() colorBoardSelectPuckRelease() end,  repeatFn = nil },
        FCPXHackColorPuckTwoUp                                      = { characterString = "",                                   modifiers = {},                                     fn = function() colorBoardSelectPuck("color", "shadows", "up") end,             releasedFn = function() colorBoardSelectPuckRelease() end,  repeatFn = nil },
        FCPXHackColorPuckThreeUp                                    = { characterString = "",                                   modifiers = {},                                     fn = function() colorBoardSelectPuck("color", "midtones", "up") end,            releasedFn = function() colorBoardSelectPuckRelease() end,  repeatFn = nil },
        FCPXHackColorPuckFourUp                                     = { characterString = "",                                   modifiers = {},                                     fn = function() colorBoardSelectPuck("color", "highlights", "up") end,          releasedFn = function() colorBoardSelectPuckRelease() end,  repeatFn = nil },

        FCPXHackColorPuckOneDown                                    = { characterString = "",                                   modifiers = {},                                     fn = function() colorBoardSelectPuck("color", "global", "down") end,            releasedFn = function() colorBoardSelectPuckRelease() end,  repeatFn = nil },
        FCPXHackColorPuckTwoDown                                    = { characterString = "",                                   modifiers = {},                                     fn = function() colorBoardSelectPuck("color", "shadows", "down") end,           releasedFn = function() colorBoardSelectPuckRelease() end,  repeatFn = nil },
        FCPXHackColorPuckThreeDown                                  = { characterString = "",                                   modifiers = {},                                     fn = function() colorBoardSelectPuck("color", "midtones", "down") end,          releasedFn = function() colorBoardSelectPuckRelease() end,  repeatFn = nil },
        FCPXHackColorPuckFourDown                                   = { characterString = "",                                   modifiers = {},                                     fn = function() colorBoardSelectPuck("color", "highlights", "down") end,        releasedFn = function() colorBoardSelectPuckRelease() end,  repeatFn = nil },

        FCPXHackColorPuckOneLeft                                    = { characterString = "",                                   modifiers = {},                                     fn = function() colorBoardSelectPuck("color", "global", "left") end,            releasedFn = function() colorBoardSelectPuckRelease() end,  repeatFn = nil },
        FCPXHackColorPuckTwoLeft                                    = { characterString = "",                                   modifiers = {},                                     fn = function() colorBoardSelectPuck("color", "global", "left") end,            releasedFn = function() colorBoardSelectPuckRelease() end,  repeatFn = nil },
        FCPXHackColorPuckThreeLeft                                  = { characterString = "",                                   modifiers = {},                                     fn = function() colorBoardSelectPuck("color", "global", "left") end,            releasedFn = function() colorBoardSelectPuckRelease() end,  repeatFn = nil },
        FCPXHackColorPuckFourLeft                                   = { characterString = "",                                   modifiers = {},                                     fn = function() colorBoardSelectPuck("color", "global", "left") end,            releasedFn = function() colorBoardSelectPuckRelease() end,  repeatFn = nil },

        FCPXHackColorPuckOneRight                                   = { characterString = "",                                   modifiers = {},                                     fn = function() colorBoardSelectPuck("color", "global", "right") end,           releasedFn = function() colorBoardSelectPuckRelease() end,  repeatFn = nil },
        FCPXHackColorPuckTwoRight                                   = { characterString = "",                                   modifiers = {},                                     fn = function() colorBoardSelectPuck("color", "shadows", "right") end,          releasedFn = function() colorBoardSelectPuckRelease() end,  repeatFn = nil },
        FCPXHackColorPuckThreeRight                                 = { characterString = "",                                   modifiers = {},                                     fn = function() colorBoardSelectPuck("color", "midtones", "right") end,         releasedFn = function() colorBoardSelectPuckRelease() end,  repeatFn = nil },
        FCPXHackColorPuckFourRight                                  = { characterString = "",                                   modifiers = {},                                     fn = function() colorBoardSelectPuck("color", "highlights", "right") end,       releasedFn = function() colorBoardSelectPuckRelease() end,  repeatFn = nil },

        FCPXHackSaturationPuckOneUp                                 = { characterString = "",                                   modifiers = {},                                     fn = function() colorBoardSelectPuck("saturation", "global", "up") end,         releasedFn = function() colorBoardSelectPuckRelease() end,  repeatFn = nil },
        FCPXHackSaturationPuckTwoUp                                 = { characterString = "",                                   modifiers = {},                                     fn = function() colorBoardSelectPuck("saturation", "shadows", "up") end,        releasedFn = function() colorBoardSelectPuckRelease() end,  repeatFn = nil },
        FCPXHackSaturationPuckThreeUp                               = { characterString = "",                                   modifiers = {},                                     fn = function() colorBoardSelectPuck("saturation", "midtones", "up") end,       releasedFn = function() colorBoardSelectPuckRelease() end,  repeatFn = nil },
        FCPXHackSaturationPuckFourUp                                = { characterString = "",                                   modifiers = {},                                     fn = function() colorBoardSelectPuck("saturation", "highlights", "up") end,     releasedFn = function() colorBoardSelectPuckRelease() end,  repeatFn = nil },

        FCPXHackSaturationPuckOneDown                               = { characterString = "",                                   modifiers = {},                                     fn = function() colorBoardSelectPuck("saturation", "global", "down") end,       releasedFn = function() colorBoardSelectPuckRelease() end,  repeatFn = nil },
        FCPXHackSaturationPuckTwoDown                               = { characterString = "",                                   modifiers = {},                                     fn = function() colorBoardSelectPuck("saturation", "shadows", "down") end,      releasedFn = function() colorBoardSelectPuckRelease() end,  repeatFn = nil },
        FCPXHackSaturationPuckThreeDown                             = { characterString = "",                                   modifiers = {},                                     fn = function() colorBoardSelectPuck("saturation", "midtones", "down") end,     releasedFn = function() colorBoardSelectPuckRelease() end,  repeatFn = nil },
        FCPXHackSaturationPuckFourDown                              = { characterString = "",                                   modifiers = {},                                     fn = function() colorBoardSelectPuck("saturation", "highlights", "down") end,   releasedFn = function() colorBoardSelectPuckRelease() end,  repeatFn = nil },

        FCPXHackExposurePuckOneUp                                   = { characterString = "",                                   modifiers = {},                                     fn = function() colorBoardSelectPuck("exposure", "global", "up") end,           releasedFn = function() colorBoardSelectPuckRelease() end,  repeatFn = nil },
        FCPXHackExposurePuckTwoUp                                   = { characterString = "",                                   modifiers = {},                                     fn = function() colorBoardSelectPuck("exposure", "shadows", "up") end,          releasedFn = function() colorBoardSelectPuckRelease() end,  repeatFn = nil },
        FCPXHackExposurePuckThreeUp                                 = { characterString = "",                                   modifiers = {},                                     fn = function() colorBoardSelectPuck("exposure", "midtones", "up") end,         releasedFn = function() colorBoardSelectPuckRelease() end,  repeatFn = nil },
        FCPXHackExposurePuckFourUp                                  = { characterString = "",                                   modifiers = {},                                     fn = function() colorBoardSelectPuck("exposure", "highlights", "up") end,       releasedFn = function() colorBoardSelectPuckRelease() end,  repeatFn = nil },

        FCPXHackExposurePuckOneDown                                 = { characterString = "",                                   modifiers = {},                                     fn = function() colorBoardSelectPuck("exposure", "global", "down") end,         releasedFn = function() colorBoardSelectPuckRelease() end,  repeatFn = nil },
        FCPXHackExposurePuckTwoDown                                 = { characterString = "",                                   modifiers = {},                                     fn = function() colorBoardSelectPuck("exposure", "shadows", "down") end,        releasedFn = function() colorBoardSelectPuckRelease() end,  repeatFn = nil },
        FCPXHackExposurePuckThreeDown                               = { characterString = "",                                   modifiers = {},                                     fn = function() colorBoardSelectPuck("exposure", "midtones", "down") end,       releasedFn = function() colorBoardSelectPuckRelease() end,  repeatFn = nil },
        FCPXHackExposurePuckFourDown                                = { characterString = "",                                   modifiers = {},                                     fn = function() colorBoardSelectPuck("exposure", "highlights", "down") end,     releasedFn = function() colorBoardSelectPuckRelease() end,  repeatFn = nil },

        FCPXHackChangeSmartCollectionsLabel                         = { characterString = "",                                   modifiers = {},                                     fn = function() changeSmartCollectionsLabel() end,                  releasedFn = nil,                                                       repeatFn = nil },

        FCPXHackPuckOneMouse                                        = { characterString = "",                                   modifiers = {},                                     fn = function() colorBoardMousePuck("*", "global") end,             releasedFn = function() colorBoardMousePuckRelease() end,               repeatFn = nil },
        FCPXHackPuckTwoMouse                                        = { characterString = "",                                   modifiers = {},                                     fn = function() colorBoardMousePuck("*", "shadows") end,            releasedFn = function() colorBoardMousePuckRelease() end,               repeatFn = nil },
        FCPXHackPuckThreeMouse                                      = { characterString = "",                                   modifiers = {},                                     fn = function() colorBoardMousePuck("*", "midtones") end,           releasedFn = function() colorBoardMousePuckRelease() end,               repeatFn = nil },
        FCPXHackPuckFourMouse                                       = { characterString = "",                                   modifiers = {},                                     fn = function() colorBoardMousePuck("*", "highlights") end,         releasedFn = function() colorBoardMousePuckRelease() end,               repeatFn = nil },

        FCPXHackColorPuckOneMouse                                   = { characterString = "",                                   modifiers = {},                                     fn = function() colorBoardMousePuck("color", "global") end,         releasedFn = function() colorBoardMousePuckRelease() end,               repeatFn = nil },
        FCPXHackColorPuckTwoMouse                                   = { characterString = "",                                   modifiers = {},                                     fn = function() colorBoardMousePuck("color", "shadows") end,        releasedFn = function() colorBoardMousePuckRelease() end,               repeatFn = nil },
        FCPXHackColorPuckThreeMouse                                 = { characterString = "",                                   modifiers = {},                                     fn = function() colorBoardMousePuck("color", "midtones") end,       releasedFn = function() colorBoardMousePuckRelease() end,               repeatFn = nil },
        FCPXHackColorPuckFourMouse                                  = { characterString = "",                                   modifiers = {},                                     fn = function() colorBoardMousePuck("color", "highlights") end,     releasedFn = function() colorBoardMousePuckRelease() end,               repeatFn = nil },

        FCPXHackSaturationPuckOneMouse                              = { characterString = "",                                   modifiers = {},                                     fn = function() colorBoardMousePuck("saturation", "global") end,    releasedFn = function() colorBoardMousePuckRelease() end,               repeatFn = nil },
        FCPXHackSaturationPuckTwoMouse                              = { characterString = "",                                   modifiers = {},                                     fn = function() colorBoardMousePuck("saturation", "shadows") end,   releasedFn = function() colorBoardMousePuckRelease() end,               repeatFn = nil },
        FCPXHackSaturationPuckThreeMouse                            = { characterString = "",                                   modifiers = {},                                     fn = function() colorBoardMousePuck("saturation", "midtones") end,  releasedFn = function() colorBoardMousePuckRelease() end,               repeatFn = nil },
        FCPXHackSaturationPuckFourMouse                             = { characterString = "",                                   modifiers = {},                                     fn = function() colorBoardMousePuck("saturation", "highlights") end,releasedFn = function() colorBoardMousePuckRelease() end,               repeatFn = nil },

        FCPXHackExposurePuckOneMouse                                = { characterString = "",                                   modifiers = {},                                     fn = function() colorBoardMousePuck("exposure", "global") end,      releasedFn = function() colorBoardMousePuckRelease() end,               repeatFn = nil },
        FCPXHackExposurePuckTwoMouse                                = { characterString = "",                                   modifiers = {},                                     fn = function() colorBoardMousePuck("exposure", "shadows") end,     releasedFn = function() colorBoardMousePuckRelease() end,               repeatFn = nil },
        FCPXHackExposurePuckThreeMouse                              = { characterString = "",                                   modifiers = {},                                     fn = function() colorBoardMousePuck("exposure", "midtones") end,    releasedFn = function() colorBoardMousePuckRelease() end,               repeatFn = nil },
        FCPXHackExposurePuckFourMouse                               = { characterString = "",                                   modifiers = {},                                     fn = function() colorBoardMousePuck("exposure", "highlights") end,  releasedFn = function() colorBoardMousePuckRelease() end,               repeatFn = nil },

        FCPXHackCutSwitchAngle01Video                               = { characterString = "",                                   modifiers = {},                                     fn = function() cutAndSwitchMulticam("Video", 1) end,               releasedFn = nil,                                                       repeatFn = nil },
        FCPXHackCutSwitchAngle02Video                               = { characterString = "",                                   modifiers = {},                                     fn = function() cutAndSwitchMulticam("Video", 2) end,               releasedFn = nil,                                                       repeatFn = nil },
        FCPXHackCutSwitchAngle03Video                               = { characterString = "",                                   modifiers = {},                                     fn = function() cutAndSwitchMulticam("Video", 3) end,               releasedFn = nil,                                                       repeatFn = nil },
        FCPXHackCutSwitchAngle04Video                               = { characterString = "",                                   modifiers = {},                                     fn = function() cutAndSwitchMulticam("Video", 4) end,               releasedFn = nil,                                                       repeatFn = nil },
        FCPXHackCutSwitchAngle05Video                               = { characterString = "",                                   modifiers = {},                                     fn = function() cutAndSwitchMulticam("Video", 5) end,               releasedFn = nil,                                                       repeatFn = nil },
        FCPXHackCutSwitchAngle06Video                               = { characterString = "",                                   modifiers = {},                                     fn = function() cutAndSwitchMulticam("Video", 6) end,               releasedFn = nil,                                                       repeatFn = nil },
        FCPXHackCutSwitchAngle07Video                               = { characterString = "",                                   modifiers = {},                                     fn = function() cutAndSwitchMulticam("Video", 7) end,               releasedFn = nil,                                                       repeatFn = nil },
        FCPXHackCutSwitchAngle08Video                               = { characterString = "",                                   modifiers = {},                                     fn = function() cutAndSwitchMulticam("Video", 8) end,               releasedFn = nil,                                                       repeatFn = nil },
        FCPXHackCutSwitchAngle09Video                               = { characterString = "",                                   modifiers = {},                                     fn = function() cutAndSwitchMulticam("Video", 9) end,               releasedFn = nil,                                                       repeatFn = nil },
        FCPXHackCutSwitchAngle10Video                               = { characterString = "",                                   modifiers = {},                                     fn = function() cutAndSwitchMulticam("Video", 10) end,              releasedFn = nil,                                                       repeatFn = nil },
        FCPXHackCutSwitchAngle11Video                               = { characterString = "",                                   modifiers = {},                                     fn = function() cutAndSwitchMulticam("Video", 11) end,              releasedFn = nil,                                                       repeatFn = nil },
        FCPXHackCutSwitchAngle12Video                               = { characterString = "",                                   modifiers = {},                                     fn = function() cutAndSwitchMulticam("Video", 12) end,              releasedFn = nil,                                                       repeatFn = nil },
        FCPXHackCutSwitchAngle13Video                               = { characterString = "",                                   modifiers = {},                                     fn = function() cutAndSwitchMulticam("Video", 13) end,              releasedFn = nil,                                                       repeatFn = nil },
        FCPXHackCutSwitchAngle14Video                               = { characterString = "",                                   modifiers = {},                                     fn = function() cutAndSwitchMulticam("Video", 14) end,              releasedFn = nil,                                                       repeatFn = nil },
        FCPXHackCutSwitchAngle15Video                               = { characterString = "",                                   modifiers = {},                                     fn = function() cutAndSwitchMulticam("Video", 15) end,              releasedFn = nil,                                                       repeatFn = nil },
        FCPXHackCutSwitchAngle16Video                               = { characterString = "",                                   modifiers = {},                                     fn = function() cutAndSwitchMulticam("Video", 16) end,              releasedFn = nil,                                                       repeatFn = nil },

        FCPXHackCutSwitchAngle01Audio                               = { characterString = "",                                   modifiers = {},                                     fn = function() cutAndSwitchMulticam("Audio", 1) end,               releasedFn = nil,                                                       repeatFn = nil },
        FCPXHackCutSwitchAngle02Audio                               = { characterString = "",                                   modifiers = {},                                     fn = function() cutAndSwitchMulticam("Audio", 2) end,               releasedFn = nil,                                                       repeatFn = nil },
        FCPXHackCutSwitchAngle03Audio                               = { characterString = "",                                   modifiers = {},                                     fn = function() cutAndSwitchMulticam("Audio", 3) end,               releasedFn = nil,                                                       repeatFn = nil },
        FCPXHackCutSwitchAngle04Audio                               = { characterString = "",                                   modifiers = {},                                     fn = function() cutAndSwitchMulticam("Audio", 4) end,               releasedFn = nil,                                                       repeatFn = nil },
        FCPXHackCutSwitchAngle05Audio                               = { characterString = "",                                   modifiers = {},                                     fn = function() cutAndSwitchMulticam("Audio", 5) end,               releasedFn = nil,                                                       repeatFn = nil },
        FCPXHackCutSwitchAngle06Audio                               = { characterString = "",                                   modifiers = {},                                     fn = function() cutAndSwitchMulticam("Audio", 6) end,               releasedFn = nil,                                                       repeatFn = nil },
        FCPXHackCutSwitchAngle07Audio                               = { characterString = "",                                   modifiers = {},                                     fn = function() cutAndSwitchMulticam("Audio", 7) end,               releasedFn = nil,                                                       repeatFn = nil },
        FCPXHackCutSwitchAngle08Audio                               = { characterString = "",                                   modifiers = {},                                     fn = function() cutAndSwitchMulticam("Audio", 8) end,               releasedFn = nil,                                                       repeatFn = nil },
        FCPXHackCutSwitchAngle09Audio                               = { characterString = "",                                   modifiers = {},                                     fn = function() cutAndSwitchMulticam("Audio", 9) end,               releasedFn = nil,                                                       repeatFn = nil },
        FCPXHackCutSwitchAngle10Audio                               = { characterString = "",                                   modifiers = {},                                     fn = function() cutAndSwitchMulticam("Audio", 10) end,              releasedFn = nil,                                                       repeatFn = nil },
        FCPXHackCutSwitchAngle11Audio                               = { characterString = "",                                   modifiers = {},                                     fn = function() cutAndSwitchMulticam("Audio", 11) end,              releasedFn = nil,                                                       repeatFn = nil },
        FCPXHackCutSwitchAngle12Audio                               = { characterString = "",                                   modifiers = {},                                     fn = function() cutAndSwitchMulticam("Audio", 12) end,              releasedFn = nil,                                                       repeatFn = nil },
        FCPXHackCutSwitchAngle13Audio                               = { characterString = "",                                   modifiers = {},                                     fn = function() cutAndSwitchMulticam("Audio", 13) end,              releasedFn = nil,                                                       repeatFn = nil },
        FCPXHackCutSwitchAngle14Audio                               = { characterString = "",                                   modifiers = {},                                     fn = function() cutAndSwitchMulticam("Audio", 14) end,              releasedFn = nil,                                                       repeatFn = nil },
        FCPXHackCutSwitchAngle15Audio                               = { characterString = "",                                   modifiers = {},                                     fn = function() cutAndSwitchMulticam("Audio", 15) end,              releasedFn = nil,                                                       repeatFn = nil },
        FCPXHackCutSwitchAngle16Audio                               = { characterString = "",                                   modifiers = {},                                     fn = function() cutAndSwitchMulticam("Audio", 16) end,              releasedFn = nil,                                                       repeatFn = nil },

        FCPXHackCutSwitchAngle01Both                                = { characterString = "",                                   modifiers = {},                                     fn = function() cutAndSwitchMulticam("Both", 1) end,                releasedFn = nil,                                                       repeatFn = nil },
        FCPXHackCutSwitchAngle02Both                                = { characterString = "",                                   modifiers = {},                                     fn = function() cutAndSwitchMulticam("Both", 2) end,                releasedFn = nil,                                                       repeatFn = nil },
        FCPXHackCutSwitchAngle03Both                                = { characterString = "",                                   modifiers = {},                                     fn = function() cutAndSwitchMulticam("Both", 3) end,                releasedFn = nil,                                                       repeatFn = nil },
        FCPXHackCutSwitchAngle04Both                                = { characterString = "",                                   modifiers = {},                                     fn = function() cutAndSwitchMulticam("Both", 4) end,                releasedFn = nil,                                                       repeatFn = nil },
        FCPXHackCutSwitchAngle05Both                                = { characterString = "",                                   modifiers = {},                                     fn = function() cutAndSwitchMulticam("Both", 5) end,                releasedFn = nil,                                                       repeatFn = nil },
        FCPXHackCutSwitchAngle06Both                                = { characterString = "",                                   modifiers = {},                                     fn = function() cutAndSwitchMulticam("Both", 6) end,                releasedFn = nil,                                                       repeatFn = nil },
        FCPXHackCutSwitchAngle07Both                                = { characterString = "",                                   modifiers = {},                                     fn = function() cutAndSwitchMulticam("Both", 7) end,                releasedFn = nil,                                                       repeatFn = nil },
        FCPXHackCutSwitchAngle08Both                                = { characterString = "",                                   modifiers = {},                                     fn = function() cutAndSwitchMulticam("Both", 8) end,                releasedFn = nil,                                                       repeatFn = nil },
        FCPXHackCutSwitchAngle09Both                                = { characterString = "",                                   modifiers = {},                                     fn = function() cutAndSwitchMulticam("Both", 9) end,                releasedFn = nil,                                                       repeatFn = nil },
        FCPXHackCutSwitchAngle10Both                                = { characterString = "",                                   modifiers = {},                                     fn = function() cutAndSwitchMulticam("Both", 10) end,               releasedFn = nil,                                                       repeatFn = nil },
        FCPXHackCutSwitchAngle11Both                                = { characterString = "",                                   modifiers = {},                                     fn = function() cutAndSwitchMulticam("Both", 11) end,               releasedFn = nil,                                                       repeatFn = nil },
        FCPXHackCutSwitchAngle12Both                                = { characterString = "",                                   modifiers = {},                                     fn = function() cutAndSwitchMulticam("Both", 12) end,               releasedFn = nil,                                                       repeatFn = nil },
        FCPXHackCutSwitchAngle13Both                                = { characterString = "",                                   modifiers = {},                                     fn = function() cutAndSwitchMulticam("Both", 13) end,               releasedFn = nil,                                                       repeatFn = nil },
        FCPXHackCutSwitchAngle14Both                                = { characterString = "",                                   modifiers = {},                                     fn = function() cutAndSwitchMulticam("Both", 14) end,               releasedFn = nil,                                                       repeatFn = nil },
        FCPXHackCutSwitchAngle15Both                                = { characterString = "",                                   modifiers = {},                                     fn = function() cutAndSwitchMulticam("Both", 15) end,               releasedFn = nil,                                                       repeatFn = nil },
        FCPXHackCutSwitchAngle16Both                                = { characterString = "",                                   modifiers = {},                                     fn = function() cutAndSwitchMulticam("Both", 16) end,               releasedFn = nil,                                                       repeatFn = nil },
    }
	return defaultShortcutKeys
end

--------------------------------------------------------------------------------
-- BIND KEYBOARD SHORTCUTS:
--------------------------------------------------------------------------------
function bindKeyboardShortcuts()

	--------------------------------------------------------------------------------
	-- Get Enable Hacks Shortcuts in Final Cut Pro from Settings:
	--------------------------------------------------------------------------------
	local enableHacksShortcutsInFinalCutPro = settings.get("fcpxHacks.enableHacksShortcutsInFinalCutPro")
	if enableHacksShortcutsInFinalCutPro == nil then enableHacksShortcutsInFinalCutPro = false end

	--------------------------------------------------------------------------------
	-- Hacks Shortcuts Enabled:
	--------------------------------------------------------------------------------
	if enableHacksShortcutsInFinalCutPro then

		--------------------------------------------------------------------------------
		-- Get Shortcut Keys from plist:
		--------------------------------------------------------------------------------
		mod.finalCutProShortcutKey = nil
		mod.finalCutProShortcutKey = {}
		mod.finalCutProShortcutKeyPlaceholders = nil
		mod.finalCutProShortcutKeyPlaceholders = defaultShortcutKeys()

		--------------------------------------------------------------------------------
		-- Remove the default shortcut keys:
		--------------------------------------------------------------------------------
		for k, v in pairs(mod.finalCutProShortcutKeyPlaceholders) do
			mod.finalCutProShortcutKeyPlaceholders[k]["characterString"] = ""
			mod.finalCutProShortcutKeyPlaceholders[k]["modifiers"] = {}
		end

		--------------------------------------------------------------------------------
		-- If something goes wrong:
		--------------------------------------------------------------------------------
		if getShortcutsFromActiveCommandSet() ~= true then
			dialog.displayErrorMessage(i18n("customKeyboardShortcutsFailed"))
			enableHacksShortcutsInFinalCutPro = false
		end

	end

	--------------------------------------------------------------------------------
	-- Hacks Shortcuts Disabled:
	--------------------------------------------------------------------------------
	if not enableHacksShortcutsInFinalCutPro then

		--------------------------------------------------------------------------------
		-- Update Active Command Set:
		--------------------------------------------------------------------------------
		fcp:getActiveCommandSet(true)

		--------------------------------------------------------------------------------
		-- Use Default Shortcuts Keys:
		--------------------------------------------------------------------------------
		mod.finalCutProShortcutKey = nil
		mod.finalCutProShortcutKey = defaultShortcutKeys()

	end

	--------------------------------------------------------------------------------
	-- Reset Modal Hotkey for Final Cut Pro Commands:
	--------------------------------------------------------------------------------
	hotkeys = nil

	--------------------------------------------------------------------------------
	-- Reset Global Hotkeys:
	--------------------------------------------------------------------------------
	local currentHotkeys = hotkey.getHotkeys()
	for _,hk in ipairs(currentHotkeys) do
		-- only delete hotkeys which are not created by `hs.commands.shortcut`
		if not hk.shortcut then
			result = hk:delete()
		end
	end

	--------------------------------------------------------------------------------
	-- Create a modal hotkey object with an absurd triggering hotkey:
	--------------------------------------------------------------------------------
	hotkeys = hotkey.modal.new({"command", "shift", "alt", "control"}, "F19")

	--------------------------------------------------------------------------------
	-- Enable Hotkeys Loop:
	--------------------------------------------------------------------------------
	for k, v in pairs(mod.finalCutProShortcutKey) do
		if v['characterString'] ~= "" and v['fn'] ~= nil then
			if v['global'] == true then
				--------------------------------------------------------------------------------
				-- Global Shortcut:
				--------------------------------------------------------------------------------
				hotkey.bind(v['modifiers'], v['characterString'], v['fn'], v['releasedFn'], v['repeatFn'])
			else
				--------------------------------------------------------------------------------
				-- Final Cut Pro Specific Shortcut:
				--------------------------------------------------------------------------------
				hotkeys:bind(v['modifiers'], v['characterString'], v['fn'], v['releasedFn'], v['repeatFn'])
			end
		end
	end

	--------------------------------------------------------------------------------
	-- Development Shortcut:
	--------------------------------------------------------------------------------
	if mod.debugMode then
		hotkey.bind({"ctrl", "option", "command"}, "q", function() testingGround() end)
	end

	--------------------------------------------------------------------------------
	-- Enable Hotkeys:
	--------------------------------------------------------------------------------
	hotkeys:enter()

	--------------------------------------------------------------------------------
	-- Let user know that keyboard shortcuts have loaded:
	--------------------------------------------------------------------------------
	dialog.displayNotification(i18n("keyboardShortcutsUpdated"))

end

--------------------------------------------------------------------------------
-- READ SHORTCUT KEYS FROM FINAL CUT PRO PLIST:
--------------------------------------------------------------------------------
function getShortcutsFromActiveCommandSet()

	local activeCommandSetTable = fcp:getActiveCommandSet(true)

	if activeCommandSetTable ~= nil then
		for k, v in pairs(mod.finalCutProShortcutKeyPlaceholders) do
			local shortcuts = fcp:getCommandShortcuts(k)
			if shortcuts and #shortcuts > 0 then
				for x, shortcut in ipairs(shortcuts) do

					local global = v.global or false
					local xValue = ""
					if x ~= 1 then xValue = tostring(x) end

					mod.finalCutProShortcutKey[k .. xValue] = {
						characterString 	= 		shortcut:getKeyCode(),
						modifiers 			= 		shortcut:getModifiers(),
						fn 					= 		mod.finalCutProShortcutKeyPlaceholders[k]['fn'],
						releasedFn 			= 		mod.finalCutProShortcutKeyPlaceholders[k]['releasedFn'],
						repeatFn 			= 		mod.finalCutProShortcutKeyPlaceholders[k]['repeatFn'],
						global 				= 		global,
					}
				end
			end
		end
		return true
	else
		return false
	end

end

--------------------------------------------------------------------------------
-- UPDATE KEYBOARD SHORTCUTS:
--------------------------------------------------------------------------------
function updateKeyboardShortcuts()

	--------------------------------------------------------------------------------
	-- Update Keyboard Settings:
	--------------------------------------------------------------------------------
	local result = enableHacksShortcuts()
	if type(result) == "string" then
		dialog.displayErrorMessage(result)
		settings.set("fcpxHacks.enableHacksShortcutsInFinalCutPro", false)
		return false
	elseif result == false then
		--------------------------------------------------------------------------------
		-- NOTE: When Cancel is pressed whilst entering the admin password, let's
		-- just leave the old Hacks Shortcut Plist files in place.
		--------------------------------------------------------------------------------
		return
	end

end

--------------------------------------------------------------------------------
-- ENABLE HACKS SHORTCUTS:
--------------------------------------------------------------------------------
function enableHacksShortcuts()

	local finalCutProPath = fcp:getPath() .. "/Contents/Resources/"
	local finalCutProLanguages = fcp:getSupportedLanguages()
	local executeCommand = "cp -f ~/.hammerspoon/hs/fcpxhacks/plist/10-3/new/"

	local executeStrings = {
		executeCommand .. "NSProCommandGroups.plist '" .. finalCutProPath .. "NSProCommandGroups.plist'",
		executeCommand .. "NSProCommands.plist '" .. finalCutProPath .. "NSProCommands.plist'",
	}

	for _, whichLanguage in ipairs(finalCutProLanguages) do
		table.insert(executeStrings, executeCommand .. whichLanguage .. ".lproj/Default.commandset '" .. finalCutProPath .. whichLanguage .. ".lproj/Default.commandset'")
		table.insert(executeStrings, executeCommand .. whichLanguage .. ".lproj/NSProCommandDescriptions.strings '" .. finalCutProPath .. whichLanguage .. ".lproj/NSProCommandDescriptions.strings'")
		table.insert(executeStrings, executeCommand .. whichLanguage .. ".lproj/NSProCommandNames.strings '" .. finalCutProPath .. whichLanguage .. ".lproj/NSProCommandNames.strings'")
	end

	local result = tools.executeWithAdministratorPrivileges(executeStrings)
	return result

end

--------------------------------------------------------------------------------
-- DISABLE HACKS SHORTCUTS:
--------------------------------------------------------------------------------
function disableHacksShortcuts()

	local finalCutProPath = fcp:getPath() .. "/Contents/Resources/"
	local finalCutProLanguages = fcp:getSupportedLanguages()
	local executeCommand = "cp -f ~/.hammerspoon/hs/fcpxhacks/plist/10-3/old/"

	local executeStrings = {
		executeCommand .. "NSProCommandGroups.plist '" .. finalCutProPath .. "NSProCommandGroups.plist'",
		executeCommand .. "NSProCommands.plist '" .. finalCutProPath .. "NSProCommands.plist'",
	}

	for _, whichLanguage in ipairs(finalCutProLanguages) do
		table.insert(executeStrings, executeCommand .. whichLanguage .. ".lproj/Default.commandset '" .. finalCutProPath .. whichLanguage .. ".lproj/Default.commandset'")
		table.insert(executeStrings, executeCommand .. whichLanguage .. ".lproj/NSProCommandDescriptions.strings '" .. finalCutProPath .. whichLanguage .. ".lproj/NSProCommandDescriptions.strings'")
		table.insert(executeStrings, executeCommand .. whichLanguage .. ".lproj/NSProCommandNames.strings '" .. finalCutProPath .. whichLanguage .. ".lproj/NSProCommandNames.strings'")
	end

	local result = tools.executeWithAdministratorPrivileges(executeStrings)
	return result

end

--------------------------------------------------------------------------------
--------------------------------------------------------------------------------


--------------------------------------------------------------------------------
--------------------------------------------------------------------------------
--                     M E N U B A R    F E A T U R E S                       --
--------------------------------------------------------------------------------
--------------------------------------------------------------------------------

--------------------------------------------------------------------------------
-- MENUBAR:
--------------------------------------------------------------------------------

	function generateMenuBar(refreshPlistValues)
		--------------------------------------------------------------------------------
		-- Maximum Length of Menubar Strings:
		--------------------------------------------------------------------------------
		local maxTextLength = 25

		--------------------------------------------------------------------------------
		-- Assume FCPX is closed if not told otherwise:
		--------------------------------------------------------------------------------
		local fcpxActive = fcp:isFrontmost()
		local fcpxRunning = fcp:isRunning()

		--------------------------------------------------------------------------------
		-- Current Language:
		--------------------------------------------------------------------------------
		local currentLanguage = fcp:getCurrentLanguage()

		--------------------------------------------------------------------------------
		-- We only refresh plist values if necessary as this takes time:
		--------------------------------------------------------------------------------
		if refreshPlistValues == true then

			--------------------------------------------------------------------------------
			-- Read Final Cut Pro Preferences:
			--------------------------------------------------------------------------------
			local preferences = fcp:getPreferences()
			if preferences == nil then
				dialog.displayErrorMessage(i18n("failedToReadFCPPreferences"))
				return "Fail"
			end

			--------------------------------------------------------------------------------
			-- Get plist values for Allow Moving Markers:
			--------------------------------------------------------------------------------
			mod.allowMovingMarkers = false
			local result = plist.fileToTable(fcp:getPath() .. "/Contents/Frameworks/TLKit.framework/Versions/A/Resources/EventDescriptions.plist")
			if result ~= nil then
				if result["TLKMarkerHandler"] ~= nil then
					if result["TLKMarkerHandler"]["Configuration"] ~= nil then
						if result["TLKMarkerHandler"]["Configuration"]["Allow Moving Markers"] ~= nil then
							mod.allowMovingMarkers = result["TLKMarkerHandler"]["Configuration"]["Allow Moving Markers"]
						end
					end
				end
			end

			--------------------------------------------------------------------------------
			-- Get plist values for FFPeriodicBackupInterval:
			--------------------------------------------------------------------------------
			if preferences["FFPeriodicBackupInterval"] == nil then
				mod.FFPeriodicBackupInterval = "15"
			else
				mod.FFPeriodicBackupInterval = preferences["FFPeriodicBackupInterval"]
			end

			--------------------------------------------------------------------------------
			-- Get plist values for FFSuspendBGOpsDuringPlay:
			--------------------------------------------------------------------------------
			if preferences["FFSuspendBGOpsDuringPlay"] == nil then
				mod.FFSuspendBGOpsDuringPlay = false
			else
				mod.FFSuspendBGOpsDuringPlay = preferences["FFSuspendBGOpsDuringPlay"]
			end

			--------------------------------------------------------------------------------
			-- Get plist values for FFEnableGuards:
			--------------------------------------------------------------------------------
			if preferences["FFEnableGuards"] == nil then
				mod.FFEnableGuards = false
			else
				mod.FFEnableGuards = preferences["FFEnableGuards"]
			end

			--------------------------------------------------------------------------------
			-- Get plist values for FFAutoRenderDelay:
			--------------------------------------------------------------------------------
			if preferences["FFAutoRenderDelay"] == nil then
				mod.FFAutoRenderDelay = "0.3"
			else
				mod.FFAutoRenderDelay = preferences["FFAutoRenderDelay"]
			end

		end

		--------------------------------------------------------------------------------
		-- Get Enable Hacks Shortcuts in Final Cut Pro from Settings:
		--------------------------------------------------------------------------------
		local enableHacksShortcutsInFinalCutPro = settings.get("fcpxHacks.enableHacksShortcutsInFinalCutPro") or false

		--------------------------------------------------------------------------------
		-- Notification Platform:
		--------------------------------------------------------------------------------
		local notificationPlatform = settings.get("fcpxHacks.notificationPlatform")

		--------------------------------------------------------------------------------
		-- Enable Clipboard History:
		--------------------------------------------------------------------------------
		local enableClipboardHistory = settings.get("fcpxHacks.enableClipboardHistory") or false

		--------------------------------------------------------------------------------
		-- Enable Shared Clipboard:
		--------------------------------------------------------------------------------
		local enableSharedClipboard = settings.get("fcpxHacks.enableSharedClipboard") or false

		--------------------------------------------------------------------------------
		-- Enable Hacks HUD:
		--------------------------------------------------------------------------------
		local enableHacksHUD 		= settings.get("fcpxHacks.enableHacksHUD") or false

		local hudButtonOne 			= settings.get("fcpxHacks." .. currentLanguage .. ".hudButtonOne") 	or " (Unassigned)"
		local hudButtonTwo 			= settings.get("fcpxHacks." .. currentLanguage .. ".hudButtonTwo") 	or " (Unassigned)"
		local hudButtonThree 		= settings.get("fcpxHacks." .. currentLanguage .. ".hudButtonThree") 	or " (Unassigned)"
		local hudButtonFour 		= settings.get("fcpxHacks." .. currentLanguage .. ".hudButtonFour") 	or " (Unassigned)"

		if hudButtonOne ~= " (Unassigned)" then		hudButtonOne = " (" .. 		tools.stringMaxLength(tools.cleanupButtonText(hudButtonOne["text"]),maxTextLength,"...") 	.. ")" end
		if hudButtonTwo ~= " (Unassigned)" then 	hudButtonTwo = " (" .. 		tools.stringMaxLength(tools.cleanupButtonText(hudButtonTwo["text"]),maxTextLength,"...") 	.. ")" end
		if hudButtonThree ~= " (Unassigned)" then 	hudButtonThree = " (" .. 	tools.stringMaxLength(tools.cleanupButtonText(hudButtonThree["text"]),maxTextLength,"...") 	.. ")" end
		if hudButtonFour ~= " (Unassigned)" then 	hudButtonFour = " (" .. 	tools.stringMaxLength(tools.cleanupButtonText(hudButtonFour["text"]),maxTextLength,"...") 	.. ")" end

		--------------------------------------------------------------------------------
		-- Clipboard History Menu:
		--------------------------------------------------------------------------------
		local settingsClipboardHistoryTable = {}
		if enableClipboardHistory then
			local clipboardHistory = clipboard.getHistory()
			if clipboardHistory ~= nil then
				if #clipboardHistory ~= 0 then
					for i=#clipboardHistory, 1, -1 do
						table.insert(settingsClipboardHistoryTable, {title = clipboardHistory[i][2], fn = function() finalCutProPasteFromClipboardHistory(clipboardHistory[i][1]) end, disabled = not fcpxRunning})
					end
					table.insert(settingsClipboardHistoryTable, { title = "-" })
					table.insert(settingsClipboardHistoryTable, { title = "Clear Clipboard History", fn = clearClipboardHistory })
				else
					table.insert(settingsClipboardHistoryTable, { title = "Empty", disabled = true })
				end
			end
		else
			table.insert(settingsClipboardHistoryTable, { title = "Disabled in Settings", disabled = true })
		end

		--------------------------------------------------------------------------------
		-- Shared Clipboard Menu:
		--------------------------------------------------------------------------------
		local settingsSharedClipboardTable = {}

		if enableSharedClipboard then

			--------------------------------------------------------------------------------
			-- Get list of files:
			--------------------------------------------------------------------------------
			local emptySharedClipboard = true
			local sharedClipboardFiles = {}
			local sharedClipboardPath = settings.get("fcpxHacks.sharedClipboardPath")
			for file in fs.dir(sharedClipboardPath) do
				 if file:sub(-10) == ".fcpxhacks" then

					local pathToClipboardFile = sharedClipboardPath .. file
					local plistData = plist.xmlFileToTable(pathToClipboardFile)
					if plistData ~= nil then
						if plistData["SharedClipboardLabel1"] ~= nil then

							local editorName = string.sub(file, 1, -11)
							local submenu = {}
							for i=1, 5 do
								emptySharedClipboard = false
								local currentItem = plistData["SharedClipboardLabel"..tostring(i)]
								if currentItem ~= "" then table.insert(submenu, {title = currentItem, fn = function() pasteFromSharedClipboard(pathToClipboardFile, tostring(i)) end, disabled = not fcpxRunning}) end
							end

							table.insert(settingsSharedClipboardTable, {title = editorName, menu = submenu})
						end
					end


				 end
			end

			if emptySharedClipboard then
				--------------------------------------------------------------------------------
				-- Nothing in the Shared Clipboard:
				--------------------------------------------------------------------------------
				table.insert(settingsSharedClipboardTable, { title = "Empty", disabled = true })
			else
				table.insert(settingsSharedClipboardTable, { title = "-" })
				table.insert(settingsSharedClipboardTable, { title = "Clear Shared Clipboard History", fn = clearSharedClipboardHistory })
			end

		else
			--------------------------------------------------------------------------------
			-- Shared Clipboard Disabled:
			--------------------------------------------------------------------------------
			table.insert(settingsSharedClipboardTable, { title = "Disabled in Settings", disabled = true })
		end

		--------------------------------------------------------------------------------
		-- Get Menubar Settings:
		--------------------------------------------------------------------------------
		local menubarToolsEnabled = 		settings.get("fcpxHacks.menubarToolsEnabled")
		local menubarHacksEnabled = 		settings.get("fcpxHacks.menubarHacksEnabled")

		local settingsHUDButtons = {
			{ title = i18n("button") .. " " .. i18n("one") .. hudButtonOne, 							fn = function() hackshud.assignButton(1) end },
			{ title = i18n("button") .. " " .. i18n("two") .. hudButtonTwo, 							fn = function() hackshud.assignButton(2) end },
			{ title = i18n("button") .. " " .. i18n("three") .. hudButtonThree, 						fn = function() hackshud.assignButton(3) end },
			{ title = i18n("button") .. " " .. i18n("four") .. hudButtonFour, 							fn = function() hackshud.assignButton(4) end },
		}
		-- The main menu
		local menuTable = {
		}

		local settingsNotificationPlatform = {
			{ title = i18n("prowl"), 																	fn = function() toggleNotificationPlatform("Prowl") end, 			checked = notificationPlatform["Prowl"] == true },
			{ title = i18n("iMessage"), 																fn = function() toggleNotificationPlatform("iMessage") end, 		checked = notificationPlatform["iMessage"] == true },
		}
		local toolsSettings = {
			{ title = i18n("enableClipboardHistory"),													fn = toggleEnableClipboardHistory, 									checked = enableClipboardHistory},
			{ title = i18n("enableSharedClipboard"), 													fn = toggleEnableSharedClipboard, 									checked = enableSharedClipboard},
			{ title = "-" },
			{ title = i18n("enableHacksHUD"), 															fn = toggleEnableHacksHUD, 											checked = enableHacksHUD},
			{ title = "-" },
			{ title = i18n("enableMobileNotifications"),												menu = settingsNotificationPlatform },
		}
		local toolsTable = {
			{ title = i18n("pasteFromClipboardHistory"),												menu = settingsClipboardHistoryTable },
			{ title = i18n("pasteFromSharedClipboard"), 												menu = settingsSharedClipboardTable },
			{ title = i18n("assignHUDButtons"), 														menu = settingsHUDButtons },
			{ title = i18n("options"),																	menu = toolsSettings },
		}
		local advancedTable = {
			{ title = "-" },
			{ title = i18n("enableHacksShortcuts"), 													fn = toggleEnableHacksShortcutsInFinalCutPro, 						checked = enableHacksShortcutsInFinalCutPro},
			{ title = i18n("enableTimecodeOverlay"), 													fn = toggleTimecodeOverlay, 										checked = mod.FFEnableGuards },
			{ title = i18n("enableMovingMarkers"), 														fn = toggleMovingMarkers, 											checked = mod.allowMovingMarkers },
			{ title = i18n("enableRenderingDuringPlayback"),											fn = togglePerformTasksDuringPlayback, 								checked = not mod.FFSuspendBGOpsDuringPlay },
			{ title = "-" },
			{ title = i18n("changeBackupInterval") .. " (" .. tostring(mod.FFPeriodicBackupInterval) .. " " .. i18n("mins") .. ")", fn = changeBackupInterval },
			{ title = i18n("changeSmartCollectionLabel"),												fn = changeSmartCollectionsLabel },
		}
		local hacksTable = {
			{ title = "-" },
			{ title = string.upper(i18n("hacks")) .. ":", 												disabled = true },
			{ title = i18n("advancedFeatures"),															menu = advancedTable },
		}

		--------------------------------------------------------------------------------
		-- Setup Menubar:
		--------------------------------------------------------------------------------
		if menubarToolsEnabled then 		menuTable = fnutils.concat(menuTable, toolsTable)		end
		if menubarHacksEnabled then 		menuTable = fnutils.concat(menuTable, hacksTable)		end

		--------------------------------------------------------------------------------
		-- Check for Updates:
		--------------------------------------------------------------------------------
		if latestScriptVersion ~= nil then
			if latestScriptVersion > metadata.scriptVersion then
				table.insert(menuTable, 1, { title = i18n("updateAvailable") .. " (" .. i18n("version") .. " " .. latestScriptVersion .. ")", fn = getScriptUpdate})
				table.insert(menuTable, 2, { title = "-" })
			end
		end

		return menuTable
	end

	function generatePreferencesMenuBar()

		--------------------------------------------------------------------------------
		-- Hammerspoon Settings:
		--------------------------------------------------------------------------------
		local startHammerspoonOnLaunch = hs.autoLaunch()
		local hammerspoonCheckForUpdates = hs.automaticallyCheckForUpdates()
		local hammerspoonDockIcon = hs.dockIcon()
		local hammerspoonMenuIcon = hs.menuIcon()

		--------------------------------------------------------------------------------
		-- HUD Preferences:
		--------------------------------------------------------------------------------
		local hudShowInspector 		= settings.get("fcpxHacks.hudShowInspector")
		local hudShowDropTargets 	= settings.get("fcpxHacks.hudShowDropTargets")
		local hudShowButtons 		= settings.get("fcpxHacks.hudShowButtons")

		--------------------------------------------------------------------------------
		-- Enable Check for Updates:
		--------------------------------------------------------------------------------
		local enableCheckForUpdates = settings.get("fcpxHacks.enableCheckForUpdates") or false

		--------------------------------------------------------------------------------
		-- Setup Menu:
		--------------------------------------------------------------------------------
		local settingsHammerspoonSettings = {
			{ title = i18n("console") .. "...", 														fn = openHammerspoonConsole },
			{ title = "-" },
			{ title = i18n("showDockIcon"),																fn = toggleHammerspoonDockIcon, 									checked = hammerspoonDockIcon		},
			{ title = i18n("showMenuIcon"), 															fn = toggleHammerspoonMenuIcon, 									checked = hammerspoonMenuIcon		},
			{ title = "-" },
			{ title = i18n("launchAtStartup"), 															fn = toggleLaunchHammerspoonOnStartup, 								checked = startHammerspoonOnLaunch		},
			{ title = i18n("checkForUpdates"), 															fn = toggleCheckforHammerspoonUpdates, 								checked = hammerspoonCheckForUpdates	},
		}
		local settingsHUD = {
			{ title = i18n("showInspector"), 															fn = function() toggleHUDOption("hudShowInspector") end, 			checked = hudShowInspector},
			{ title = i18n("showDropTargets"), 															fn = function() toggleHUDOption("hudShowDropTargets") end, 			checked = hudShowDropTargets},
			{ title = i18n("showButtons"), 																fn = function() toggleHUDOption("hudShowButtons") end, 				checked = hudShowButtons},
		}
		local settingsMenuTable = {
			{ title = i18n("hudOptions"), 																menu = settingsHUD},
			{ title = "Hammerspoon " .. i18n("options"),												menu = settingsHammerspoonSettings},
			{ title = "-" },
			{ title = i18n("checkForUpdates"), 															fn = toggleCheckForUpdates, 										checked = enableCheckForUpdates},
			{ title = i18n("enableDebugMode"), 															fn = toggleDebugMode, 												checked = mod.debugMode},
			{ title = "-" },
			{ title = i18n("trashPreferences", {metadata.scriptName}), 									fn = resetSettings },
			{ title = "-" },
			{ title = i18n("provideFeedback"),															fn = emailBugReport },
			{ title = "-" },
			{ title = i18n("createdBy") .. " LateNite Films", 											fn = gotoLateNiteSite },
			{ title = i18n("scriptVersion") .. " " .. metadata.scriptVersion,							disabled = true },
		}

		return settingsMenuTable
	end

	function generateMenubarPrefsMenuBar()
		--------------------------------------------------------------------------------
		-- Get Menubar Settings:
		--------------------------------------------------------------------------------
		local menubarToolsEnabled = 		settings.get("fcpxHacks.menubarToolsEnabled")
		local menubarHacksEnabled = 		settings.get("fcpxHacks.menubarHacksEnabled")

		--------------------------------------------------------------------------------
		-- Get Enable Proxy Menu Item:
		--------------------------------------------------------------------------------
		local enableProxyMenuIcon = settings.get("fcpxHacks.enableProxyMenuIcon") or false

		--------------------------------------------------------------------------------
		-- Get Menubar Display Mode from Settings:
		--------------------------------------------------------------------------------
		local displayMenubarAsIcon = settings.get("fcpxHacks.displayMenubarAsIcon") or false

		local settingsMenubar = {
			{ title = i18n("showTools"), 																fn = function() toggleMenubarDisplay("Tools") end, 					checked = menubarToolsEnabled},
			{ title = i18n("showHacks"), 																fn = function() toggleMenubarDisplay("Hacks") end, 					checked = menubarHacksEnabled},
			{ title = "-" },
			{ title = i18n("displayProxyOriginalIcon"), 												fn = toggleEnableProxyMenuIcon, 									checked = enableProxyMenuIcon},
			{ title = i18n("displayThisMenuAsIcon"), 													fn = toggleMenubarDisplayMode, 										checked = displayMenubarAsIcon},
		}
		return settingsMenubar
	end

	--------------------------------------------------------------------------------
	-- UPDATE MENUBAR ICON:
	--------------------------------------------------------------------------------
	function updateMenubarIcon()
		menuManager():updateMenubarIcon()
	end

--------------------------------------------------------------------------------
-- CHANGE:
--------------------------------------------------------------------------------

	--------------------------------------------------------------------------------
	-- FCPX CHANGE BACKUP INTERVAL:
	--------------------------------------------------------------------------------
	function changeBackupInterval()

		--------------------------------------------------------------------------------
		-- Delete any pre-existing highlights:
		--------------------------------------------------------------------------------
		deleteAllHighlights()

		--------------------------------------------------------------------------------
		-- Get existing value:
		--------------------------------------------------------------------------------
		if fcp:getPreference("FFPeriodicBackupInterval") == nil then
			mod.FFPeriodicBackupInterval = 15
		else
			mod.FFPeriodicBackupInterval = fcp:getPreference("FFPeriodicBackupInterval")
		end

		--------------------------------------------------------------------------------
		-- If Final Cut Pro is running...
		--------------------------------------------------------------------------------
		local restartStatus = false
		if fcp:isRunning() then
			if dialog.displayYesNoQuestion(i18n("changeBackupIntervalMessage") .. "\n\n" .. i18n("doYouWantToContinue")) then
				restartStatus = true
			else
				return "Done"
			end
		end

		--------------------------------------------------------------------------------
		-- Ask user what to set the backup interval to:
		--------------------------------------------------------------------------------
		local userSelectedBackupInterval = dialog.displaySmallNumberTextBoxMessage(i18n("changeBackupIntervalTextbox"), i18n("changeBackupIntervalError"), mod.FFPeriodicBackupInterval)
		if not userSelectedBackupInterval then
			return "Cancel"
		end

		--------------------------------------------------------------------------------
		-- Update plist:
		--------------------------------------------------------------------------------
		local result = fcp:setPreference("FFPeriodicBackupInterval", tostring(userSelectedBackupInterval))
		if result == nil then
			dialog.displayErrorMessage(i18n("backupIntervalFail"))
			return "Failed"
		end

		--------------------------------------------------------------------------------
		-- Restart Final Cut Pro:
		--------------------------------------------------------------------------------
		if restartStatus then
			if not fcp:restart() then
				--------------------------------------------------------------------------------
				-- Failed to restart Final Cut Pro:
				--------------------------------------------------------------------------------
				dialog.displayErrorMessage(i18n("failedToRestart"))
				return "Failed"
			end
		end

	end

	--------------------------------------------------------------------------------
	-- CHANGE SMART COLLECTIONS LABEL:
	--------------------------------------------------------------------------------
	function changeSmartCollectionsLabel()

		--------------------------------------------------------------------------------
		-- Delete any pre-existing highlights:
		--------------------------------------------------------------------------------
		deleteAllHighlights()

		--------------------------------------------------------------------------------
		-- Get existing value:
		--------------------------------------------------------------------------------
		local executeResult,executeStatus = execute("/usr/libexec/PlistBuddy -c \"Print :FFOrganizerSmartCollections\" '" .. fcp:getPath() .. "/Contents/Frameworks/Flexo.framework/Versions/A/Resources/en.lproj/FFLocalizable.strings'")
		if tools.trim(executeResult) ~= "" then FFOrganizerSmartCollections = executeResult end

		--------------------------------------------------------------------------------
		-- If Final Cut Pro is running...
		--------------------------------------------------------------------------------
		local restartStatus = false
		if fcp:isRunning() then
			if dialog.displayYesNoQuestion(i18n("changeSmartCollectionsLabel") .. "\n\n" .. i18n("doYouWantToContinue")) then
				restartStatus = true
			else
				return "Done"
			end
		end

		--------------------------------------------------------------------------------
		-- Ask user what to set the backup interval to:
		--------------------------------------------------------------------------------
		local userSelectedSmartCollectionsLabel = dialog.displayTextBoxMessage(i18n("smartCollectionsLabelTextbox"), i18n("smartCollectionsLabelError"), tools.trim(FFOrganizerSmartCollections))
		if not userSelectedSmartCollectionsLabel then
			return "Cancel"
		end

		--------------------------------------------------------------------------------
		-- Update plist for every Flexo language:
		--------------------------------------------------------------------------------
		local executeCommands = {}
		for k, v in pairs(fcp:getFlexoLanguages()) do
			local executeCommand = "/usr/libexec/PlistBuddy -c \"Set :FFOrganizerSmartCollections " .. tools.trim(userSelectedSmartCollectionsLabel) .. "\" '" .. fcp:getPath() .. "/Contents/Frameworks/Flexo.framework/Versions/A/Resources/" .. fcp:getFlexoLanguages()[k] .. ".lproj/FFLocalizable.strings'"
			executeCommands[#executeCommands + 1] = executeCommand
		end
		local result = tools.executeWithAdministratorPrivileges(executeCommands)
		if type(result) == "string" then
			dialog.displayErrorMessage(result)
		end

		--------------------------------------------------------------------------------
		-- Restart Final Cut Pro:
		--------------------------------------------------------------------------------
		if restartStatus then
			if not fcp:restart() then
				--------------------------------------------------------------------------------
				-- Failed to restart Final Cut Pro:
				--------------------------------------------------------------------------------
				dialog.displayErrorMessage(i18n("failedToRestart"))
				return "Failed"
			end
		end

	end

--------------------------------------------------------------------------------
-- TOGGLE:
--------------------------------------------------------------------------------

	--------------------------------------------------------------------------------
<<<<<<< HEAD
	-- TOGGLE VOICE COMMAND ENABLE ANNOUNCEMENTS:
	--------------------------------------------------------------------------------
	function toggleVoiceCommandEnableAnnouncements()
		local voiceCommandEnableAnnouncements = settings.get("fcpxHacks.voiceCommandEnableAnnouncements")
		settings.set("fcpxHacks.voiceCommandEnableAnnouncements", not voiceCommandEnableAnnouncements)
	end

	--------------------------------------------------------------------------------
	-- TOGGLE VOICE COMMAND ENABLE VISUAL ALERTS:
	--------------------------------------------------------------------------------
	function toggleVoiceCommandEnableVisualAlerts()
		local voiceCommandEnableVisualAlerts = settings.get("fcpxHacks.voiceCommandEnableVisualAlerts")
		settings.set("fcpxHacks.voiceCommandEnableVisualAlerts", not voiceCommandEnableVisualAlerts)
	end
	--------------------------------------------------------------------------------
	-- TOGGLE ENABLE HACKS HUD:
	--------------------------------------------------------------------------------
	function toggleEnableVoiceCommands()

		local enableVoiceCommands = settings.get("fcpxHacks.enableVoiceCommands")
		settings.set("fcpxHacks.enableVoiceCommands", not enableVoiceCommands)

		if enableVoiceCommands then
			voicecommands:stop()
		else
			local result = voicecommands:new()
			if result == false then
				dialog.displayErrorMessage(i18n("voiceCommandsError"))
				settings.set("fcpxHacks.enableVoiceCommands", enableVoiceCommands)
				return
			end
			if fcp:isFrontmost() then
				voicecommands:start()
			else
				voicecommands:stop()
			end
		end
=======
	-- TOGGLE NOTIFICATION PLATFORM:
	--------------------------------------------------------------------------------
	function toggleNotificationPlatform(value)

		local notificationPlatform 		= settings.get("fcpxHacks.notificationPlatform")
		local prowlAPIKey 				= settings.get("fcpxHacks.prowlAPIKey") or ""
		local iMessageTarget			= settings.get("fcpxHacks.iMessageTarget") or ""

		local returnToFinalCutPro 		= fcp:isFrontmost()

		if value == "Prowl" then
			if not notificationPlatform["Prowl"] then
				::retryProwlAPIKeyEntry::
				local result = dialog.displayTextBoxMessage(i18n("prowlTextbox"), i18n("prowlTextboxError") .. "\n\n" .. i18n("pleaseTryAgain"), prowlAPIKey)
				if result == false then return end
				local prowlAPIKeyValidResult, prowlAPIKeyValidError = prowlAPIKeyValid(result)
				if prowlAPIKeyValidResult then
					if returnToFinalCutPro then fcp:launch() end
					settings.set("fcpxHacks.prowlAPIKey", result)
				else
					dialog.displayMessage(i18n("prowlError") .. " " .. prowlAPIKeyValidError .. ".\n\n" .. i18n("pleaseTryAgain"))
					goto retryProwlAPIKeyEntry
				end
			end
		end

		if value == "iMessage" then
			if not notificationPlatform["iMessage"] then
				local result = dialog.displayTextBoxMessage(i18n("iMessageTextBox"), i18n("pleaseTryAgain"), iMessageTarget)
				if result == false then return end
				settings.set("fcpxHacks.iMessageTarget", result)
			end
		end

		notificationPlatform[value] = not notificationPlatform[value]
		settings.set("fcpxHacks.notificationPlatform", notificationPlatform)

		if next(notificationPlatform) == nil then
			if shareSuccessNotificationWatcher then shareSuccessNotificationWatcher:stop() end
			if shareFailedNotificationWatcher then shareFailedNotificationWatcher:stop() end
		else
			notificationWatcher()
		end

>>>>>>> 20fe0afc
	end

	--------------------------------------------------------------------------------
	-- TOGGLE ENABLE HACKS HUD:
	--------------------------------------------------------------------------------
	function toggleEnableHacksHUD()
		local enableHacksHUD = settings.get("fcpxHacks.enableHacksHUD")
		settings.set("fcpxHacks.enableHacksHUD", not enableHacksHUD)

		if enableHacksHUD then
			hackshud.hide()
		else
			if fcp:isFrontmost() then
				hackshud.show()
			end
		end
	end

	--------------------------------------------------------------------------------
	-- TOGGLE DEBUG MODE:
	--------------------------------------------------------------------------------
	function toggleDebugMode()
		settings.set("fcpxHacks.debugMode", not mod.debugMode)
		hs.reload()
	end

	--------------------------------------------------------------------------------
	-- TOGGLE CHECK FOR UPDATES:
	--------------------------------------------------------------------------------
	function toggleCheckForUpdates()
		local enableCheckForUpdates = settings.get("fcpxHacks.enableCheckForUpdates")
		settings.set("fcpxHacks.enableCheckForUpdates", not enableCheckForUpdates)
	end

	--------------------------------------------------------------------------------
	-- TOGGLE MENUBAR DISPLAY:
	--------------------------------------------------------------------------------
	function toggleMenubarDisplay(value)
		local menubarEnabled = settings.get("fcpxHacks.menubar" .. value .. "Enabled")
		settings.set("fcpxHacks.menubar" .. value .. "Enabled", not menubarEnabled)
	end

	--------------------------------------------------------------------------------
	-- TOGGLE HUD OPTION:
	--------------------------------------------------------------------------------
	function toggleHUDOption(value)
		local result = settings.get("fcpxHacks." .. value)
		settings.set("fcpxHacks." .. value, not result)
		hackshud.reload()
	end

	--------------------------------------------------------------------------------
	-- TOGGLE CLIPBOARD HISTORY:
	--------------------------------------------------------------------------------
	function toggleEnableClipboardHistory()

		local enableSharedClipboard = settings.get("fcpxHacks.enableSharedClipboard") or false
		local enableClipboardHistory = settings.get("fcpxHacks.enableClipboardHistory") or false

		if not enableClipboardHistory then
			if not enableSharedClipboard then
				clipboard.startWatching()
			end
		else
			if not enableSharedClipboard then
				clipboard.stopWatching()
			end
		end
		settings.set("fcpxHacks.enableClipboardHistory", not enableClipboardHistory)
	end

	--------------------------------------------------------------------------------
	-- TOGGLE SHARED CLIPBOARD:
	--------------------------------------------------------------------------------
	function toggleEnableSharedClipboard()

		local enableSharedClipboard = settings.get("fcpxHacks.enableSharedClipboard") or false
		local enableClipboardHistory = settings.get("fcpxHacks.enableClipboardHistory") or false

		if not enableSharedClipboard then

			result = dialog.displayChooseFolder("Which folder would you like to use for the Shared Clipboard?")

			if result ~= false then
				debugMessage("Enabled Shared Clipboard Path: " .. tostring(result))
				settings.set("fcpxHacks.sharedClipboardPath", result)

				--------------------------------------------------------------------------------
				-- Watch for Shared Clipboard Changes:
				--------------------------------------------------------------------------------
				sharedClipboardWatcher = pathwatcher.new(result, sharedClipboardFileWatcher):start()

				if not enableClipboardHistory then
					clipboard.startWatching()
				end

			else
				debugMessage("Enabled Shared Clipboard Choose Path Cancelled.")
				settings.set("fcpxHacks.sharedClipboardPath", nil)
				return "failed"
			end

		else

			--------------------------------------------------------------------------------
			-- Stop Watching for Shared Clipboard Changes:
			--------------------------------------------------------------------------------
			sharedClipboardWatcher:stop()

			if not enableClipboardHistory then
				clipboard.stopWatching()
			end

		end

		settings.set("fcpxHacks.enableSharedClipboard", not enableSharedClipboard)
	end

	--------------------------------------------------------------------------------
	-- TOGGLE HAMMERSPOON DOCK ICON:
	--------------------------------------------------------------------------------
	function toggleHammerspoonDockIcon()
		local originalValue = hs.dockIcon()
		hs.dockIcon(not originalValue)
	end

	--------------------------------------------------------------------------------
	-- TOGGLE HAMMERSPOON MENU ICON:
	--------------------------------------------------------------------------------
	function toggleHammerspoonMenuIcon()
		local originalValue = hs.menuIcon()
		hs.menuIcon(not originalValue)
	end

	--------------------------------------------------------------------------------
	-- TOGGLE LAUNCH HAMMERSPOON ON START:
	--------------------------------------------------------------------------------
	function toggleLaunchHammerspoonOnStartup()
		local originalValue = hs.autoLaunch()
		hs.autoLaunch(not originalValue)
	end

	--------------------------------------------------------------------------------
	-- TOGGLE HAMMERSPOON CHECK FOR UPDATES:
	--------------------------------------------------------------------------------
	function toggleCheckforHammerspoonUpdates()
		local originalValue = hs.automaticallyCheckForUpdates()
		hs.automaticallyCheckForUpdates(not originalValue)
	end

	--------------------------------------------------------------------------------
	-- TOGGLE ENABLE PROXY MENU ICON:
	--------------------------------------------------------------------------------
	function toggleEnableProxyMenuIcon()
		local enableProxyMenuIcon = settings.get("fcpxHacks.enableProxyMenuIcon")
		if enableProxyMenuIcon == nil then
			settings.set("fcpxHacks.enableProxyMenuIcon", true)
			enableProxyMenuIcon = true
		else
			settings.set("fcpxHacks.enableProxyMenuIcon", not enableProxyMenuIcon)
		end

		updateMenubarIcon()
	end

	--------------------------------------------------------------------------------
	-- TOGGLE HACKS SHORTCUTS IN FINAL CUT PRO:
	--------------------------------------------------------------------------------
	function toggleEnableHacksShortcutsInFinalCutPro()
		plugins("hs.fcpxhacks.plugins.hacks.shortcuts").toggleEditable()
	end

	--------------------------------------------------------------------------------
	-- TOGGLE MOVING MARKERS:
	--------------------------------------------------------------------------------
	function toggleMovingMarkers()

		--------------------------------------------------------------------------------
		-- Delete any pre-existing highlights:
		--------------------------------------------------------------------------------
		deleteAllHighlights()

		--------------------------------------------------------------------------------
		-- Get existing value:
		--------------------------------------------------------------------------------
		mod.allowMovingMarkers = false
		local executeResult,executeStatus = execute("/usr/libexec/PlistBuddy -c \"Print :TLKMarkerHandler:Configuration:'Allow Moving Markers'\" '" .. fcp:getPath() .. "/Contents/Frameworks/TLKit.framework/Versions/A/Resources/EventDescriptions.plist'")
		if tools.trim(executeResult) == "true" then mod.allowMovingMarkers = true end

		--------------------------------------------------------------------------------
		-- If Final Cut Pro is running...
		--------------------------------------------------------------------------------
		local restartStatus = false
		if fcp:isRunning() then
			if dialog.displayYesNoQuestion(i18n("togglingMovingMarkersRestart") .. "\n\n" .. i18n("doYouWantToContinue")) then
				restartStatus = true
			else
				return "Done"
			end
		end

		--------------------------------------------------------------------------------
		-- Update plist:
		--------------------------------------------------------------------------------
		if mod.allowMovingMarkers then
			local result = tools.executeWithAdministratorPrivileges([[/usr/libexec/PlistBuddy -c \"Set :TLKMarkerHandler:Configuration:'Allow Moving Markers' false\" ']] .. fcp:getPath() .. [[/Contents/Frameworks/TLKit.framework/Versions/A/Resources/EventDescriptions.plist']])
			if type(result) == "string" then
				dialog.displayErrorMessage(result)
			end
		else
			local executeStatus = tools.executeWithAdministratorPrivileges([[/usr/libexec/PlistBuddy -c \"Set :TLKMarkerHandler:Configuration:'Allow Moving Markers' true\" ']] .. fcp:getPath() .. [[/Contents/Frameworks/TLKit.framework/Versions/A/Resources/EventDescriptions.plist']])
			if type(result) == "string" then
				dialog.displayErrorMessage(result)
			end
		end

		--------------------------------------------------------------------------------
		-- Restart Final Cut Pro:
		--------------------------------------------------------------------------------
		if restartStatus then
			if not fcp:restart() then
				--------------------------------------------------------------------------------
				-- Failed to restart Final Cut Pro:
				--------------------------------------------------------------------------------
				dialog.displayErrorMessage(i18n("failedToRestart"))
				return "Failed"
			end
		end
	end

	--------------------------------------------------------------------------------
	-- TOGGLE PERFORM TASKS DURING PLAYBACK:
	--------------------------------------------------------------------------------
	function togglePerformTasksDuringPlayback()

		--------------------------------------------------------------------------------
		-- Delete any pre-existing highlights:
		--------------------------------------------------------------------------------
		deleteAllHighlights()

		--------------------------------------------------------------------------------
		-- Get existing value:
		--------------------------------------------------------------------------------
		if fcp:getPreference("FFSuspendBGOpsDuringPlay") == nil then
			mod.FFSuspendBGOpsDuringPlay = false
		else
			mod.FFSuspendBGOpsDuringPlay = fcp:getPreference("FFSuspendBGOpsDuringPlay")
		end

		--------------------------------------------------------------------------------
		-- If Final Cut Pro is running...
		--------------------------------------------------------------------------------
		local restartStatus = false
		if fcp:isRunning() then
			if dialog.displayYesNoQuestion(i18n("togglingBackgroundTasksRestart") .. "\n\n" ..i18n("doYouWantToContinue")) then
				restartStatus = true
			else
				return "Done"
			end
		end

		--------------------------------------------------------------------------------
		-- Update plist:
		--------------------------------------------------------------------------------
		local result = fcp:setPreference("FFSuspendBGOpsDuringPlay", not mod.FFSuspendBGOpsDuringPlay)
		if result == nil then
			dialog.displayErrorMessage(i18n("failedToWriteToPreferences"))
			return "Failed"
		end

		--------------------------------------------------------------------------------
		-- Restart Final Cut Pro:
		--------------------------------------------------------------------------------
		if restartStatus then
			if not fcp:restart() then
				--------------------------------------------------------------------------------
				-- Failed to restart Final Cut Pro:
				--------------------------------------------------------------------------------
				dialog.displayErrorMessage(i18n("failedToRestart"))
				return "Failed"
			end
		end
	end

	--------------------------------------------------------------------------------
	-- TOGGLE TIMECODE OVERLAY:
	--------------------------------------------------------------------------------
	function toggleTimecodeOverlay()

		--------------------------------------------------------------------------------
		-- Delete any pre-existing highlights:
		--------------------------------------------------------------------------------
		deleteAllHighlights()

		--------------------------------------------------------------------------------
		-- Get existing value:
		--------------------------------------------------------------------------------
		if fcp:getPreference("FFEnableGuards") == nil then
			mod.FFEnableGuards = false
		else
			mod.FFEnableGuards = fcp:getPreference("FFEnableGuards")
		end

		--------------------------------------------------------------------------------
		-- If Final Cut Pro is running...
		--------------------------------------------------------------------------------
		local restartStatus = false
		if fcp:isRunning() then
			if dialog.displayYesNoQuestion(i18n("togglingTimecodeOverlayRestart") .. "\n\n" .. i18n("doYouWantToContinue")) then
				restartStatus = true
			else
				return "Done"
			end
		end

		--------------------------------------------------------------------------------
		-- Update plist:
		--------------------------------------------------------------------------------
		local result = fcp:setPreference("FFEnableGuards", not mod.FFEnableGuards)
		if result == nil then
			dialog.displayErrorMessage(i18n("failedToWriteToPreferences"))
			return "Failed"
		end

		--------------------------------------------------------------------------------
		-- Restart Final Cut Pro:
		--------------------------------------------------------------------------------
		if restartStatus then
			if not fcp:restart() then
				--------------------------------------------------------------------------------
				-- Failed to restart Final Cut Pro:
				--------------------------------------------------------------------------------
				dialog.displayErrorMessage(i18n("failedToRestart"))
				return "Failed"
			end
		end
	end

	--------------------------------------------------------------------------------
	-- TOGGLE MENUBAR DISPLAY MODE:
	--------------------------------------------------------------------------------
	function toggleMenubarDisplayMode()

		local displayMenubarAsIcon = settings.get("fcpxHacks.displayMenubarAsIcon")


		if displayMenubarAsIcon == nil then
			 settings.set("fcpxHacks.displayMenubarAsIcon", true)
		else
			if displayMenubarAsIcon then
				settings.set("fcpxHacks.displayMenubarAsIcon", false)
			else
				settings.set("fcpxHacks.displayMenubarAsIcon", true)
			end
		end

		updateMenubarIcon()
	end

--------------------------------------------------------------------------------
-- PASTE:
--------------------------------------------------------------------------------

	--------------------------------------------------------------------------------
	-- PASTE FROM CLIPBOARD HISTORY:
	--------------------------------------------------------------------------------
	function finalCutProPasteFromClipboardHistory(data)

		--------------------------------------------------------------------------------
		-- Write data back to Clipboard:
		--------------------------------------------------------------------------------
		clipboard.stopWatching()
		pasteboard.writeDataForUTI(fcp:getPasteboardUTI(), data)
		clipboard.startWatching()

		--------------------------------------------------------------------------------
		-- Paste in FCPX:
		--------------------------------------------------------------------------------
		fcp:launch()
		if not fcp:performShortcut("Paste") then
			dialog.displayErrorMessage("Failed to trigger the 'Paste' Shortcut.\n\nError occurred in finalCutProPasteFromClipboardHistory().")
			return "Failed"
		end

	end

	--------------------------------------------------------------------------------
	-- PASTE FROM SHARED CLIPBOARD:
	--------------------------------------------------------------------------------
	function pasteFromSharedClipboard(pathToClipboardFile, whichClipboard)

		if tools.doesFileExist(pathToClipboardFile) then
			local plistData = plist.xmlFileToTable(pathToClipboardFile)
			if plistData ~= nil then

				--------------------------------------------------------------------------------
				-- Decode Shared Clipboard Data from Plist:
				--------------------------------------------------------------------------------
				local currentClipboardData = base64.decode(plistData["SharedClipboardData" .. whichClipboard])

				--------------------------------------------------------------------------------
				-- Write data back to Clipboard:
				--------------------------------------------------------------------------------
				clipboard.stopWatching()
				pasteboard.writeDataForUTI(fcp:getPasteboardUTI(), currentClipboardData)
				clipboard.startWatching()

				--------------------------------------------------------------------------------
				-- Paste in FCPX:
				--------------------------------------------------------------------------------
				fcp:launch()
				if not fcp:performShortcut("Paste") then
					dialog.displayErrorMessage("Failed to trigger the 'Paste' Shortcut.\n\nError occurred in pasteFromSharedClipboard().")
					return "Failed"
				end

			else
				dialog.errorMessage(i18n("sharedClipboardNotRead"))
				return "Fail"
			end
		else
			dialog.displayMessage(i18n("sharedClipboardFileNotFound"))
			return "Fail"
		end

	end

--------------------------------------------------------------------------------
-- CLEAR:
--------------------------------------------------------------------------------

	--------------------------------------------------------------------------------
	-- CLEAR CLIPBOARD HISTORY:
	--------------------------------------------------------------------------------
	function clearClipboardHistory()
		clipboard.clearHistory()
	end

	--------------------------------------------------------------------------------
	-- CLEAR SHARED CLIPBOARD HISTORY:
	--------------------------------------------------------------------------------
	function clearSharedClipboardHistory()
		local sharedClipboardPath = settings.get("fcpxHacks.sharedClipboardPath")
		for file in fs.dir(sharedClipboardPath) do
			 if file:sub(-10) == ".fcpxhacks" then
				os.remove(sharedClipboardPath .. file)
			 end
		end
	end

--------------------------------------------------------------------------------
-- OTHER:
--------------------------------------------------------------------------------

	--------------------------------------------------------------------------------
	-- OPEN HAMMERSPOON CONSOLE:
	--------------------------------------------------------------------------------
	function openHammerspoonConsole()
		hs.openConsole()
	end

	--------------------------------------------------------------------------------
	-- RESET SETTINGS:
	--------------------------------------------------------------------------------
	function resetSettings()

		local finalCutProRunning = fcp:isRunning()

		local resetMessage = i18n("trashFCPXHacksPreferences")
		if finalCutProRunning then
			resetMessage = resetMessage .. "\n\n" .. i18n("adminPasswordRequiredAndRestart")
		else
			resetMessage = resetMessage .. "\n\n" .. i18n("adminPasswordRequired")
		end

		if not dialog.displayYesNoQuestion(resetMessage) then
		 	return
		end

		--------------------------------------------------------------------------------
		-- Remove Hacks Shortcut in Final Cut Pro:
		--------------------------------------------------------------------------------
		local result = disableHacksShortcuts()
		if type(result) == "string" then
			dialog.displayErrorMessage(result)
		end

		--------------------------------------------------------------------------------
		-- Trash all Script Settings:
		--------------------------------------------------------------------------------
		for i, v in ipairs(settings.getKeys()) do
			if (v:sub(1,10)) == "fcpxHacks." then
				settings.set(v, nil)
			end
		end

		--------------------------------------------------------------------------------
		-- Restart Final Cut Pro if running:
		--------------------------------------------------------------------------------
		if finalCutProRunning then
			if not fcp:restart() then
				--------------------------------------------------------------------------------
				-- Failed to restart Final Cut Pro:
				--------------------------------------------------------------------------------
				dialog.displayMessage(i18n("restartFinalCutProFailed"))
			end
		end

		--------------------------------------------------------------------------------
		-- Reload Hammerspoon:
		--------------------------------------------------------------------------------
		hs.reload()

	end

	--------------------------------------------------------------------------------
	-- GET SCRIPT UPDATE:
	--------------------------------------------------------------------------------
	function getScriptUpdate()
		os.execute('open "' .. metadata.updateURL .. '"')
	end

	--------------------------------------------------------------------------------
	-- GO TO LATENITE FILMS SITE:
	--------------------------------------------------------------------------------
	function gotoLateNiteSite()
		os.execute('open "' .. metadata.developerURL .. '"')
	end

--------------------------------------------------------------------------------
--------------------------------------------------------------------------------





--------------------------------------------------------------------------------
--------------------------------------------------------------------------------
--                   S H O R T C U T   F E A T U R E S                        --
--------------------------------------------------------------------------------
--------------------------------------------------------------------------------

--------------------------------------------------------------------------------
-- KEYWORDS:
--------------------------------------------------------------------------------

	--------------------------------------------------------------------------------
	-- SAVE KEYWORDS:
	--------------------------------------------------------------------------------
	function saveKeywordSearches(whichButton)

		--------------------------------------------------------------------------------
		-- Delete any pre-existing highlights:
		--------------------------------------------------------------------------------
		deleteAllHighlights()

		--------------------------------------------------------------------------------
		-- Check to see if the Keyword Editor is already open:
		--------------------------------------------------------------------------------
		local fcpx = fcp:application()
		local fcpxElements = ax.applicationElement(fcpx)
		local whichWindow = nil
		for i=1, fcpxElements:attributeValueCount("AXChildren") do
			if fcpxElements[i]:attributeValue("AXRole") == "AXWindow" then
				if fcpxElements[i]:attributeValue("AXIdentifier") == "_NS:264" then
					whichWindow = i
				end
			end
		end
		if whichWindow == nil then
			dialog.displayMessage(i18n("keywordEditorAlreadyOpen"))
			return
		end
		fcpxElements = fcpxElements[whichWindow]

		--------------------------------------------------------------------------------
		-- Get Starting Textfield:
		--------------------------------------------------------------------------------
		local startTextField = nil
		for i=1, fcpxElements:attributeValueCount("AXChildren") do
			if startTextField == nil then
				if fcpxElements[i]:attributeValue("AXIdentifier") == "_NS:102" then
					startTextField = i
					goto startTextFieldDone
				end
			end
		end
		::startTextFieldDone::
		if startTextField == nil then
			--------------------------------------------------------------------------------
			-- Keyword Shortcuts Buttons isn't down:
			--------------------------------------------------------------------------------
			fcpxElements = ax.applicationElement(fcpx)[1] -- Refresh
			for i=1, fcpxElements:attributeValueCount("AXChildren") do
				if fcpxElements[i]:attributeValue("AXIdentifier") == "_NS:276" then
					keywordDisclosureTriangle = i
					goto keywordDisclosureTriangleDone
				end
			end
			::keywordDisclosureTriangleDone::
			if fcpxElements[keywordDisclosureTriangle] == nil then
				dialog.displayMessage(i18n("keywordShortcutsVisibleError"))
				return "Failed"
			else
				local keywordDisclosureTriangleResult = fcpxElements[keywordDisclosureTriangle]:performAction("AXPress")
				if keywordDisclosureTriangleResult == nil then
					dialog.displayMessage(i18n("keywordShortcutsVisibleError"))
					return "Failed"
				end
			end
		end

		--------------------------------------------------------------------------------
		-- Get Values from the Keyword Editor:
		--------------------------------------------------------------------------------
		local savedKeywordValues = {}
		local favoriteCount = 1
		local skipFirst = true
		for i=1, fcpxElements:attributeValueCount("AXChildren") do
			if fcpxElements[i]:attributeValue("AXRole") == "AXTextField" then
				if skipFirst then
					skipFirst = false
				else
					savedKeywordValues[favoriteCount] = fcpxElements[i]:attributeValue("AXHelp")
					favoriteCount = favoriteCount + 1
				end
			end
		end

		--------------------------------------------------------------------------------
		-- Save Values to Settings:
		--------------------------------------------------------------------------------
		local savedKeywords = settings.get("fcpxHacks.savedKeywords")
		if savedKeywords == nil then savedKeywords = {} end
		for i=1, 9 do
			if savedKeywords['Preset ' .. tostring(whichButton)] == nil then
				savedKeywords['Preset ' .. tostring(whichButton)] = {}
			end
			savedKeywords['Preset ' .. tostring(whichButton)]['Item ' .. tostring(i)] = savedKeywordValues[i]
		end
		settings.set("fcpxHacks.savedKeywords", savedKeywords)

		--------------------------------------------------------------------------------
		-- Saved:
		--------------------------------------------------------------------------------
		dialog.displayNotification(i18n("keywordPresetsSaved") .. " " .. tostring(whichButton))

	end

	--------------------------------------------------------------------------------
	-- RESTORE KEYWORDS:
	--------------------------------------------------------------------------------
	function restoreKeywordSearches(whichButton)

		--------------------------------------------------------------------------------
		-- Delete any pre-existing highlights:
		--------------------------------------------------------------------------------
		deleteAllHighlights()

		--------------------------------------------------------------------------------
		-- Get Values from Settings:
		--------------------------------------------------------------------------------
		local savedKeywords = settings.get("fcpxHacks.savedKeywords")
		local restoredKeywordValues = {}

		if savedKeywords == nil then
			dialog.displayMessage(i18n("noKeywordPresetsError"))
			return "Fail"
		end
		if savedKeywords['Preset ' .. tostring(whichButton)] == nil then
			dialog.displayMessage(i18n("noKeywordPresetError"))
			return "Fail"
		end
		for i=1, 9 do
			restoredKeywordValues[i] = savedKeywords['Preset ' .. tostring(whichButton)]['Item ' .. tostring(i)]
		end

		--------------------------------------------------------------------------------
		-- Check to see if the Keyword Editor is already open:
		--------------------------------------------------------------------------------
		local fcpx = fcp:application()
		local fcpxElements = ax.applicationElement(fcpx)
		local whichWindow = nil
		for i=1, fcpxElements:attributeValueCount("AXChildren") do
			if fcpxElements[i]:attributeValue("AXRole") == "AXWindow" then
				if fcpxElements[i]:attributeValue("AXIdentifier") == "_NS:264" then
					whichWindow = i
				end
			end
		end
		if whichWindow == nil then
			dialog.displayMessage(i18n("keywordEditorAlreadyOpen"))
			return
		end
		fcpxElements = fcpxElements[whichWindow]

		--------------------------------------------------------------------------------
		-- Get Starting Textfield:
		--------------------------------------------------------------------------------
		local startTextField = nil
		for i=1, fcpxElements:attributeValueCount("AXChildren") do
			if startTextField == nil then
				if fcpxElements[i]:attributeValue("AXIdentifier") == "_NS:102" then
					startTextField = i
					goto startTextFieldDone
				end
			end
		end
		::startTextFieldDone::
		if startTextField == nil then
			--------------------------------------------------------------------------------
			-- Keyword Shortcuts Buttons isn't down:
			--------------------------------------------------------------------------------
			local keywordDisclosureTriangle = nil
			for i=1, fcpxElements:attributeValueCount("AXChildren") do
				if fcpxElements[i]:attributeValue("AXIdentifier") == "_NS:276" then
					keywordDisclosureTriangle = i
					goto keywordDisclosureTriangleDone
				end
			end
			::keywordDisclosureTriangleDone::

			if fcpxElements[keywordDisclosureTriangle] ~= nil then
				local keywordDisclosureTriangleResult = fcpxElements[keywordDisclosureTriangle]:performAction("AXPress")
				if keywordDisclosureTriangleResult == nil then
					dialog.displayMessage(i18n("keywordShortcutsVisibleError"))
					return "Failed"
				end
			else
				dialog.displayErrorMessage("Could not find keyword disclosure triangle.\n\nError occurred in restoreKeywordSearches().")
				return "Failed"
			end
		end

		--------------------------------------------------------------------------------
		-- Restore Values to Keyword Editor:
		--------------------------------------------------------------------------------
		local favoriteCount = 1
		local skipFirst = true
		for i=1, fcpxElements:attributeValueCount("AXChildren") do
			if fcpxElements[i]:attributeValue("AXRole") == "AXTextField" then
				if skipFirst then
					skipFirst = false
				else
					currentKeywordSelection = fcpxElements[i]

					setKeywordResult = currentKeywordSelection:setAttributeValue("AXValue", restoredKeywordValues[favoriteCount])
					keywordActionResult = currentKeywordSelection:setAttributeValue("AXFocused", true)
					eventtap.keyStroke({""}, "return")

					--------------------------------------------------------------------------------
					-- If at first you don't succeed, try, oh try, again!
					--------------------------------------------------------------------------------
					if fcpxElements[i][1]:attributeValue("AXValue") ~= restoredKeywordValues[favoriteCount] then
						setKeywordResult = currentKeywordSelection:setAttributeValue("AXValue", restoredKeywordValues[favoriteCount])
						keywordActionResult = currentKeywordSelection:setAttributeValue("AXFocused", true)
						eventtap.keyStroke({""}, "return")
					end

					favoriteCount = favoriteCount + 1
				end
			end
		end

		--------------------------------------------------------------------------------
		-- Successfully Restored:
		--------------------------------------------------------------------------------
		dialog.displayNotification(i18n("keywordPresetsRestored") .. " " .. tostring(whichButton))

	end

--------------------------------------------------------------------------------
-- COLOR BOARD RELATED:
--------------------------------------------------------------------------------

	--------------------------------------------------------------------------------
	-- COLOR BOARD - PUCK SELECTION:
	--------------------------------------------------------------------------------
	function colorBoardSelectPuck(aspect, property, whichDirection)

		--------------------------------------------------------------------------------
		-- Delete any pre-existing highlights:
		--------------------------------------------------------------------------------
		deleteAllHighlights()

		--------------------------------------------------------------------------------
		-- Show the Color Board with the correct panel
		--------------------------------------------------------------------------------
		local colorBoard = fcp:colorBoard()

		--------------------------------------------------------------------------------
		-- Show the Color Board if it's hidden:
		--------------------------------------------------------------------------------
		if not colorBoard:isShowing() then colorBoard:show() end

		if not colorBoard:isActive() then
			dialog.displayNotification(i18n("pleaseSelectSingleClipInTimeline"))
			return "Failed"
		end

		--------------------------------------------------------------------------------
		-- If a Direction is specified:
		--------------------------------------------------------------------------------
		if whichDirection ~= nil then

			--------------------------------------------------------------------------------
			-- Get shortcut key from plist, press and hold if required:
			--------------------------------------------------------------------------------
			mod.releaseColorBoardDown = false
			timer.doUntil(function() return mod.releaseColorBoardDown end, function()
				if whichDirection == "up" then
					colorBoard:shiftPercentage(aspect, property, 1)
				elseif whichDirection == "down" then
					colorBoard:shiftPercentage(aspect, property, -1)
				elseif whichDirection == "left" then
					colorBoard:shiftAngle(aspect, property, -1)
				elseif whichDirection == "right" then
					colorBoard:shiftAngle(aspect, property, 1)
				end
			end, eventtap.keyRepeatInterval())
		else -- just select the puck
			colorBoard:selectPuck(aspect, property)
		end
	end

		--------------------------------------------------------------------------------
		-- COLOR BOARD - RELEASE KEYPRESS:
		--------------------------------------------------------------------------------
		function colorBoardSelectPuckRelease()
			mod.releaseColorBoardDown = true
		end

	--------------------------------------------------------------------------------
	-- COLOR BOARD - PUCK CONTROL VIA MOUSE:
	--------------------------------------------------------------------------------
	function colorBoardMousePuck(aspect, property)
		--------------------------------------------------------------------------------
		-- Stop Existing Color Pucker:
		--------------------------------------------------------------------------------
		if mod.colorPucker then
			mod.colorPucker:stop()
		end

		--------------------------------------------------------------------------------
		-- Delete any pre-existing highlights:
		--------------------------------------------------------------------------------
		deleteAllHighlights()

		colorBoard = fcp:colorBoard()

		--------------------------------------------------------------------------------
		-- Show the Color Board if it's hidden:
		--------------------------------------------------------------------------------
		if not colorBoard:isShowing() then colorBoard:show() end

		if not colorBoard:isActive() then
			dialog.displayNotification(i18n("pleaseSelectSingleClipInTimeline"))
			return "Failed"
		end

		mod.colorPucker = colorBoard:startPucker(aspect, property)
	end

		--------------------------------------------------------------------------------
		-- COLOR BOARD - RELEASE MOUSE KEYPRESS:
		--------------------------------------------------------------------------------
		function colorBoardMousePuckRelease()
			if mod.colorPucker then
				mod.colorPucker:stop()
				mod.colorPicker = nil
			end
		end

--------------------------------------------------------------------------------
-- CLIPBOARD RELATED:
--------------------------------------------------------------------------------

	--------------------------------------------------------------------------------
	-- COPY WITH CUSTOM LABEL:
	--------------------------------------------------------------------------------
	function copyWithCustomLabel()
		local menuBar = fcp:menuBar()
		if menuBar:isEnabled("Edit", "Copy") then
			local result = dialog.displayTextBoxMessage("Please enter a label for the clipboard item:", "The value you entered is not valid.\n\nPlease try again.", "")
			if result == false then return end
			clipboard.setName(result)
			menuBar:selectMenu("Edit", "Copy")
		end
	end

	--------------------------------------------------------------------------------
	-- COPY WITH CUSTOM LABEL & FOLDER:
	--------------------------------------------------------------------------------
	function copyWithCustomLabelAndFolder()
		local menuBar = fcp:menuBar()
		if menuBar:isEnabled("Edit", "Copy") then
			local result = dialog.displayTextBoxMessage("Please enter a label for the clipboard item:", "The value you entered is not valid.\n\nPlease try again.", "")
			if result == false then return end
			clipboard.setName(result)
			local result = dialog.displayTextBoxMessage("Please enter a folder for the clipboard item:", "The value you entered is not valid.\n\nPlease try again.", "")
			if result == false then return end
			clipboard.setFolder(result)
			menuBar:selectMenu("Edit", "Copy")
		end
	end

--------------------------------------------------------------------------------
-- OTHER SHORTCUTS:
--------------------------------------------------------------------------------

	--------------------------------------------------------------------------------
	-- ADD NOTE TO SELECTED CLIP:
	--------------------------------------------------------------------------------
	function addNoteToSelectedClip()

		local errorFunction = " Error occurred in addNoteToSelectedClip()."

		--------------------------------------------------------------------------------
		-- Make sure the Browser is visible:
		--------------------------------------------------------------------------------
		local libraries = fcp:browser():libraries()
		if not libraries:isShowing() then
			writeToConsole("Library Panel is closed." .. errorFunction)
			return
		end

		--------------------------------------------------------------------------------
		-- Get number of Selected Browser Clips:
		--------------------------------------------------------------------------------
		local clips = libraries:selectedClipsUI()
		if #clips ~= 1 then
			writeToConsole("Wrong number of clips selected." .. errorFunction)
			return
		end

		--------------------------------------------------------------------------------
		-- Check to see if the playhead is moving:
		--------------------------------------------------------------------------------
		local playhead = libraries:playhead()
		local playheadCheck1 = playhead:getPosition()
		timer.usleep(100000)
		local playheadCheck2 = playhead:getPosition()
		timer.usleep(100000)
		local playheadCheck3 = playhead:getPosition()
		timer.usleep(100000)
		local playheadCheck4 = playhead:getPosition()
		timer.usleep(100000)
		local wasPlaying = false
		if playheadCheck1 == playheadCheck2 and playheadCheck2 == playheadCheck3 and playheadCheck3 == playheadCheck4 then
			--debugMessage("Playhead is static.")
			wasPlaying = false
		else
			--debugMessage("Playhead is moving.")
			wasPlaying = true
		end

		--------------------------------------------------------------------------------
		-- Check to see if we're in Filmstrip or List View:
		--------------------------------------------------------------------------------
		local filmstripView = false
		if libraries:isFilmstripView() then
			filmstripView = true
			libraries:toggleViewMode():press()
			if wasPlaying then fcp:menuBar():selectMenu("View", "Playback", "Play") end
		end

		--------------------------------------------------------------------------------
		-- Get Selected Clip & Selected Clip's Parent:
		--------------------------------------------------------------------------------
		local selectedClip = libraries:selectedClipsUI()[1]
		local selectedClipParent = selectedClip:attributeValue("AXParent")

		--------------------------------------------------------------------------------
		-- Get the AXGroup:
		--------------------------------------------------------------------------------
		local axutils = require("hs.finalcutpro.axutils")
		local listHeadingGroup = axutils.childWithRole(selectedClipParent, "AXGroup")

		--------------------------------------------------------------------------------
		-- Find the 'Notes' column:
		--------------------------------------------------------------------------------
		local notesFieldID = nil
		for i=1, listHeadingGroup:attributeValueCount("AXChildren") do
			local title = listHeadingGroup[i]:attributeValue("AXTitle")
			--------------------------------------------------------------------------------
			-- English: 		Notes
			-- German:			Notizen
			-- Spanish:			Notas
			-- French:			Notes
			-- Japanese:		メモ
			-- Chinese:			注释
			--------------------------------------------------------------------------------
			if title == "Notes" or title == "Notizen" or title == "Notas" or title == "メモ" or title == "注释" then
				notesFieldID = i
			end
		end

		--------------------------------------------------------------------------------
		-- If the 'Notes' column is missing:
		--------------------------------------------------------------------------------
		local notesPressed = false
		if notesFieldID == nil then
			listHeadingGroup:performAction("AXShowMenu")
			local menu = axutils.childWithRole(listHeadingGroup, "AXMenu")
			for i=1, menu:attributeValueCount("AXChildren") do
				if not notesPressed then
					local title = menu[i]:attributeValue("AXTitle")
					if title == "Notes" or title == "Notizen" or title == "Notas" or title == "メモ" or title == "注释" then
						menu[i]:performAction("AXPress")
						notesPressed = true
						for i=1, listHeadingGroup:attributeValueCount("AXChildren") do
							local title = listHeadingGroup[i]:attributeValue("AXTitle")
							if title == "Notes" or title == "Notizen" or title == "Notas" or title == "メモ" or title == "注释" then
								notesFieldID = i
							end
						end
					end
				end
			end
		end

		--------------------------------------------------------------------------------
		-- If the 'Notes' column is missing then error:
		--------------------------------------------------------------------------------
		if notesFieldID == nil then
			errorMessage(metadata.scriptName .. " could not find the Notes Column." .. errorFunction)
			return
		end

		local selectedNotesField = selectedClip[notesFieldID][1]
		local existingValue = selectedNotesField:attributeValue("AXValue")

		--------------------------------------------------------------------------------
		-- Setup Chooser:
		--------------------------------------------------------------------------------
		noteChooser = chooser.new(function(result)
			--------------------------------------------------------------------------------
			-- When Chooser Item is Selected or Closed:
			--------------------------------------------------------------------------------
			noteChooser:hide()
			fcp:launch()

			if result ~= nil then
				selectedNotesField:setAttributeValue("AXFocused", true)
				selectedNotesField:setAttributeValue("AXValue", result["text"])
				selectedNotesField:setAttributeValue("AXFocused", false)
				if not filmstripView then
					eventtap.keyStroke({}, "return") -- List view requires an "return" key press
				end

				local selectedRow = noteChooser:selectedRow()

				local recentNotes = settings.get("fcpxHacks.recentNotes") or {}
				if selectedRow == 1 then
					table.insert(recentNotes, 1, result)
					settings.set("fcpxHacks.recentNotes", recentNotes)
				else
					table.remove(recentNotes, selectedRow)
					table.insert(recentNotes, 1, result)
					settings.set("fcpxHacks.recentNotes", recentNotes)
				end
			end

			if filmstripView then
				libraries:toggleViewMode():press()
			end

			if wasPlaying then fcp:menuBar():selectMenu("View", "Playback", "Play") end

		end):bgDark(true):query(existingValue):queryChangedCallback(function()
			--------------------------------------------------------------------------------
			-- Chooser Query Changed by User:
			--------------------------------------------------------------------------------
			local recentNotes = settings.get("fcpxHacks.recentNotes") or {}

			local currentQuery = noteChooser:query()

			local currentQueryTable = {
				{
					["text"] = currentQuery
				},
			}

			for i=1, #recentNotes do
				table.insert(currentQueryTable, recentNotes[i])
			end

			noteChooser:choices(currentQueryTable)
			return
		end)

		--------------------------------------------------------------------------------
		-- Allow for Reduce Transparency:
		--------------------------------------------------------------------------------
		if screen.accessibilitySettings()["ReduceTransparency"] then
			noteChooser:fgColor(nil)
					   :subTextColor(nil)
		else
			noteChooser:fgColor(drawing.color.x11.snow)
					   :subTextColor(drawing.color.x11.snow)
		end

		--------------------------------------------------------------------------------
		-- Show Chooser:
		--------------------------------------------------------------------------------
		noteChooser:show()

	end

	--------------------------------------------------------------------------------
	-- CHANGE TIMELINE CLIP HEIGHT:
	--------------------------------------------------------------------------------
	function changeTimelineClipHeight(direction)

		--------------------------------------------------------------------------------
		-- Prevent multiple keypresses:
		--------------------------------------------------------------------------------
		if mod.changeTimelineClipHeightAlreadyInProgress then return end
		mod.changeTimelineClipHeightAlreadyInProgress = true

		--------------------------------------------------------------------------------
		-- Delete any pre-existing highlights:
		--------------------------------------------------------------------------------
		deleteAllHighlights()

		--------------------------------------------------------------------------------
		-- Change Value of Zoom Slider:
		--------------------------------------------------------------------------------
		shiftClipHeight(direction)

		--------------------------------------------------------------------------------
		-- Keep looping it until the key is released.
		--------------------------------------------------------------------------------
		timer.doUntil(function() return not mod.changeTimelineClipHeightAlreadyInProgress end, function()
			shiftClipHeight(direction)
		end, eventtap.keyRepeatInterval())
	end

		--------------------------------------------------------------------------------
		-- SHIFT CLIP HEIGHT:
		--------------------------------------------------------------------------------
		function shiftClipHeight(direction)
			--------------------------------------------------------------------------------
			-- Find the Timeline Appearance Button:
			--------------------------------------------------------------------------------
			local appearance = fcp:timeline():toolbar():appearance()
			appearance:show()
			if direction == "up" then
				appearance:clipHeight():increment()
			else
				appearance:clipHeight():decrement()
			end
		end

		--------------------------------------------------------------------------------
		-- CHANGE TIMELINE CLIP HEIGHT RELEASE:
		--------------------------------------------------------------------------------
		function changeTimelineClipHeightRelease()
			mod.changeTimelineClipHeightAlreadyInProgress = false
			fcp:timeline():toolbar():appearance():hide()
		end

	--------------------------------------------------------------------------------
	-- MENU ITEM SHORTCUT:
	--------------------------------------------------------------------------------
	function menuItemShortcut(i, x, y, z)

		local fcpxElements = ax.applicationElement(fcp:application())

		local whichMenuBar = nil
		for i=1, fcpxElements:attributeValueCount("AXChildren") do
			if fcpxElements[i]:attributeValue("AXRole") == "AXMenuBar" then
				whichMenuBar = i
			end
		end

		if whichMenuBar == nil then
			displayErrorMessage("Failed to find menu bar.\n\nError occurred in menuItemShortcut().")
			return
		end

		if i ~= "" and x ~= "" and y == "" and z == "" then
			fcpxElements[whichMenuBar][i][1][x]:performAction("AXPress")
		elseif i ~= "" and x ~= "" and y ~= "" and z == "" then
			fcpxElements[whichMenuBar][i][1][x][1][y]:performAction("AXPress")
		elseif i ~= "" and x ~= "" and y ~= "" and z ~= "" then
			fcpxElements[whichMenuBar][i][1][x][1][y][1][z]:performAction("AXPress")
		end

	end

	--------------------------------------------------------------------------------
	-- CUT AND SWITCH MULTI-CAM:
	--------------------------------------------------------------------------------
	function cutAndSwitchMulticam(whichMode, whichAngle)

		if whichMode == "Audio" then
			if not fcp:performShortcut("MultiAngleEditStyleAudio") then
				dialog.displayErrorMessage("We were unable to trigger the 'Cut/Switch Multicam Audio Only' Shortcut.\n\nPlease make sure this shortcut is allocated in the Command Editor.\n\nError Occured in cutAndSwitchMulticam().")
				return "Failed"
			end
		end

		if whichMode == "Video" then
			if not fcp:performShortcut("MultiAngleEditStyleVideo") then
				dialog.displayErrorMessage("We were unable to trigger the 'Cut/Switch Multicam Video Only' Shortcut.\n\nPlease make sure this shortcut is allocated in the Command Editor.\n\nError Occured in cutAndSwitchMulticam().")
				return "Failed"
			end
		end

		if whichMode == "Both" then
			if not fcp:performShortcut("MultiAngleEditStyleAudioVideo") then
				dialog.displayErrorMessage("We were unable to trigger the 'Cut/Switch Multicam Audio and Video' Shortcut.\n\nPlease make sure this shortcut is allocated in the Command Editor.\n\nError Occured in cutAndSwitchMulticam().")
				return "Failed"
			end
		end

		if not fcp:performShortcut("CutSwitchAngle" .. tostring(string.format("%02d", whichAngle))) then
			dialog.displayErrorMessage("We were unable to trigger the 'Cut and Switch to Viewer Angle " .. tostring(whichAngle) .. "' Shortcut.\n\nPlease make sure this shortcut is allocated in the Command Editor.\n\nError Occured in cutAndSwitchMulticam().")
			return "Failed"
		end

	end

	--------------------------------------------------------------------------------
	-- MOVE TO PLAYHEAD:
	--------------------------------------------------------------------------------
	function moveToPlayhead()

		local enableClipboardHistory = settings.get("fcpxHacks.enableClipboardHistory") or false

		if enableClipboardHistory then
			clipboard.stopWatching()
		end

		if not fcp:performShortcut("Cut") then
			dialog.displayErrorMessage("Failed to trigger the 'Cut' Shortcut.\n\nError occurred in moveToPlayhead().")
			goto moveToPlayheadEnd
		end

		if not fcp:performShortcut("Paste") then
			dialog.displayErrorMessage("Failed to trigger the 'Paste' Shortcut.\n\nError occurred in moveToPlayhead().")
			goto moveToPlayheadEnd
		end

		::moveToPlayheadEnd::
		if enableClipboardHistory then
			timer.doAfter(2, function() clipboard.startWatching() end)
		end

	end

	--------------------------------------------------------------------------------
	-- HIGHLIGHT FINAL CUT PRO BROWSER PLAYHEAD:
	--------------------------------------------------------------------------------
	function highlightFCPXBrowserPlayhead()
		plugins("hs.fcpxhacks.plugins.browser.playhead").highlight()
	end

	--------------------------------------------------------------------------------
	-- SELECT ALL TIMELINE CLIPS IN SPECIFIC DIRECTION:
	--------------------------------------------------------------------------------
	function selectAllTimelineClips(forwards)

		local content = fcp:timeline():contents()
		local playheadX = content:playhead():getPosition()

		local clips = content:clipsUI(false, function(clip)
			local frame = clip:frame()
			if forwards then
				return playheadX <= frame.x
			else
				return playheadX >= frame.x
			end
		end)

		if clips == nil then
			displayErrorMessage("No clips could be detected.\n\nError occurred in selectAllTimelineClips().")
			return false
		end

		content:selectClips(clips)

		return true

	end

--------------------------------------------------------------------------------
--------------------------------------------------------------------------------





--------------------------------------------------------------------------------
--------------------------------------------------------------------------------
--                     C O M M O N    F U N C T I O N S                       --
--------------------------------------------------------------------------------
--------------------------------------------------------------------------------

--------------------------------------------------------------------------------
-- GENERAL:
--------------------------------------------------------------------------------

	--------------------------------------------------------------------------------
	-- EMAIL BUG REPORT:
	--------------------------------------------------------------------------------
	function emailBugReport()
		local mailer = sharing.newShare("com.apple.share.Mail.compose"):subject("[" .. metadata.scriptName .. " " .. metadata.scriptVersion .. "] Bug Report"):recipients({metadata.bugReportEmail})
																	   :shareItems({"Please enter any notes, comments or suggestions here.\n\n---",console.getConsole(true), screen.mainScreen():snapshot()})
	end

	--------------------------------------------------------------------------------
	-- DELETE ALL HIGHLIGHTS:
	--------------------------------------------------------------------------------
	function deleteAllHighlights()
		plugins("hs.fcpxhacks.plugins.browser.playhead").deleteHighlight()
	end

	--------------------------------------------------------------------------------
	-- CHECK FOR SCRIPT UPDATES:
	--------------------------------------------------------------------------------
	function checkForUpdates()

		local enableCheckForUpdates = settings.get("fcpxHacks.enableCheckForUpdates")
		if enableCheckForUpdates then
			debugMessage("Checking for updates.")
			latestScriptVersion = nil
			updateResponse, updateBody, updateHeader = http.get(metadata.checkUpdateURL, nil)
			if updateResponse == 200 then
				if updateBody:sub(1,8) == "LATEST: " then
					--------------------------------------------------------------------------------
					-- Update Script Version:
					--------------------------------------------------------------------------------
					latestScriptVersion = updateBody:sub(9)

					--------------------------------------------------------------------------------
					-- macOS Notification:
					--------------------------------------------------------------------------------
					if not mod.shownUpdateNotification then
						if latestScriptVersion > metadata.scriptVersion then
							updateNotification = notify.new(function() getScriptUpdate() end):setIdImage(image.imageFromPath(metadata.iconPath))
																:title(metadata.scriptName .. " Update Available")
																:subTitle("Version " .. latestScriptVersion)
																:informativeText("Do you wish to install?")
																:hasActionButton(true)
																:actionButtonTitle("Install")
																:otherButtonTitle("Not Yet")
																:send()
							mod.shownUpdateNotification = true
						end
					end
				end
			end
		end

	end

--------------------------------------------------------------------------------
--------------------------------------------------------------------------------





--------------------------------------------------------------------------------
--------------------------------------------------------------------------------
--                             W A T C H E R S                                --
--------------------------------------------------------------------------------
--------------------------------------------------------------------------------

--------------------------------------------------------------------------------
-- AUTOMATICALLY DO THINGS WHEN FINAL CUT PRO IS ACTIVATED OR DEACTIVATED:
--------------------------------------------------------------------------------
function finalCutProWatcher(appName, eventType, appObject)
	if (appName == "Final Cut Pro") then
		if (eventType == application.watcher.activated) then
			finalCutProActive()
		elseif (eventType == application.watcher.deactivated) or (eventType == application.watcher.terminated) then
			finalCutProNotActive()
		end
	end
end

--------------------------------------------------------------------------------
-- AUTOMATICALLY DO THINGS WHEN FINAL CUT PRO WINDOWS ARE CHANGED:
--------------------------------------------------------------------------------
function finalCutProWindowWatcher()

	wasInFullscreenMode = false

	--------------------------------------------------------------------------------
	-- Final Cut Pro Fullscreen Playback Filter:
	--------------------------------------------------------------------------------
	fullscreenPlaybackWatcher = windowfilter.new(true)

	--------------------------------------------------------------------------------
	-- Final Cut Pro Fullscreen Playback Window Created:
	--------------------------------------------------------------------------------
	fullscreenPlaybackWatcher:subscribe(windowfilter.windowCreated,(function(window, applicationName)
		if applicationName == "Final Cut Pro" then
			if window:title() == "" then
				local fcpx = fcp:application()
				if fcpx ~= nil then
					local fcpxElements = ax.applicationElement(fcpx)
					if fcpxElements ~= nil then
						if fcpxElements[1] ~= nil then
							if fcpxElements[1][1] ~= nil then
								if fcpxElements[1][1]:attributeValue("AXIdentifier") == "_NS:523" then
									-------------------------------------------------------------------------------
									-- Hide HUD:
									--------------------------------------------------------------------------------
									if settings.get("fcpxHacks.enableHacksHUD") then
											hackshud:hide()
											wasInFullscreenMode = true
									end
								end
							end
						end
					end
				end
			end
		end
	end), true)

	--------------------------------------------------------------------------------
	-- Final Cut Pro Fullscreen Playback Window Destroyed:
	--------------------------------------------------------------------------------
	fullscreenPlaybackWatcher:subscribe(windowfilter.windowDestroyed,(function(window, applicationName)
		if applicationName == "Final Cut Pro" then
			if window:title() == "" then
				-------------------------------------------------------------------------------
				-- Show HUD:
				--------------------------------------------------------------------------------
				if wasInFullscreenMode then
					if settings.get("fcpxHacks.enableHacksHUD") then
							hackshud:show()
					end
				end
			end
		end
	end), true)

	-- Watch the command editor showing and hiding.
	fcp:commandEditor():watch({
		show = function(commandEditor)
			--------------------------------------------------------------------------------
			-- Disable Hotkeys:
			--------------------------------------------------------------------------------
			if hotkeys ~= nil then -- For the rare case when Command Editor is open on load.
				debugMessage("Disabling Hotkeys")
				hotkeys:exit()
			end

			--------------------------------------------------------------------------------
			-- Hide the HUD:
			--------------------------------------------------------------------------------
			hackshud.hide()
		end,
		hide = function(commandEditor)
			--------------------------------------------------------------------------------
			-- Refresh Keyboard Shortcuts:
			--------------------------------------------------------------------------------
			timer.doAfter(0.0000000000001, function() bindKeyboardShortcuts() end)
			--------------------------------------------------------------------------------

			--------------------------------------------------------------------------------
			-- Show the HUD:
			--------------------------------------------------------------------------------
			if settings.get("fcpxHacks.enableHacksHUD") then
				hackshud.show()
			end
		end
	})
end

	--------------------------------------------------------------------------------
	-- Final Cut Pro Active:
	--------------------------------------------------------------------------------
	function finalCutProActive()
		--------------------------------------------------------------------------------
		-- Only do once:
		--------------------------------------------------------------------------------
		if mod.isFinalCutProActive then return end
		mod.isFinalCutProActive = true

		--------------------------------------------------------------------------------
		-- Don't trigger until after the script has loaded:
		--------------------------------------------------------------------------------
		if not mod.hacksLoaded then
			timer.waitUntil(function() return mod.hacksLoaded end, function()
				if fcp:isFrontmost() then
					mod.isFinalCutProActive = false
					finalCutProActive()
				end
			end, 0.1)
			return
		end

		--------------------------------------------------------------------------------
		-- Enable Hotkeys:
		--------------------------------------------------------------------------------
		timer.doAfter(0.0000000000001, function()
			hotkeys:enter()
		end)

		--------------------------------------------------------------------------------
		-- Enable Hacks HUD:
		--------------------------------------------------------------------------------
		timer.doAfter(0.0000000000001, function()
			if settings.get("fcpxHacks.enableHacksHUD") then
				hackshud:show()
			end
		end)

		--------------------------------------------------------------------------------
		-- Update Current Language:
		--------------------------------------------------------------------------------
		timer.doAfter(0.0000000000001, function()
			fcp:getCurrentLanguage(true)
		end)

	end

	--------------------------------------------------------------------------------
	-- Final Cut Pro Not Active:
	--------------------------------------------------------------------------------
	function finalCutProNotActive()
		--------------------------------------------------------------------------------
		-- Only do once:
		--------------------------------------------------------------------------------
		if not mod.isFinalCutProActive then return end
		mod.isFinalCutProActive = false

		--------------------------------------------------------------------------------
		-- Don't trigger until after the script has loaded:
		--------------------------------------------------------------------------------
		if not mod.hacksLoaded then return end

		--------------------------------------------------------------------------------
		-- Disable hotkeys:
		--------------------------------------------------------------------------------
		hotkeys:exit()

		--------------------------------------------------------------------------------
		-- Delete the Mouse Circle:
		--------------------------------------------------------------------------------
		deleteAllHighlights()

		-------------------------------------------------------------------------------
		-- If not focussed on Hammerspoon then hide HUD:
		--------------------------------------------------------------------------------
		if settings.get("fcpxHacks.enableHacksHUD") then
			if application.frontmostApplication():bundleID() ~= "org.hammerspoon.Hammerspoon" then
				hackshud:hide()
			end
		end
	end

--------------------------------------------------------------------------------
-- AUTOMATICALLY DO THINGS WHEN FCPX PLIST IS UPDATED:
--------------------------------------------------------------------------------
function finalCutProSettingsWatcher(files)
    doReload = false
    for _,file in pairs(files) do
        if file:sub(-24) == "com.apple.FinalCut.plist" then
            doReload = true
        end
    end
    if doReload then

		--------------------------------------------------------------------------------
		-- Refresh Keyboard Shortcuts if Command Set Changed & Command Editor Closed:
		--------------------------------------------------------------------------------
    	if mod.lastCommandSet ~= fcp:getActiveCommandSetPath() then
    		if not fcp:commandEditor():isShowing() then
	    		timer.doAfter(0.0000000000001, function() bindKeyboardShortcuts() end)
			end
		end

    	--------------------------------------------------------------------------------
    	-- Update Menubar Icon:
    	--------------------------------------------------------------------------------
    	timer.doAfter(0.0000000000001, function() updateMenubarIcon() end)

 		--------------------------------------------------------------------------------
		-- Reload Hacks HUD:
		--------------------------------------------------------------------------------
		if settings.get("fcpxHacks.enableHacksHUD") then
			timer.doAfter(0.0000000000001, function() hackshud:refresh() end)
		end

    end
end

--------------------------------------------------------------------------------
-- SHARED CLIPBOARD WATCHER:
--------------------------------------------------------------------------------
function sharedClipboardFileWatcher(files)
    doReload = false
    for _,file in pairs(files) do
        if file:sub(-10) == ".fcpxhacks" then
            doReload = true
        end
    end
    if doReload then
		debugMessage("Refreshing Shared Clipboard.")
    end
end

--------------------------------------------------------------------------------
-- AUTOMATICALLY RELOAD HAMMERSPOON WHEN CONFIG FILES ARE UPDATED:
--------------------------------------------------------------------------------
function hammerspoonConfigWatcher(files)
    doReload = false
    for _,file in pairs(files) do
        if file:sub(-4) == ".lua" then
            doReload = true
        end
    end
    if doReload then
        hs.reload()
    end
end

--------------------------------------------------------------------------------
--------------------------------------------------------------------------------





--------------------------------------------------------------------------------
--------------------------------------------------------------------------------
--                L E T ' S     D O     T H I S     T H I N G !               --
--------------------------------------------------------------------------------
--------------------------------------------------------------------------------

loadScript()

--------------------------------------------------------------------------------
--------------------------------------------------------------------------------<|MERGE_RESOLUTION|>--- conflicted
+++ resolved
@@ -1367,93 +1367,6 @@
 --------------------------------------------------------------------------------
 
 	--------------------------------------------------------------------------------
-<<<<<<< HEAD
-	-- TOGGLE VOICE COMMAND ENABLE ANNOUNCEMENTS:
-	--------------------------------------------------------------------------------
-	function toggleVoiceCommandEnableAnnouncements()
-		local voiceCommandEnableAnnouncements = settings.get("fcpxHacks.voiceCommandEnableAnnouncements")
-		settings.set("fcpxHacks.voiceCommandEnableAnnouncements", not voiceCommandEnableAnnouncements)
-	end
-
-	--------------------------------------------------------------------------------
-	-- TOGGLE VOICE COMMAND ENABLE VISUAL ALERTS:
-	--------------------------------------------------------------------------------
-	function toggleVoiceCommandEnableVisualAlerts()
-		local voiceCommandEnableVisualAlerts = settings.get("fcpxHacks.voiceCommandEnableVisualAlerts")
-		settings.set("fcpxHacks.voiceCommandEnableVisualAlerts", not voiceCommandEnableVisualAlerts)
-	end
-	--------------------------------------------------------------------------------
-	-- TOGGLE ENABLE HACKS HUD:
-	--------------------------------------------------------------------------------
-	function toggleEnableVoiceCommands()
-
-		local enableVoiceCommands = settings.get("fcpxHacks.enableVoiceCommands")
-		settings.set("fcpxHacks.enableVoiceCommands", not enableVoiceCommands)
-
-		if enableVoiceCommands then
-			voicecommands:stop()
-		else
-			local result = voicecommands:new()
-			if result == false then
-				dialog.displayErrorMessage(i18n("voiceCommandsError"))
-				settings.set("fcpxHacks.enableVoiceCommands", enableVoiceCommands)
-				return
-			end
-			if fcp:isFrontmost() then
-				voicecommands:start()
-			else
-				voicecommands:stop()
-			end
-		end
-=======
-	-- TOGGLE NOTIFICATION PLATFORM:
-	--------------------------------------------------------------------------------
-	function toggleNotificationPlatform(value)
-
-		local notificationPlatform 		= settings.get("fcpxHacks.notificationPlatform")
-		local prowlAPIKey 				= settings.get("fcpxHacks.prowlAPIKey") or ""
-		local iMessageTarget			= settings.get("fcpxHacks.iMessageTarget") or ""
-
-		local returnToFinalCutPro 		= fcp:isFrontmost()
-
-		if value == "Prowl" then
-			if not notificationPlatform["Prowl"] then
-				::retryProwlAPIKeyEntry::
-				local result = dialog.displayTextBoxMessage(i18n("prowlTextbox"), i18n("prowlTextboxError") .. "\n\n" .. i18n("pleaseTryAgain"), prowlAPIKey)
-				if result == false then return end
-				local prowlAPIKeyValidResult, prowlAPIKeyValidError = prowlAPIKeyValid(result)
-				if prowlAPIKeyValidResult then
-					if returnToFinalCutPro then fcp:launch() end
-					settings.set("fcpxHacks.prowlAPIKey", result)
-				else
-					dialog.displayMessage(i18n("prowlError") .. " " .. prowlAPIKeyValidError .. ".\n\n" .. i18n("pleaseTryAgain"))
-					goto retryProwlAPIKeyEntry
-				end
-			end
-		end
-
-		if value == "iMessage" then
-			if not notificationPlatform["iMessage"] then
-				local result = dialog.displayTextBoxMessage(i18n("iMessageTextBox"), i18n("pleaseTryAgain"), iMessageTarget)
-				if result == false then return end
-				settings.set("fcpxHacks.iMessageTarget", result)
-			end
-		end
-
-		notificationPlatform[value] = not notificationPlatform[value]
-		settings.set("fcpxHacks.notificationPlatform", notificationPlatform)
-
-		if next(notificationPlatform) == nil then
-			if shareSuccessNotificationWatcher then shareSuccessNotificationWatcher:stop() end
-			if shareFailedNotificationWatcher then shareFailedNotificationWatcher:stop() end
-		else
-			notificationWatcher()
-		end
-
->>>>>>> 20fe0afc
-	end
-
-	--------------------------------------------------------------------------------
 	-- TOGGLE ENABLE HACKS HUD:
 	--------------------------------------------------------------------------------
 	function toggleEnableHacksHUD()
