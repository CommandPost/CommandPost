--- conflicted
+++ resolved
@@ -3317,17 +3317,13 @@
 		if enableVoiceCommands then
 			voicecommands:stop()
 		else
-<<<<<<< HEAD
-			if fcp.app():isFrontmost() then
-=======
 			local result = voicecommands:new()
 			if result == false then
 				dialog.displayErrorMessage(i18n("voiceCommandsError"))
 				settings.set("fcpxHacks.enableVoiceCommands", enableVoiceCommands)
 				return
 			end
-			if fcp.frontmost() then
->>>>>>> 1cd0d195
+			if fcp.app():isFrontmost() then
 				voicecommands:start()
 			else
 				voicecommands:stop()
