--- conflicted
+++ resolved
@@ -5979,11 +5979,7 @@
 			-- Set a timer to delete the circle after 3 seconds:
 			--------------------------------------------------------------------------------
 			local highlightPlayheadTime = settings.get("fcpxHacks.highlightPlayheadTime")
-<<<<<<< HEAD
-			mod.browserHighlightTimer = timer.doAfter(highlightPlayheadTime, deleteAllHighlights)
-=======
 			mod.browserHighlightTimer = timer.doAfter(highlightPlayheadTime, function() deleteAllHighlights() end)
->>>>>>> 8d68814e
 
 		end
 
