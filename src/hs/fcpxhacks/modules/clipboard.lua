--- conflicted
+++ resolved
@@ -479,23 +479,11 @@
 					end
 					table.insert(clipboard.history, currentClipboardItem)
 
-<<<<<<< HEAD
-				--------------------------------------------------------------------------------
-				-- Update Settings:
-				--------------------------------------------------------------------------------
-				settings.set("fcpxHacks.clipboardHistory", clipboard.history)
-=======
 					--------------------------------------------------------------------------------
 					-- Update Settings:
 					--------------------------------------------------------------------------------
 					settings.set("fcpxHacks.clipboardHistory", clipboard.history)
 				end
-
-				--------------------------------------------------------------------------------
-				-- Refresh Menubar:
-				--------------------------------------------------------------------------------
-				refreshMenuBar()
->>>>>>> d0d3ea57
 			end
 	 	end
 		clipboard.lastChange = clipboard.currentChange
