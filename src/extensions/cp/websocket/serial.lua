--- conflicted
+++ resolved
@@ -36,7 +36,6 @@
 mod.mt = {}
 mod.mt.__index = mod.mt
 
-<<<<<<< HEAD
 local CRLF = "\r\n"
 local HTTP_STATUS_LINE = "HTTP/1%.1 (%d+) ([^\r\n]*)"
 local HTTP_HEADER_LINE = "([^:]+):([^\r\n]*)"
@@ -174,22 +173,6 @@
     ["Upgrade"] = "websocket",
     ["Sec-WebSocket-Key"] = SEC_WEBSOCKET_KEY,
 })
-=======
--- TODO: This is hard-coded for the response from a Loupedeck device. Make more general!
-local WS_HANDSHAKE_REQUEST =
-"GET /index.html HTTP/1.1\r\n"..
-"Connection: Upgrade\r\n"..
-"Upgrade: websocket\r\n"..
-"Sec-WebSocket-Key: dGhlIHNhbXBsZSBub25jZQ==\r\n"..
-"\r\n"
-
-local WS_HANDSHAKE_RESPONSE =
-"HTTP/1.1 101 Switching Protocols\r\n"..
-"Upgrade: websocket\r\n"..
-"Connection: Upgrade\r\n"..
-"Sec-WebSocket-Accept: s3pPLMBiTxaQ9kYGzzhZRbK+xOo=\r\n"..
-"\r\n"
->>>>>>> a30b9fd9
 
 --- cp.websocket.serial.new(deviceName, baudRate, dataBits, stopBits, callback) -> object
 --- Function
@@ -261,7 +244,6 @@
     end,
 
     received = function(self, message)
-<<<<<<< HEAD
         if self._status == status.opening then
             local out = mod._parseHTTPResponse(message)
             if out.failure then
@@ -278,11 +260,6 @@
                     keyCheck:log("Loupedeck WebSocket Upgrade Response")
                 end
             end
-=======
-        if self._status == status.opening and message == WS_HANDSHAKE_RESPONSE then
-            --log.df("Serial connection handshake received!")
-            self:_update(status.open, event.opened)
->>>>>>> a30b9fd9
         elseif self._status == status.open then
             -- frames come in chunks, so buffer them together and check the whole buffer for actual frames.
             self:_bufferMessage(message)
