--- conflicted
+++ resolved
@@ -4,17 +4,12 @@
 
 local require = require
 
-<<<<<<< HEAD
---------------------------------------------------------------------------------
--- Logger:
---------------------------------------------------------------------------------
-local log						= require("hs.logger").new("axutils")
-=======
+-- local log						= require("hs.logger").new("axutils")
+
 local canvas		  = require("hs.canvas")
 local fnutils		  = require("hs.fnutils")
 local prop            = require("cp.prop")
 local is              = require("cp.is")
->>>>>>> 7f0931e6
 
 local sort            = table.sort
 
