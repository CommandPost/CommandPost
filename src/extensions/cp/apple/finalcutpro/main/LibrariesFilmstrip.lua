--- conflicted
+++ resolved
@@ -4,7 +4,6 @@
 
 local require = require
 
-<<<<<<< HEAD
 --------------------------------------------------------------------------------
 -- CommandPost Extensions:
 --------------------------------------------------------------------------------
@@ -21,14 +20,6 @@
 -- 3rd Party Extensions:
 --------------------------------------------------------------------------------
 local _                                    = require("moses")
-=======
-local axutils							= require("cp.ui.axutils")
-local Clip								= require("cp.apple.finalcutpro.content.Clip")
-local Playhead					        = require("cp.apple.finalcutpro.main.Playhead")
-local prop								= require("cp.prop")
-
-local _									= require("moses")
->>>>>>> 7f0931e6
 
 local cache                             = axutils.cache
 local isValid                           = axutils.isValid
