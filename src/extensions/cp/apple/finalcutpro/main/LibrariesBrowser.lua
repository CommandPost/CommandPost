--- === cp.apple.finalcutpro.main.LibrariesBrowser ===
---
--- Libraries Browser Module.

local require = require

local log								= require("hs.logger").new("librariesBrowser")

local i18n                              = require("cp.i18n")
local just								= require("cp.just")
local axutils							= require("cp.ui.axutils")
local Element                           = require("cp.ui.Element")

<<<<<<< HEAD
local LibrariesSidebar	                = require("cp.apple.finalcutpro.main.LibrariesSidebar")
=======
local AppearanceAndFiltering            = require("cp.apple.finalcutpro.browser.AppearanceAndFiltering")

>>>>>>> 7f0931e6
local LibrariesList						= require("cp.apple.finalcutpro.main.LibrariesList")
local LibrariesFilmstrip				= require("cp.apple.finalcutpro.main.LibrariesFilmstrip")

local Button							= require("cp.ui.Button")
local TextField							= require("cp.ui.TextField")
local SplitGroup                        = require("cp.ui.SplitGroup")

local Observable                        = require("cp.rx").Observable
local Do                                = require("cp.rx.go.Do")
local Given                             = require("cp.rx.go.Given")
local First                             = require("cp.rx.go.First")
local If                                = require("cp.rx.go.If")
local Throw                             = require("cp.rx.go.Throw")

local cache                             = axutils.cache
local childFromRight                    = axutils.childFromRight
local childMatching                     = axutils.childMatching
local childrenWithRole                  = axutils.childrenWithRole
local childWith, childWithRole          = axutils.childWith, axutils.childWithRole

--------------------------------------------------------------------------------
--
-- THE MODULE:
--
--------------------------------------------------------------------------------
local LibrariesBrowser = Element:subclass("cp.apple.finalcutpro.main.LibrariesBrowser")

function LibrariesBrowser.static.matches(element)
    return Element.matches(element) and element:attributeValue("AXRole") == "AXGroup"
end

--- cp.apple.finalcutpro.main.LibrariesBrowser(app) -> LibrariesBrowser
--- Constructor
--- Creates a new `LibrariesBrowser` instance.
---
--- Parameters:
---  * parent - The parent object.
---
--- Returns:
---  * A new `LibrariesBrowser` object.
function LibrariesBrowser:initialize(parent)
    local UI = parent.UI:mutate(function(original)
        return self:isShowing() and original() or nil
    end)

    Element.initialize(self, parent, UI)
end

--- cp.apple.finalcutpro.main.LibrariesBrowser.isShowing <cp.prop: boolean; read-only; live?>
--- Field
--- Checks if the browser is currently showing in the UI.
function LibrariesBrowser.lazy.prop:isShowing()
    local parent = self:parent()
    return parent.isShowing:AND(parent.librariesShowing)
end

--- cp.apple.finalcutpro.main.LibrariesBrowser.mainGroupUI <cp.prop: hs._asm.axuielement; read-only>
--- Field
--- Returns the main group within the Libraries Browser, or `nil` if not available..
function LibrariesBrowser.lazy.prop:mainGroupUI()
    return self.UI:mutate(function(original)
        return cache(self, "_mainGroup", function()
            local ui = original()
            return ui and childMatching(ui, SplitGroup.matches)
        end, SplitGroup.matches)
    end)
end

--- cp.apple.finalcutpro.main.LibrariesBrowser.isFocused <cp.prop: boolean; read-only>
--- Field
--- Indicates if the Libraries Browser is the current focus.
function LibrariesBrowser.lazy.prop:isFocused()
    return self.UI:mutate(function(original)
        local ui = original()
        return ui and ui:attributeValue("AXFocused") or childWith(ui, "AXFocused", true) ~= nil
    end)
end

--- cp.apple.finalcutpro.main.LibrariesBrowser.isListView <cp.prop: boolean; read-only>
--- Field
--- Indicates if the Library Browser is in 'list view' mode.
function LibrariesBrowser.lazy.prop:isListView()
    return self:list().isShowing
end

--- cp.apple.finalcutpro.main.LibrariesBrowser.isFilmstripView <cp.prop: boolean; read-only>
--- Field
--- Indicates if the Library Browser is in 'filmstrip view' mode.
function LibrariesBrowser.lazy.prop:isFilmstripView()
    return self:filmstrip().isShowing
end

-----------------------------------------------------------------------
--
-- BROWSER UI:
--
-----------------------------------------------------------------------

--- cp.apple.finalcutpro.main.LibrariesBrowser:show() -> LibrariesBrowser
--- Method
--- Show the Libraries Browser.
---
--- Parameters:
---  * None
---
--- Returns:
---  * The `LibrariesBrowser` object.
function LibrariesBrowser:show()
    local browser = self:parent()
    if browser then
        if not browser:isShowing() then
            browser:showOnPrimary()
        end
        browser:showLibraries():checked(true)
    end
    return self
end

--- cp.apple.finalcutpro.main.LibrariesBrowser:doShow() -> cp.rx.go.Statement
--- Method
--- A [Statement](cp.rx.go.Statement.md) that will show the Libraries Browser.
---
--- Parameters:
---  * None
---
--- Returns:
---  * The `Statement` object.
function LibrariesBrowser.lazy.method:doShow()
    local browser = self:parent()
    return Given(browser:doShow())
    :Then(function()
        browser:librariesShowing(true)
    end)
    :ThenYield()
    :Label("LibrariesBrowser:doShow")
end

--- cp.apple.finalcutpro.main.LibrariesBrowser:hide() -> LibrariesBrowser
--- Method
--- Hide the Libraries Browser.
---
--- Parameters:
---  * None
---
--- Returns:
---  * The `LibrariesBrowser` object.
function LibrariesBrowser:hide()
    self:parent():hide()
    return self
end

--- cp.apple.finalcutpro.main.LibrariesBrowser:doHide() -> cp.rx.go.Statement
--- Method
--- A [Statement](cp.rx.go.Statement.md) that will hide the Libraries Browser.
---
--- Parameters:
---  * None
---
--- Returns:
---  * The `Statement`.
function LibrariesBrowser.lazy.method:doHide()
    return self:parent():doHide()
    :Label("LibrariesBrowser:doHide")
end

-----------------------------------------------------------------------------
--
-- PLAYHEADS:
--
-----------------------------------------------------------------------------

--- cp.apple.finalcutpro.main.LibrariesBrowser:playhead() -> Playhead
--- Method
--- Gets the Libraries Browser Playhead.
---
--- Parameters:
---  * None
---
--- Returns:
---  * A `Playhead` object.
function LibrariesBrowser:playhead()
    if self:list():isShowing() then
        return self:list():playhead()
    else
        return self:filmstrip():playhead()
    end
end

--- cp.apple.finalcutpro.main.LibrariesBrowser:skimmingPlayhead() -> Playhead
--- Method
--- Gets the Libraries Browser Skimming Playhead.
---
--- Parameters:
---  * None
---
--- Returns:
---  * A `Playhead` object.
function LibrariesBrowser:skimmingPlayhead()
    if self:list():isShowing() then
        return self:list():skimmingPlayhead()
    else
        return self:filmstrip():skimmingPlayhead()
    end
end

-----------------------------------------------------------------------------
--
-- BUTTONS:
--
-----------------------------------------------------------------------------

--- cp.apple.finalcutpro.main.LibrariesBrowser:toggleViewMode() -> Button
--- Method
--- Get Toggle View Mode button.
---
--- Parameters:
---  * None
---
--- Returns:
---  * The `Button` object.
function LibrariesBrowser.lazy.method:toggleViewMode()
    return Button(self, function()
        return childFromRight(childrenWithRole(self:UI(), "AXButton"), 3)
    end)
end

--- cp.apple.finalcutpro.main.LibrariesBrowser:searchToggle() -> Button
--- Method
--- Get Search Toggle Button.
---
--- Parameters:
---  * None
---
--- Returns:
---  * The `Button` object.
function LibrariesBrowser.lazy.method:searchToggle()
    return Button(self, function()
        return childFromRight(childrenWithRole(self:UI(), "AXButton"), 1)
    end)
end

--- cp.apple.finalcutpro.main.LibrariesBrowser:search() -> TextField
--- Method
--- Get Search Text Field.
---
--- Parameters:
---  * None
---
--- Returns:
---  * The `TextField` object.
function LibrariesBrowser.lazy.method:search()
    return TextField(self, function()
        return childWithRole(self:mainGroupUI(), "AXTextField")
    end)
end

--- cp.apple.finalcutpro.main.LibrariesBrowser:filterToggle() -> Button
--- Method
--- The Filter Toggle Button.
---
--- Parameters:
---  * None
---
--- Returns:
---  * The `Button` object.
function LibrariesBrowser.lazy.method:filterToggle()
    return Button(self, function()
        return childWithRole(self:mainGroupUI(), "AXButton")
    end)
end

--- cp.apple.finalcutpro.main.Browser:appearanceAndFiltering() -> AppearanceAndFiltering
--- Method
--- The Clip Appearance & Filtering Menu Popover
---
--- Parameters:
---  * None
---
--- Returns:
---  * A `AppearanceAndFiltering` object.
function LibrariesBrowser.lazy.method:appearanceAndFiltering()
    return AppearanceAndFiltering(self)
end

--- cp.apple.finalcutpro.main.LibrariesBrowser.ALL_CLIPS -> number
--- Constant
--- All Clips ID.
LibrariesBrowser.static.ALL_CLIPS = 1

--- cp.apple.finalcutpro.main.LibrariesBrowser.HIDE_REJECTED -> number
--- Constant
--- Hide Rejected ID.
LibrariesBrowser.static.HIDE_REJECTED = 2

--- cp.apple.finalcutpro.main.LibrariesBrowser.NO_RATINGS_OR_KEYWORDS -> number
--- Constant
--- No Rating or Keywords ID.
LibrariesBrowser.static.NO_RATINGS_OR_KEYWORDS = 3

--- cp.apple.finalcutpro.main.LibrariesBrowser.FAVORITES -> number
--- Constant
--- Favourites ID.
LibrariesBrowser.static.FAVORITES = 4

--- cp.apple.finalcutpro.main.LibrariesBrowser.REJECTED -> number
--- Constant
--- Rejected ID.
LibrariesBrowser.static.REJECTED = 5

--- cp.apple.finalcutpro.main.LibrariesBrowser.UNUSED -> number
--- Constant
--- Unused ID.
LibrariesBrowser.static.UNUSED = 6

--- cp.apple.finalcutpro.main.LibrariesBrowser:selectClipFiltering(filterType) -> LibrariesBrowser
--- Method
--- Select Clip Filtering based on Filter Type.
---
--- Parameters:
---  * filterType - The filter type.
---
--- Returns:
---  * The `LibrariesBrowser` object.
function LibrariesBrowser:selectClipFiltering(filterType)
    local ui = self:UI()
    if ui then
        local button = childWithRole(ui, "AXButton")
        if button then
            local menu = button[1]
            if not menu then
                button:doPress()
                menu = button[1]
            end
            local menuItem = menu[filterType]
            if menuItem then
                menuItem:doPress()
            end
        end
    end
    return self
end

--- cp.apple.finalcutpro.main.LibrariesBrowser:filmstrip() -> LibrariesFilmstrip
--- Method
--- Get Libraries Film Strip object.
---
--- Parameters:
---  * None
---
--- Returns:
---  * The `LibrariesBrowser` object.
function LibrariesBrowser.lazy.method:filmstrip()
    return LibrariesFilmstrip(self)
end

--- cp.apple.finalcutpro.main.LibrariesBrowser:list() -> LibrariesList
--- Method
--- Get [LibrariesList](cp.apple.finalcutpro.main.LibrariesList.md) object.
---
--- Parameters:
---  * None
---
--- Returns:
---  * The `LibrariesList` object.
function LibrariesBrowser.lazy.method:list()
    return LibrariesList(self)
end

--- cp.apple.finalcutpro.main.LibrariesBrowser:sidebar() -> Table
--- Method
--- Get Libraries sidebar object.
---
--- Parameters:
---  * None
---
--- Returns:
---  * `Table` object.
function LibrariesBrowser.lazy.method:sidebar()
    return LibrariesSidebar(self)
end

--- cp.apple.finalcutpro.main.LibrariesBrowser.matchesSidebar(element) -> boolean
--- Function
--- Checks to see if an element matches the Sidebar type.
---
--- Parameters:
---  * element - The element to check.
---
--- Returns:
---  * `true` if there's a match, otherwise `false`.
function LibrariesBrowser.matchesSidebar(element)
    return element and element:attributeValue("AXRole") == "AXScrollArea"
end

--- cp.apple.finalcutpro.main.LibrariesBrowser:selectLibrary(...) -> Table
--- Method
--- Selects a Library.
---
--- Parameters:
---  * ... - Libraries as string.
---
--- Returns:
---  * A `Table` object.
function LibrariesBrowser:selectLibrary(...)
    return self:sidebar():selectLibrary(table.pack(...))
end

--- cp.apple.finalcutpro.main.LibrariesBrowser:openClipTitled(name) -> boolean
--- Method
--- Open a clip with a specific title.
---
--- Parameters:
---  * name - The name of the clip you want to open.
---
--- Returns:
---  * `true` if successful, otherwise `false`.
function LibrariesBrowser:openClipTitled(name)
    if self:selectClipTitled(name) then
        self:app():launch()
        local menuBar = self:app():menu()

        --------------------------------------------------------------------------------
        -- Ensure the Libraries browser is focused:
        --------------------------------------------------------------------------------
        menuBar:selectMenu({"Window", "Go To", "Libraries"})
        --------------------------------------------------------------------------------
        -- Open the clip:
        --------------------------------------------------------------------------------
        local openClip = menuBar:findMenuUI({"Clip", "Open Clip"})
        if openClip then
            just.doUntil(function() return openClip:enabled() end)
            menuBar:selectMenu({"Clip", "Open Clip"})
            return true
        end
    end
    return false
end

--- cp.apple.finalcutpro.main.LibrariesBrowser:doOpenClipTitled(title) -> cp.rx.go.Statement
--- Method
--- A [Statement](cp.rx.go.Statement.md) that will attempt to open the named clip in the Libraries Browser in the Timeline.
---
--- Parameters:
--- * title      - The title of the clip to open.
---
--- Returns:
--- * The `Statement` to execute.
function LibrariesBrowser:doOpenClipTitled(title)
    local menuBar = self:app():menu()

    return Do(self:app():doLaunch())
    :Then(self:doSelectClipTitled(title))
    :Then(menuBar:doSelectMenu({"Window", "Go To", "Libraries"}))
    :Then(menuBar:doSelectMenu({"Clip", "Open Clip"}))
    :Catch(Throw("Unable to open clip: %s", title))
    :Label("LibrariesBrowser:doOpenClipTitled")
end

--- cp.apple.finalcutpro.main.LibrariesBrowser:clipsUI(filterFn) -> table | nil
--- Method
--- Gets clip UIs using a custom filter.
---
--- Parameters:
---  * filterFn - A function to filter the UI results.
---
--- Returns:
---  * A table of `axuielementObject` objects or `nil` if no clip UI could be found.
function LibrariesBrowser:clipsUI(filterFn)
    if self:isListView() then
        return self:list():clipsUI(filterFn)
    elseif self:isFilmstripView() then
        return self:filmstrip():clipsUI(filterFn)
    else
        return nil
    end
end

--- cp.apple.finalcutpro.main.LibrariesBrowser:clips(filterFn) -> table | nil
--- Method
--- Gets clips using a custom filter.
---
--- Parameters:
---  * filterFn - A function to filter the UI results.
---
--- Returns:
---  * A table of `Clip` objects or `nil` if no clip UI could be found.
function LibrariesBrowser:clips(filterFn)
    if self:isListView() then
        return self:list():clips(filterFn)
    elseif self:isFilmstripView() then
        return self:filmstrip():clips(filterFn)
    else
        return nil
    end
end

--- cp.apple.finalcutpro.main.LibrariesBrowser:selectedClipsUI() -> table | nil
--- Method
--- Gets selected clips UI's.
---
--- Parameters:
---  * None
---
--- Returns:
---  * A table of `axuielementObject` objects or `nil` if no clips are selected.
function LibrariesBrowser:selectedClipsUI()
    if self:isListView() then
        return self:list():selectedClipsUI()
    elseif self:isFilmstripView() then
        return self:filmstrip():selectedClipsUI()
    else
        return nil
    end
end

--- cp.apple.finalcutpro.main.LibrariesBrowser:selectedClips() -> table | nil
--- Method
--- Gets selected clips.
---
--- Parameters:
---  * None
---
--- Returns:
---  * A table of `Clip` objects or `nil` if no clips are selected.
function LibrariesBrowser:selectedClips()
    if self:isListView() then
        return self:list():selectedClips()
    elseif self:isFilmstripView() then
        return self:filmstrip():selectedClips()
    else
        return nil
    end
end

--- cp.apple.finalcutpro.main.LibrariesBrowser:showClip(clip) -> boolean
--- Method
--- Shows a clip.
---
--- Parameters:
---  * clip - The `Clip` you want to show.
---
--- Returns:
---  * `true` if successful otherwise `false`.
function LibrariesBrowser:showClip(clip)
    if self:isListView() then
        return self:list():showClip(clip)
    else
        return self:filmstrip():showClip(clip)
    end
end

--- cp.apple.finalcutpro.main.LibrariesBrowser:selectClip(clip) -> boolean
--- Method
--- Selects a clip.
---
--- Parameters:
---  * clip - The `Clip` you want to select.
---
--- Returns:
---  * `true` if successful otherwise `false`.
function LibrariesBrowser:selectClip(clip)
    if self:isListView() then
        return self:list():selectClip(clip)
    elseif self:isFilmstripView() then
        return self:filmstrip():selectClip(clip)
    else
        log.ef("ERROR: cannot find either list or filmstrip UI")
        return false
    end
end

--- cp.apple.finalcutpro.main.LibrariesBrowser:selectClipAt(index) -> boolean
--- Method
--- Select clip at a specific index.
---
--- Parameters:
---  * index - A number of where the clip appears in the list.
---
--- Returns:
---  * `true` if successful otherwise `false`.
function LibrariesBrowser:selectClipAt(index)
    if self:isListView() then
        return self:list():selectClipAt(index)
    else
        return self:filmstrip():selectClipAt(index)
    end
end

--- cp.apple.finalcutpro.main.LibrariesBrowser:selectClipTitled(title) -> boolean
--- Method
--- Select clip with a specific title.
---
--- Parameters:
---  * title - The title of a clip.
---
--- Returns:
---  * `true` if successful otherwise `false`.
function LibrariesBrowser:selectClipTitled(title)
    local clips = self:clips()
    if clips then
        for _,clip in ipairs(clips) do
            if clip:title() == title then
                self:selectClip(clip)
                return true
            end
        end
    end
    return false
end

--- cp.apple.finalcutpro.main.LibrariesBrowser:doFindClips(filter) -> cp.rx.go.Statement
--- Method
--- A [Statement](cp.rx.go.Statement.md) which will send each clip in the Libraries Browser matching the `filter` as an `onNext` signal.
---
--- Parameters:
--- * filter    - a function which receives the [Clip](cp.apple.finalcutpro.content.Clip.md) to check and returns `true` or `false`.
---
--- Returns:
--- * The `Statement`.
function LibrariesBrowser:doFindClips(filter)
    return Do(function() return Observable.fromTable(self:clips(filter)) end)
end

--- cp.apple.finalcutpro.main.LibrariesBrowser:doFindClipsTitled(title) -> cp.rx.go.Statement
--- Method
--- A [Statement](cp.rx.go.Statement.md) which will send each clip in the Libraries Browser with the specified `title` as an `onNext` signal.
---
--- Parameters:
--- * title    - The title string to check for.
---
--- Returns:
--- * The `Statement`.
function LibrariesBrowser:doFindClipsTitled(title)
    return self:doFindClips(function(clip) return clip and clip:title() == title end)
end

--- cp.apple.finalcutpro.main.LibrariesBrowser:doSelectClipTitled(title) -> cp.rx.go.Statement
--- Method
--- A [Statement](cp.rx.go.Statement.md) which will select the first clip with a matching `title`.
---
--- Parameters:
--- * title     - The title to select.
---
--- Returns:
--- * The `Statement` ready to execute.
function LibrariesBrowser:doSelectClipTitled(title)
    return If(
        First(self:doFindClipsTitled(title))
    ):Then(function(clip)
        return self:selectClip(clip)
    end)
    :Catch(Throw(i18n("LibrariesBrowser_NoClipTitled", {title = title})))
    :ThenYield()
    :Label("LibrariesBrowser:doSelectClipTitled")
end

--- cp.apple.finalcutpro.main.LibrariesBrowser:selectAll([clips]) -> boolean
--- Method
--- Select all clips.
---
--- Parameters:
---  * clips - A optional table of `Clip` objects.
---
--- Returns:
---  * `true` if successful otherwise `false`.
function LibrariesBrowser:selectAll(clips)
    if self:isListView() then
        return self:list():selectAll(clips)
    else
        return self:filmstrip():selectAll(clips)
    end
end

--- cp.apple.finalcutpro.main.LibrariesBrowser:deselectAll() -> boolean
--- Function
--- Deselect all clips.
---
--- Parameters:
---  * None
---
--- Returns:
---  * `true` if successful otherwise `false`.
function LibrariesBrowser:deselectAll()
    if self:isListView() then
        return self:list():deselectAll()
    else
        return self:filmstrip():deselectAll()
    end
end

--- cp.apple.finalcutpro.main.LibrariesBrowser:saveLayout() -> table
--- Method
--- Saves the current Libraries Browser layout to a table.
---
--- Parameters:
---  * None
---
--- Returns:
---  * A table containing the current Libraries Browser Layout.
function LibrariesBrowser:saveLayout()
    local layout = {}
    if self:isShowing() then
        layout.showing = true
        layout.sidebar = self:sidebar():saveLayout()
        layout.selectedClips = self:selectedClips()
    end
    return layout
end

--- cp.apple.finalcutpro.main.LibrariesBrowser:loadLayout(layout) -> none
--- Method
--- Loads a Libraries Browser layout.
---
--- Parameters:
---  * layout - A table containing the Libraries Browser layout settings - created using `cp.apple.finalcutpro.main.LibrariesBrowser:saveLayout()`.
---
--- Returns:
---  * None
function LibrariesBrowser:loadLayout(layout)
    if layout and layout.showing then
        self:show()
        self:sidebar():loadLayout(layout.sidebar)
        self:selectAll(layout.selectedClips)
    end
end

return LibrariesBrowser<|MERGE_RESOLUTION|>--- conflicted
+++ resolved
@@ -11,12 +11,8 @@
 local axutils							= require("cp.ui.axutils")
 local Element                           = require("cp.ui.Element")
 
-<<<<<<< HEAD
+local AppearanceAndFiltering            = require("cp.apple.finalcutpro.browser.AppearanceAndFiltering")
 local LibrariesSidebar	                = require("cp.apple.finalcutpro.main.LibrariesSidebar")
-=======
-local AppearanceAndFiltering            = require("cp.apple.finalcutpro.browser.AppearanceAndFiltering")
-
->>>>>>> 7f0931e6
 local LibrariesList						= require("cp.apple.finalcutpro.main.LibrariesList")
 local LibrariesFilmstrip				= require("cp.apple.finalcutpro.main.LibrariesFilmstrip")
 
