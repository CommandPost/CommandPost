--------------------------------------------------------------------------------
--------------------------------------------------------------------------------
--                   F I N A L    C U T    P R O    A P I                     --
--------------------------------------------------------------------------------
--------------------------------------------------------------------------------

--- === cp.apple.finalcutpro.main.Viewer ===
---
--- Viewer Module.

--------------------------------------------------------------------------------
--
-- EXTENSIONS:
--
--------------------------------------------------------------------------------

--------------------------------------------------------------------------------
-- Logger:
--------------------------------------------------------------------------------
local log								= require("hs.logger").new("viewer")
<<<<<<< HEAD

--------------------------------------------------------------------------------
-- Hammerspoon Extensions:
--------------------------------------------------------------------------------
local canvas                            = require("hs.canvas")
local inspect							= require("hs.inspect")
local screen                            = require("hs.screen")

--------------------------------------------------------------------------------
-- CommandPost Extensions:
--------------------------------------------------------------------------------
local axutils							= require("cp.ui.axutils")
local Button                            = require("cp.ui.Button")
local id								= require("cp.apple.finalcutpro.ids") "Viewer"
local just								= require("cp.just")
=======

local canvas							= require("hs.canvas")
local geometry							= require("hs.geometry")

local prop								= require("cp.prop")

local axutils							= require("cp.ui.axutils")
local Button							= require("cp.ui.Button")

>>>>>>> c016063e
local PrimaryWindow						= require("cp.apple.finalcutpro.main.PrimaryWindow")
local prop								= require("cp.prop")
local SecondaryWindow					= require("cp.apple.finalcutpro.main.SecondaryWindow")

<<<<<<< HEAD
=======
local id								= require("cp.apple.finalcutpro.ids") "Viewer"

local floor								= math.floor

>>>>>>> c016063e
--------------------------------------------------------------------------------
--
-- THE MODULE:
--
--------------------------------------------------------------------------------
local Viewer = {}

-- TODO: Add documentation
function Viewer.matches(element)
	-- Viewers have a single 'AXContents' element
	local contents = element:attributeValue("AXContents")
	return contents and #contents == 1
	   and contents[1]:attributeValue("AXRole") == "AXSplitGroup"
	   and #(contents[1]) > 0
end

-- TODO: Add documentation
function Viewer:new(app, eventViewer)
	local o = {
		_app = app,
		_eventViewer = eventViewer
	}

	return prop.extend(o, Viewer)
end

-- TODO: Add documentation
function Viewer:app()
	return self._app
end

-----------------------------------------------------------------------
--
-- BROWSER UI:
--
-----------------------------------------------------------------------


-----------------------------------------------------------------------
--
-- VIEWER UI:
--
-----------------------------------------------------------------------

-- TODO: Add documentation
local function findViewerUI(...)
	for i = 1,select("#", ...) do
		local window = select(i, ...)
		if window then
			local top = window:viewerGroupUI()
			local ui = nil
			if top then
				for _,child in ipairs(top) do
					-- There can be two viwers enabled
					if Viewer.matches(child) then
						-- Both the event viewer and standard viewer have the ID, so pick the right-most one
						if ui == nil or ui:position().x < child:position().x then
							ui = child
						end
					end
				end
			end
			if ui then return ui end
		end
	end
	return nil
end

-----------------------------------------------------------------------
--
-- EVENT VIEWER UI:
--
-----------------------------------------------------------------------

-- TODO: Add documentation
local function findEventViewerUI(...)
	for i = 1,select("#", ...) do
		local window = select(i, ...)
		if window then
			local top = window:viewerGroupUI()
			local ui = nil
			local viewerCount = 0
			if top then
				for _,child in ipairs(top) do
					-- There can be two viwers enabled
					if Viewer.matches(child) then
						viewerCount = viewerCount + 1
						-- Both the event viewer and standard viewer have the ID, so pick the left-most one
						if ui == nil or ui:position().x > child:position().x then
							ui = child
						end
					end
				end
			end
			-- Can only be the event viewer if there are two viewers.
			if viewerCount == 2 then
				return ui
			end
		end
	end
	return nil
end

-- TODO: Add documentation
function Viewer:UI()
	return axutils.cache(self, "_ui", function()
		local app = self:app()
		if self:isMainViewer() then
			return findViewerUI(app:secondaryWindow(), app:primaryWindow())
		else
			return findEventViewerUI(app:secondaryWindow(), app:primaryWindow())
		end
	end,
	Viewer.matches)
end


-- TODO: Add documentation
Viewer.isEventViewer = prop.new(function(self)
	return self._eventViewer
end):bind(Viewer)

-- TODO: Add documentation
Viewer.isMainViewer = prop.new(function(self)
	return not self._eventViewer
end):bind(Viewer)

-- TODO: Add documentation
Viewer.isOnSecondary = prop.new(function(self)
	local ui = self:UI()
	return ui and SecondaryWindow.matches(ui:window())
end):bind(Viewer)

-- TODO: Add documentation
Viewer.isOnPrimary = prop.new(function(self)
	local ui = self:UI()
	return ui and PrimaryWindow.matches(ui:window())
end):bind(Viewer)

-- TODO: Add documentation
function Viewer:currentWindow()
	if self:isOnSecondary() then
		return self:app():secondaryWindow()
	else
		return self:app():primaryWindow()
	end
end

-- TODO: Add documentation
Viewer.isShowing = prop.new(function(self)
	return self:UI() ~= nil
end):bind(Viewer)

-- TODO: Add documentation
function Viewer:showOnPrimary()
	local menuBar = self:app():menuBar()

	-- if it is on the secondary, we need to turn it off before enabling in primary
	if self:isOnSecondary() then
		menuBar:selectMenu({"Window", "Show in Secondary Display", "Viewers"})
	end

	if self:isEventViewer() and not self:isShowing() then
		-- Enable the Event Viewer
		menuBar:selectMenu({"Window", "Show in Workspace", "Event Viewer"})
	end

	return self
end

-- TODO: Add documentation
function Viewer:showOnSecondary()
	local menuBar = self:app():menuBar()

	if not self:isOnSecondary() then
		menuBar:selectMenu({"Window", "Show in Secondary Display", "Viewers"})
	end

	if self:isEventViewer() and not self:isShowing() then
		-- Enable the Event Viewer
		menuBar:selectMenu({"Window", "Show in Workspace", "Event Viewer"})
	end

	return self
end

-- TODO: Add documentation
function Viewer:hide()
	local menuBar = self:app():menuBar()

	if self:isEventViewer() then
		-- Uncheck it from the primary workspace
		if self:isShowing() then
			menuBar:selectMenu({"Window", "Show in Workspace", "Event Viewer"})
		end
	elseif self:isOnSecondary() then
		-- The Viewer can only be hidden from the Secondary Display
		menuBar:selectMenu({"Window", "Show in Secondary Display", "Viewers"})
	end
	return self
end

-- TODO: Add documentation
function Viewer:topToolbarUI()
	return axutils.cache(self, "_topToolbar", function()
		local ui = self:UI()
		return ui and axutils.childFromTop(ui, 1)
	end)
end

-- TODO: Add documentation
function Viewer:bottomToolbarUI()
	return axutils.cache(self, "_bottomToolbar", function()
		local ui = self:UI()
		return ui and axutils.childFromBottom(ui, 1)
	end)
end

-- TODO: Add documentation
function Viewer:hasPlayerControls()
	return self:bottomToolbarUI() ~= nil
end

-- TODO: Add documentation
function Viewer:formatUI()
	return axutils.cache(self, "_format", function()
		local ui = self:topToolbarUI()
		return ui and axutils.childFromLeft(ui, id "Format")
	end)
end

-- TODO: Add documentation
function Viewer:getFormat()
	local format = self:formatUI()
	return format and format:value()
end

-- TODO: Add documentation
function Viewer:getFramerate()
	local format = self:getFormat()
	local framerate = format and string.match(format, ' %d%d%.?%d?%d?[pi]')
	return framerate and tonumber(string.sub(framerate, 1,-2))
end

-- TODO: Add documentation
function Viewer:getTitle()
	local titleText = axutils.childFromLeft(self:topToolbarUI(), id "Title")
	return titleText and titleText:value()
end

-- TODO: Add documentation
function Viewer:playButton()
    if not self._playButton then
<<<<<<< HEAD
        self._playButton = Button:new(self, function()
            local buttons = axutils.childrenWithRole(self:bottomToolbarUI(), "AXButton")
            return buttons and buttons[2]
=======
		self._playButton = Button:new(self, function()
            return axutils.childFromLeft(axutils.childrenWithRole(self:bottomToolbarUI(), "AXButton"), 1)
>>>>>>> c016063e
        end)
    end
    return self._playButton
end

<<<<<<< HEAD
-- TODO: Add documentation
function Viewer:isPlaying()
    local playButton = self:playButton()
    local playButtonUI = playButton:UI()
    local playButtonFrame = playButton and playButton:frame()
    if playButtonUI and playButtonFrame then

        -----------------------------------------------------------------------
        -- Get Parent Window AX Object:
        -----------------------------------------------------------------------
        local parentWindow = playButtonUI
        while parentWindow:attributeValue("AXRole") ~= "AXWindow" do
            parentWindow = parentWindow:attributeValue("AXParent")
        end

        -----------------------------------------------------------------------
        -- Get hs.window object:
        -----------------------------------------------------------------------
        local playButtonWindow = parentWindow:asHSWindow()

        -----------------------------------------------------------------------
        -- Get hs.screen object:
        -----------------------------------------------------------------------
        local playButtonScreen = playButtonWindow:screen()

        -----------------------------------------------------------------------
        -- Save a snapshot:
        -----------------------------------------------------------------------
        local snapshot = playButtonScreen:snapshot(playButtonFrame)

        -----------------------------------------------------------------------
        -- Process the snapshot:
        -----------------------------------------------------------------------
        local a = canvas.new{x = 0, y = 0, w = 30, h = 30 }
        a[1] = {
          type="image",
          image = snapshot,
          frame = { x = 0, y = 0, h = "100%", w = "100%" },
        }

        -----------------------------------------------------------------------
        -- TODO: Make the snapshot B&W and transparent:
        -----------------------------------------------------------------------
        --[[
        a[2] = {
          type = "rectangle",
          action = "fill",
          fillColor = { white = 1 },
          compositeRule = "sourceAtop",
        }
        --]]
        local newImage = a:imageFromCanvas()

        -----------------------------------------------------------------------
        -- Get the snapshot as an encoded URL string:
        -----------------------------------------------------------------------
        local urlString = newImage:encodeAsURLString()

        -----------------------------------------------------------------------
        -- Processed Play Icon:
        -----------------------------------------------------------------------
        local playIcon = [[data:image/png;base64,iVBORw0KGgoAAAANSUhEUgAAADwAAAA8CAYAAAA6/NlyAAAMKWlDQ1BJQ0MgUHJvZmlsZQAASImVVwdYU8kWnluSkJDQAhGQEnoTpUiXGloEAamCjZAEEkoMCUHEji4quBZULFjRVRFF1wLIYsOChUXAXh8WVJR1sWBDzZskgK5+773vne+be/975sw5/zl3Zr4ZADRjOGJxNqoFQI4oTxIbFsSckJzCJD0ECCABHaALqByuVBwYExMJoAy+/ynvrkNrKFccFb5+7v+vos3jS7kAIDEQp/Gk3ByIDwOAu3PFkjwACD1QbzE9TwwxEbIEuhJIEGJLBc5QYU8FTlPhSKVNfCwL4lQA1KgcjiQDAA0FL2Y+NwP60VgKsZOIJxRB3AixH1fA4UH8GeIROTnTINa0hdg27Ts/Gf/wmTbkk8PJGMKqXJSiFiyUirM5M/7PcvxvycmWDcawgI0qkITHKnJW1C1rWoQCUyE+L0qLioZYB+KrQp7SXoGfCGThCQP2H7hSFqwZYACAUnmc4AiIjSA2F2VHRQ7o/dKFoWyIYe3ReGEeO141FuVJpsUO+EcL+NKQuEHMkShjKWxKZFkJgQM+Nwv47EGfDYWC+CQVT7QtX5gYBbEGxHelWXERAzbPCwWsqEEbiSxWwRn+cwykS0JjVTaYZY50MC/MWyBkRw3gyDxBfLhqLDaFy1Fy04c4ky+dEDnIk8cPDlHlhRXxRQkD/LEycV5Q7ID9DnF2zIA91sjPDlPozSFulebHDY7tzYOTTZUvDsR5MfEqbrhuJmdsjIoDbg8iAQsEAyaQwZYGpoFMIGztqeuBX6qeUMABEpAB+MBxQDM4IknZI4LPOFAI/oKID6RD44KUvXyQD/VfhrSqpyNIV/bmK0dkgScQ54AIkA2/ZcpRoqFoieAx1Ah/is6FXLNhU/T9pGNqDuqIIcRgYjgxlGiHG+J+uA8eCZ8BsLngnrjXIK9v9oQnhHbCQ8I1Qifh1lRhkeQH5kwwDnRCjqED2aV9nx1uDb264UG4L/QPfeMM3BA44qNhpEDcH8Z2g9rvucqGMv5WywFfZCcySh5GDiDb/shAw17DbciLolLf10LFK22oWqyhnh/zYH1XPx58R/xoiS3GDmHN2CnsAtaI1QEmdgKrx1qwYwo8NDceK+fGYLRYJZ8s6Ef4UzzOQExF1aRO1U7dTp8H+kAevyBPsVhY08QzJMIMQR4zEO7WfCZbxB05guni5Ax3UcXer9pa3jCUezrCuPhNV5QPgK+dXC5v/KaL9ALgcD0AlO5vOltruJxNATi/mCuT5Kt0uOJBABSgCVeKATCBe5ctzMgFuAMfEABCwFgQDeJBMpgC6yyA81QCpoNZYD4oBqVgBVgDNoAtYDvYDfaBg6AONIJT4By4BNrANXAHzpUu8AL0gnegH0EQEkJD6IgBYopYIQ6IC+KJ+CEhSCQSiyQjqUgGIkJkyCxkAVKKlCEbkG1IFfI7chQ5hVxA2pFbyAOkG3mNfEIxlIrqosaoNToK9UQD0Qg0Hp2MZqC5aCG6EF2GrkMr0b1oLXoKvYReQzvRF2gfBjB1jIGZYY6YJ8bCorEULB2TYHOwEqwcq8RqsAb4p69gnVgP9hEn4nSciTvC+RqOJ+BcPBefgy/FN+C78Vr8DH4Ff4D34l8JNIIRwYHgTWATJhAyCNMJxYRywk7CEcJZuHa6CO+IRCKDaEP0gGsvmZhJnElcStxE3E88SWwnPiL2kUgkA5IDyZcUTeKQ8kjFpPWkvaQTpA5SF+mDmrqaqZqLWqhaippIrUitXG2P2nG1DrWnav1kLbIV2ZscTeaRZ5CXk3eQG8iXyV3kfoo2xYbiS4mnZFLmU9ZRaihnKXcpb9TV1c3VvdTHqwvV56mvUz+gfl79gfpHqg7VnsqiTqLKqMuou6gnqbeob2g0mjUtgJZCy6Mto1XRTtPu0z5o0DVGarA1eBpzNSo0ajU6NF5qkjWtNAM1p2gWapZrHtK8rNmjRday1mJpcbTmaFVoHdW6odWnTdd21o7WztFeqr1H+4L2Mx2SjrVOiA5PZ6HOdp3TOo/oGN2CzqJz6QvoO+hn6V26RF0bXbZupm6p7j7dVt1ePR290XqJegV6FXrH9DoZGMOawWZkM5YzDjKuMz4NMx4WOIw/bMmwmmEdw97rD9cP0Ofrl+jv17+m/8mAaRBikGWw0qDO4J4hbmhvON5wuuFmw7OGPcN1h/sM5w4vGX5w+G0j1MjeKNZoptF2oxajPmMT4zBjsfF649PGPSYMkwCTTJPVJsdNuk3ppn6mQtPVpidMnzP1mIHMbOY65hlmr5mRWbiZzGybWatZv7mNeYJ5kfl+83sWFAtPi3SL1RZNFr2WppbjLGdZVlvetiJbeVoJrNZaNVu9t7axTrJeZF1n/cxG34ZtU2hTbXPXlmbrb5trW2l71Y5o52mXZbfJrs0etXezF9hX2F92QB3cHYQOmxzaRxBGeI0QjagcccOR6hjomO9Y7fhgJGNk5MiikXUjX46yHJUyauWo5lFfndycsp12ON1x1nEe61zk3OD82sXehetS4XLVleYa6jrXtd711WiH0fzRm0ffdKO7jXNb5Nbk9sXdw13iXuPe7WHpkeqx0eOGp65njOdSz/NeBK8gr7lejV4fvd2987wPev/t4+iT5bPH59kYmzH8MTvGPPI19+X4bvPt9GP6pfpt9ev0N/Pn+Ff6PwywCOAF7Ax4GmgXmBm4N/BlkFOQJOhI0HuWN2s262QwFhwWXBLcGqITkhCyIeR+qHloRmh1aG+YW9jMsJPhhPCI8JXhN9jGbC67it071mPs7LFnIqgRcREbIh5G2kdKIhvGoePGjls17m6UVZQoqi4aRLOjV0Xfi7GJyY35YzxxfMz4ivFPYp1jZ8U2x9HjpsbtiXsXHxS/PP5Ogm2CLKEpUTNxUmJV4vuk4KSypM4JoybMnnAp2TBZmFyfQkpJTNmZ0jcxZOKaiV2T3CYVT7o+2WZyweQLUwynZE85NlVzKmfqoVRCalLqntTPnGhOJacvjZ22Ma2Xy+Ku5b7gBfBW87r5vvwy/tN03/Sy9GcZvhmrMroF/oJyQY+QJdwgfJUZnrkl831WdNauLHl2Uvb+HLWc1JyjIh1RlujMNJNpBdPaxQ7iYnFnrnfumtxeSYRkpxSRTpbW5+nCQ3aLzFb2i+xBvl9+Rf6H6YnTDxVoF4gKWmbYz1gy42lhaOFvM/GZ3JlNs8xmzZ/1YHbg7G1zkDlpc5rmWsxdOLdrXti83fMp87Pm/1nkVFRW9HZB0oKGhcYL5y189EvYL9XFGsWS4huLfBZtWYwvFi5uXeK6ZP2SryW8koulTqXlpZ+Xcpde/NX513W/ypelL2td7r588wriCtGK6yv9V+4u0y4rLHu0atyq2tXM1SWr366ZuuZC+ejyLWspa2VrO9dFrqtfb7l+xfrPGwQbrlUEVezfaLRxycb3m3ibOjYHbK7ZYryldMunrcKtN7eFbauttK4s307cnr/9yY7EHc2/ef5WtdNwZ+nOL7tEuzp3x+4+U+VRVbXHaM/yarRaVt29d9Letn3B++prHGu27WfsLz0ADsgOPP899ffrByMONh3yPFRz2OrwxiP0IyW1SO2M2t46QV1nfXJ9+9GxR5safBqO/DHyj12NZo0Vx/SOLT9OOb7wuPxE4Ym+k+KTPacyTj1qmtp05/SE01fPjD/Tejbi7PlzoedONwc2nzjve77xgveFoxc9L9Zdcr9U2+LWcuRPtz+PtLq31l72uFzf5tXW0D6m/XiHf8epK8FXzl1lX710Lepa+/WE6zdvTLrReZN389mt7Fuvbuff7r8z7y7hbsk9rXvl943uV/7L7l/7O907jz0IftDyMO7hnUfcRy8eSx9/7lr4hPak/Knp06pnLs8au0O7255PfN71Qvyiv6f4L+2/Nr60fXn474C/W3on9Ha9krySv176xuDNrrej3zb1xfTdf5fzrv99yQeDD7s/en5s/pT06Wn/9M+kz+u+2H1p+Brx9a48Ry4XcyQc5VEAgw1NTwfg9S4AaMkA0Nvg+WGi6m6mFER1n1Qi8J+w6v6mFHcAauBLcQxnnQTgAGzWsNECAFAcweMDAOrqOtQGRJru6qLyRYU3FsIHufyNMQCkBgC+SOTy/k1y+ZcdkOwtAE7mqu6EClHcQbc6K1CH6SHwo/wbUCxwLUKPDIcAAAAJcEhZcwAAFiUAABYlAUlSJPAAAARXSURBVGgF7Vi9UttKFP5kSY4wjg3XCYQkBCYFBQ0lL0DPC/ACtFAx8EhU0AANtNDHNTjJZIiTG2y4lq7wT/asJLOSkS1LFsLYmgGvdvf8fPud3bNHEoAW+xuZJzUySG2gysLCwkhhHjmGx4ADxXfUYy5B+XAMS4GWxX9SgvIcsIRoHgyTPAfcipiKh0k+XEj7B+uzHxkDfvYURXRwzHDEBXz24mOGnz1FER1UIsoPjbicKeDDu2mMBGBteg7zb7KcnBe/h+XcHD7aYAlxrIAT/7iQnsbCbNauFFrQ//0eL+Dt7W1sbGwgl8slstdn5wqQbctm5RrfftdC7mGqZwMUWJIkYXV1FSsrKzg+PsbZ2Rnq9br12TCAvO8qBbGfncXrtGWkaVZx9fOWqwsX0n06q2ka1tfXsbOzg+Xl5UCL5QuWBgLYL0xN2tOaqFxft9VxwE9Vz87MzGBzc5P/Udt5Bm8/j9cTVjA3zVv8MhxLsEI6rnq21WqBwlp8qI9YXlpa4iF+cnICXdfFKX23vf6nGbsq00K2jOqNS1+4kHap8H/xgqWZTp+iKFhbW8Pe3h7f506/v7bgI9lJjU+WpDru/pguwVgBuyz5vNAJTif51tYWBpPGZKiKBat1r6PisZs4YMefxcVFDCaNqVBlaxs1KSN4ntivlo/tY8cH7xiFtZjGTk9P0Wg0nOkBf2WkbBpN/b8OmdgZFvcmARQfcUzsd9LY7u6ulcbEwV5tbQKqfU6mpE54nT29FEYY9wPoVSkuTMqhyzvJ771pnc582J0geFfsIe3nV7d+0zRxdHSEcCHNoqidCt0RRTYTA+zdvw6rFxcXODg4QLVa7bYm/mMsZh1iHZ3i5CcB7AVHDnjDu1QqYX9/H5eXl6J//bfvm2BRzasiz5HBdT0JYC84EQUxSYyen5+L3eHbDR0MMygVKyrdt4R7JXt7EsCPeU/phvYoVVGG4Xbqsfn99BGzFFWy+oqJWVWSI58I4GKxyMO3XC47fgzw14BuNpGZYBTLKq+HxUweDjAdfs7J0IerBJD2afFLMZR821QP+6bJblgTaUhqBoUM8LPWlgwZ0n2CpWqIqqJ2mulT/sFdu9VD/q5aQyOfZuymMJnPA7WHGzVnmOpRb4nVYaRLh5887SM6jA4PD7umGT/5LiZdQx3yRgVGfQqTDJ2SySHLSog7W0JiFUpndnapC/9C1c/V1VV4BREkM28/4T1jmTLE/zffUSpbcR3r1TIpsLROtfIf3NsHzaupWfyTtlYvVsARCBqA6C3KFSfdKSjMz7PQjvm79AC8jqSiVv6KG4PuXexJaZj7PB/vd2nLUrL/y19LuLu3jylZe/mAwXbyj8sSKnqd375iPaWT5bbTupZ/MwoMPwA3Kr9GCzBBf8Fp6YFZsTUGLK7GS2yPGQ7EatRyI0H5cAz3qEd7LlqC8hww1ZNRnmGS54CjFP+0UMMkHy6ko4RDwrJjwAkTELv5v7cwTXxCHAvoAAAAAElFTkSuQmCC]]

        -----------------------------------------------------------------------
        -- Check to see if current snapshot matches above snapshot:
        -----------------------------------------------------------------------
        if urlString ~= playIcon then
            return true
        end

    end
    return false
end
=======
--- cp.apple.finalcutpro.main.Viewer:togglePlaying() -> self
--- Method
--- Toggles if the viewer is playing.
--- If there is nothing available to play, this will have no effect.
---
--- Parameters:
--- * None
---
--- Returns:
--- * The `Viewer` instance.
function Viewer:togglePlaying()
	self:playButton():press()
	return self
end

-- pixelsFromWindowCanvas(hsWindow, centerPixel) -> hs.image, hs.image
-- Function
-- Extracts two 2x2 pixel images from the screenshot of the image, centred
-- on the `centerPixel`. The first is the pixel in the centre, the second is offset by 2 pixels to the left
--
-- Parameters:
-- * hsWindow		- The `hs.window` having pixels pulled
-- * centerPixel	- The pixel to to retrieve (and offset)
--
-- Returns:
-- * Two `hs.images`, the first being the center pixel, the second being offset by 2px left.
local function pixelsFromWindowCanvas(hsWindow, centerPixel)
	local centerShot, offShot = nil, nil
	local windowShot = hsWindow:snapshot()
	if windowShot then
		local windowFrame = hsWindow:frame()
		local shotSize = windowShot:size()
		local ratio = shotSize.h/windowFrame.h

		local imagePixel = {
			x = (windowFrame.x-centerPixel.x)*ratio,
			y = (windowFrame.y-centerPixel.y)*ratio,
			w = shotSize.w,
			h = shotSize.h,
		}

		local c = canvas.new({w=1, h=1})
		c[1] = {
			type = "image",
			image = windowShot,
			imageScaling = "none",
			imageAlignment = "topLeft",
			frame = imagePixel,
		}

		centerShot = c:imageFromCanvas()

		-- shift left by a factor of 1 to 3 pixels, depending on the ratio.
		c[1].frame.x = imagePixel.x+floor(ratio*1.5)
		offShot = c:imageFromCanvas()

		-- delete the canvas
		c:delete()
	end
	return centerShot, offShot
end

--- cp.apple.finalcut.main.Viewer.isPlaying <cp.prop: boolean>
--- Field
--- The 'playing' status of the viewer. If true, it is playing, if not it is paused.
--- This can be set via `viewer:isPlaying(true|false)`, or toggled via `viewer.isPlaying:toggle()`.
Viewer.isPlaying = prop(
	function(self)
		local playButton = self:playButton()
		local frame = playButton:frame()
		if frame then
			frame = geometry.new(frame)
			local center = frame.center
			local centerPixel = {x=floor(center.x), y=floor(center.y), w=1, h=1}

			local window = self:currentWindow()
			local hsWindow = window:hsWindow()

			-----------------------------------------------------------------------
			-- Save a snapshot:
			-----------------------------------------------------------------------
			local centerShot, offShot = pixelsFromWindowCanvas(hsWindow, centerPixel)

			if centerShot then
				-- centerShot:saveToFile("~/Desktop/viewer_center.png")
				-- offShot:saveToFile("~/Desktop/viewer_off.png")
				-----------------------------------------------------------------------
				-- Get the snapshots as encoded URL strings:
				-----------------------------------------------------------------------
				local centerString = centerShot:encodeAsURLString()
				local offString = offShot:encodeAsURLString()

				-----------------------------------------------------------------------
				-- Compare to hardcoded version
				-----------------------------------------------------------------------
				if centerString ~= offString then
					return true
				end
			else
				log.ef("Unable to snapshot the play button.")
			end
		end
		return false
	end,
	function(newValue, self, thisProp)
		local value = thisProp:value()
		if newValue ~= value then
			self:playButton():press()
		end
	end
):bind(Viewer)
>>>>>>> c016063e

return Viewer<|MERGE_RESOLUTION|>--- conflicted
+++ resolved
@@ -18,50 +18,32 @@
 -- Logger:
 --------------------------------------------------------------------------------
 local log								= require("hs.logger").new("viewer")
-<<<<<<< HEAD
 
 --------------------------------------------------------------------------------
 -- Hammerspoon Extensions:
 --------------------------------------------------------------------------------
-local canvas                            = require("hs.canvas")
-local inspect							= require("hs.inspect")
-local screen                            = require("hs.screen")
-
---------------------------------------------------------------------------------
--- CommandPost Extensions:
---------------------------------------------------------------------------------
-local axutils							= require("cp.ui.axutils")
-local Button                            = require("cp.ui.Button")
-local id								= require("cp.apple.finalcutpro.ids") "Viewer"
-local just								= require("cp.just")
-=======
-
 local canvas							= require("hs.canvas")
 local geometry							= require("hs.geometry")
 
-local prop								= require("cp.prop")
-
+--------------------------------------------------------------------------------
+-- CommandPost Extensions:
+--------------------------------------------------------------------------------
 local axutils							= require("cp.ui.axutils")
 local Button							= require("cp.ui.Button")
-
->>>>>>> c016063e
+local id								= require("cp.apple.finalcutpro.ids") "Viewer"
 local PrimaryWindow						= require("cp.apple.finalcutpro.main.PrimaryWindow")
 local prop								= require("cp.prop")
+local prop								= require("cp.prop")
 local SecondaryWindow					= require("cp.apple.finalcutpro.main.SecondaryWindow")
 
-<<<<<<< HEAD
-=======
-local id								= require("cp.apple.finalcutpro.ids") "Viewer"
-
-local floor								= math.floor
-
->>>>>>> c016063e
 --------------------------------------------------------------------------------
 --
 -- THE MODULE:
 --
 --------------------------------------------------------------------------------
 local Viewer = {}
+
+local floor = math.floor
 
 -- TODO: Add documentation
 function Viewer.matches(element)
@@ -86,13 +68,6 @@
 function Viewer:app()
 	return self._app
 end
-
------------------------------------------------------------------------
---
--- BROWSER UI:
---
------------------------------------------------------------------------
-
 
 -----------------------------------------------------------------------
 --
@@ -309,94 +284,13 @@
 -- TODO: Add documentation
 function Viewer:playButton()
     if not self._playButton then
-<<<<<<< HEAD
-        self._playButton = Button:new(self, function()
-            local buttons = axutils.childrenWithRole(self:bottomToolbarUI(), "AXButton")
-            return buttons and buttons[2]
-=======
 		self._playButton = Button:new(self, function()
             return axutils.childFromLeft(axutils.childrenWithRole(self:bottomToolbarUI(), "AXButton"), 1)
->>>>>>> c016063e
         end)
     end
     return self._playButton
 end
 
-<<<<<<< HEAD
--- TODO: Add documentation
-function Viewer:isPlaying()
-    local playButton = self:playButton()
-    local playButtonUI = playButton:UI()
-    local playButtonFrame = playButton and playButton:frame()
-    if playButtonUI and playButtonFrame then
-
-        -----------------------------------------------------------------------
-        -- Get Parent Window AX Object:
-        -----------------------------------------------------------------------
-        local parentWindow = playButtonUI
-        while parentWindow:attributeValue("AXRole") ~= "AXWindow" do
-            parentWindow = parentWindow:attributeValue("AXParent")
-        end
-
-        -----------------------------------------------------------------------
-        -- Get hs.window object:
-        -----------------------------------------------------------------------
-        local playButtonWindow = parentWindow:asHSWindow()
-
-        -----------------------------------------------------------------------
-        -- Get hs.screen object:
-        -----------------------------------------------------------------------
-        local playButtonScreen = playButtonWindow:screen()
-
-        -----------------------------------------------------------------------
-        -- Save a snapshot:
-        -----------------------------------------------------------------------
-        local snapshot = playButtonScreen:snapshot(playButtonFrame)
-
-        -----------------------------------------------------------------------
-        -- Process the snapshot:
-        -----------------------------------------------------------------------
-        local a = canvas.new{x = 0, y = 0, w = 30, h = 30 }
-        a[1] = {
-          type="image",
-          image = snapshot,
-          frame = { x = 0, y = 0, h = "100%", w = "100%" },
-        }
-
-        -----------------------------------------------------------------------
-        -- TODO: Make the snapshot B&W and transparent:
-        -----------------------------------------------------------------------
-        --[[
-        a[2] = {
-          type = "rectangle",
-          action = "fill",
-          fillColor = { white = 1 },
-          compositeRule = "sourceAtop",
-        }
-        --]]
-        local newImage = a:imageFromCanvas()
-
-        -----------------------------------------------------------------------
-        -- Get the snapshot as an encoded URL string:
-        -----------------------------------------------------------------------
-        local urlString = newImage:encodeAsURLString()
-
-        -----------------------------------------------------------------------
-        -- Processed Play Icon:
-        -----------------------------------------------------------------------
-        local playIcon = [[data:image/png;base64,iVBORw0KGgoAAAANSUhEUgAAADwAAAA8CAYAAAA6/NlyAAAMKWlDQ1BJQ0MgUHJvZmlsZQAASImVVwdYU8kWnluSkJDQAhGQEnoTpUiXGloEAamCjZAEEkoMCUHEji4quBZULFjRVRFF1wLIYsOChUXAXh8WVJR1sWBDzZskgK5+773vne+be/975sw5/zl3Zr4ZADRjOGJxNqoFQI4oTxIbFsSckJzCJD0ECCABHaALqByuVBwYExMJoAy+/ynvrkNrKFccFb5+7v+vos3jS7kAIDEQp/Gk3ByIDwOAu3PFkjwACD1QbzE9TwwxEbIEuhJIEGJLBc5QYU8FTlPhSKVNfCwL4lQA1KgcjiQDAA0FL2Y+NwP60VgKsZOIJxRB3AixH1fA4UH8GeIROTnTINa0hdg27Ts/Gf/wmTbkk8PJGMKqXJSiFiyUirM5M/7PcvxvycmWDcawgI0qkITHKnJW1C1rWoQCUyE+L0qLioZYB+KrQp7SXoGfCGThCQP2H7hSFqwZYACAUnmc4AiIjSA2F2VHRQ7o/dKFoWyIYe3ReGEeO141FuVJpsUO+EcL+NKQuEHMkShjKWxKZFkJgQM+Nwv47EGfDYWC+CQVT7QtX5gYBbEGxHelWXERAzbPCwWsqEEbiSxWwRn+cwykS0JjVTaYZY50MC/MWyBkRw3gyDxBfLhqLDaFy1Fy04c4ky+dEDnIk8cPDlHlhRXxRQkD/LEycV5Q7ID9DnF2zIA91sjPDlPozSFulebHDY7tzYOTTZUvDsR5MfEqbrhuJmdsjIoDbg8iAQsEAyaQwZYGpoFMIGztqeuBX6qeUMABEpAB+MBxQDM4IknZI4LPOFAI/oKID6RD44KUvXyQD/VfhrSqpyNIV/bmK0dkgScQ54AIkA2/ZcpRoqFoieAx1Ah/is6FXLNhU/T9pGNqDuqIIcRgYjgxlGiHG+J+uA8eCZ8BsLngnrjXIK9v9oQnhHbCQ8I1Qifh1lRhkeQH5kwwDnRCjqED2aV9nx1uDb264UG4L/QPfeMM3BA44qNhpEDcH8Z2g9rvucqGMv5WywFfZCcySh5GDiDb/shAw17DbciLolLf10LFK22oWqyhnh/zYH1XPx58R/xoiS3GDmHN2CnsAtaI1QEmdgKrx1qwYwo8NDceK+fGYLRYJZ8s6Ef4UzzOQExF1aRO1U7dTp8H+kAevyBPsVhY08QzJMIMQR4zEO7WfCZbxB05guni5Ax3UcXer9pa3jCUezrCuPhNV5QPgK+dXC5v/KaL9ALgcD0AlO5vOltruJxNATi/mCuT5Kt0uOJBABSgCVeKATCBe5ctzMgFuAMfEABCwFgQDeJBMpgC6yyA81QCpoNZYD4oBqVgBVgDNoAtYDvYDfaBg6AONIJT4By4BNrANXAHzpUu8AL0gnegH0EQEkJD6IgBYopYIQ6IC+KJ+CEhSCQSiyQjqUgGIkJkyCxkAVKKlCEbkG1IFfI7chQ5hVxA2pFbyAOkG3mNfEIxlIrqosaoNToK9UQD0Qg0Hp2MZqC5aCG6EF2GrkMr0b1oLXoKvYReQzvRF2gfBjB1jIGZYY6YJ8bCorEULB2TYHOwEqwcq8RqsAb4p69gnVgP9hEn4nSciTvC+RqOJ+BcPBefgy/FN+C78Vr8DH4Ff4D34l8JNIIRwYHgTWATJhAyCNMJxYRywk7CEcJZuHa6CO+IRCKDaEP0gGsvmZhJnElcStxE3E88SWwnPiL2kUgkA5IDyZcUTeKQ8kjFpPWkvaQTpA5SF+mDmrqaqZqLWqhaippIrUitXG2P2nG1DrWnav1kLbIV2ZscTeaRZ5CXk3eQG8iXyV3kfoo2xYbiS4mnZFLmU9ZRaihnKXcpb9TV1c3VvdTHqwvV56mvUz+gfl79gfpHqg7VnsqiTqLKqMuou6gnqbeob2g0mjUtgJZCy6Mto1XRTtPu0z5o0DVGarA1eBpzNSo0ajU6NF5qkjWtNAM1p2gWapZrHtK8rNmjRday1mJpcbTmaFVoHdW6odWnTdd21o7WztFeqr1H+4L2Mx2SjrVOiA5PZ6HOdp3TOo/oGN2CzqJz6QvoO+hn6V26RF0bXbZupm6p7j7dVt1ePR290XqJegV6FXrH9DoZGMOawWZkM5YzDjKuMz4NMx4WOIw/bMmwmmEdw97rD9cP0Ofrl+jv17+m/8mAaRBikGWw0qDO4J4hbmhvON5wuuFmw7OGPcN1h/sM5w4vGX5w+G0j1MjeKNZoptF2oxajPmMT4zBjsfF649PGPSYMkwCTTJPVJsdNuk3ppn6mQtPVpidMnzP1mIHMbOY65hlmr5mRWbiZzGybWatZv7mNeYJ5kfl+83sWFAtPi3SL1RZNFr2WppbjLGdZVlvetiJbeVoJrNZaNVu9t7axTrJeZF1n/cxG34ZtU2hTbXPXlmbrb5trW2l71Y5o52mXZbfJrs0etXezF9hX2F92QB3cHYQOmxzaRxBGeI0QjagcccOR6hjomO9Y7fhgJGNk5MiikXUjX46yHJUyauWo5lFfndycsp12ON1x1nEe61zk3OD82sXehetS4XLVleYa6jrXtd711WiH0fzRm0ffdKO7jXNb5Nbk9sXdw13iXuPe7WHpkeqx0eOGp65njOdSz/NeBK8gr7lejV4fvd2987wPev/t4+iT5bPH59kYmzH8MTvGPPI19+X4bvPt9GP6pfpt9ev0N/Pn+Ff6PwywCOAF7Ax4GmgXmBm4N/BlkFOQJOhI0HuWN2s262QwFhwWXBLcGqITkhCyIeR+qHloRmh1aG+YW9jMsJPhhPCI8JXhN9jGbC67it071mPs7LFnIqgRcREbIh5G2kdKIhvGoePGjls17m6UVZQoqi4aRLOjV0Xfi7GJyY35YzxxfMz4ivFPYp1jZ8U2x9HjpsbtiXsXHxS/PP5Ogm2CLKEpUTNxUmJV4vuk4KSypM4JoybMnnAp2TBZmFyfQkpJTNmZ0jcxZOKaiV2T3CYVT7o+2WZyweQLUwynZE85NlVzKmfqoVRCalLqntTPnGhOJacvjZ22Ma2Xy+Ku5b7gBfBW87r5vvwy/tN03/Sy9GcZvhmrMroF/oJyQY+QJdwgfJUZnrkl831WdNauLHl2Uvb+HLWc1JyjIh1RlujMNJNpBdPaxQ7iYnFnrnfumtxeSYRkpxSRTpbW5+nCQ3aLzFb2i+xBvl9+Rf6H6YnTDxVoF4gKWmbYz1gy42lhaOFvM/GZ3JlNs8xmzZ/1YHbg7G1zkDlpc5rmWsxdOLdrXti83fMp87Pm/1nkVFRW9HZB0oKGhcYL5y189EvYL9XFGsWS4huLfBZtWYwvFi5uXeK6ZP2SryW8koulTqXlpZ+Xcpde/NX513W/ypelL2td7r588wriCtGK6yv9V+4u0y4rLHu0atyq2tXM1SWr366ZuuZC+ejyLWspa2VrO9dFrqtfb7l+xfrPGwQbrlUEVezfaLRxycb3m3ibOjYHbK7ZYryldMunrcKtN7eFbauttK4s307cnr/9yY7EHc2/ef5WtdNwZ+nOL7tEuzp3x+4+U+VRVbXHaM/yarRaVt29d9Letn3B++prHGu27WfsLz0ADsgOPP899ffrByMONh3yPFRz2OrwxiP0IyW1SO2M2t46QV1nfXJ9+9GxR5safBqO/DHyj12NZo0Vx/SOLT9OOb7wuPxE4Ym+k+KTPacyTj1qmtp05/SE01fPjD/Tejbi7PlzoedONwc2nzjve77xgveFoxc9L9Zdcr9U2+LWcuRPtz+PtLq31l72uFzf5tXW0D6m/XiHf8epK8FXzl1lX710Lepa+/WE6zdvTLrReZN389mt7Fuvbuff7r8z7y7hbsk9rXvl943uV/7L7l/7O907jz0IftDyMO7hnUfcRy8eSx9/7lr4hPak/Knp06pnLs8au0O7255PfN71Qvyiv6f4L+2/Nr60fXn474C/W3on9Ha9krySv176xuDNrrej3zb1xfTdf5fzrv99yQeDD7s/en5s/pT06Wn/9M+kz+u+2H1p+Brx9a48Ry4XcyQc5VEAgw1NTwfg9S4AaMkA0Nvg+WGi6m6mFER1n1Qi8J+w6v6mFHcAauBLcQxnnQTgAGzWsNECAFAcweMDAOrqOtQGRJru6qLyRYU3FsIHufyNMQCkBgC+SOTy/k1y+ZcdkOwtAE7mqu6EClHcQbc6K1CH6SHwo/wbUCxwLUKPDIcAAAAJcEhZcwAAFiUAABYlAUlSJPAAAARXSURBVGgF7Vi9UttKFP5kSY4wjg3XCYQkBCYFBQ0lL0DPC/ACtFAx8EhU0AANtNDHNTjJZIiTG2y4lq7wT/asJLOSkS1LFsLYmgGvdvf8fPud3bNHEoAW+xuZJzUySG2gysLCwkhhHjmGx4ADxXfUYy5B+XAMS4GWxX9SgvIcsIRoHgyTPAfcipiKh0k+XEj7B+uzHxkDfvYURXRwzHDEBXz24mOGnz1FER1UIsoPjbicKeDDu2mMBGBteg7zb7KcnBe/h+XcHD7aYAlxrIAT/7iQnsbCbNauFFrQ//0eL+Dt7W1sbGwgl8slstdn5wqQbctm5RrfftdC7mGqZwMUWJIkYXV1FSsrKzg+PsbZ2Rnq9br12TCAvO8qBbGfncXrtGWkaVZx9fOWqwsX0n06q2ka1tfXsbOzg+Xl5UCL5QuWBgLYL0xN2tOaqFxft9VxwE9Vz87MzGBzc5P/Udt5Bm8/j9cTVjA3zVv8MhxLsEI6rnq21WqBwlp8qI9YXlpa4iF+cnICXdfFKX23vf6nGbsq00K2jOqNS1+4kHap8H/xgqWZTp+iKFhbW8Pe3h7f506/v7bgI9lJjU+WpDru/pguwVgBuyz5vNAJTif51tYWBpPGZKiKBat1r6PisZs4YMefxcVFDCaNqVBlaxs1KSN4ntivlo/tY8cH7xiFtZjGTk9P0Wg0nOkBf2WkbBpN/b8OmdgZFvcmARQfcUzsd9LY7u6ulcbEwV5tbQKqfU6mpE54nT29FEYY9wPoVSkuTMqhyzvJ771pnc582J0geFfsIe3nV7d+0zRxdHSEcCHNoqidCt0RRTYTA+zdvw6rFxcXODg4QLVa7bYm/mMsZh1iHZ3i5CcB7AVHDnjDu1QqYX9/H5eXl6J//bfvm2BRzasiz5HBdT0JYC84EQUxSYyen5+L3eHbDR0MMygVKyrdt4R7JXt7EsCPeU/phvYoVVGG4Xbqsfn99BGzFFWy+oqJWVWSI58I4GKxyMO3XC47fgzw14BuNpGZYBTLKq+HxUweDjAdfs7J0IerBJD2afFLMZR821QP+6bJblgTaUhqBoUM8LPWlgwZ0n2CpWqIqqJ2mulT/sFdu9VD/q5aQyOfZuymMJnPA7WHGzVnmOpRb4nVYaRLh5887SM6jA4PD7umGT/5LiZdQx3yRgVGfQqTDJ2SySHLSog7W0JiFUpndnapC/9C1c/V1VV4BREkM28/4T1jmTLE/zffUSpbcR3r1TIpsLROtfIf3NsHzaupWfyTtlYvVsARCBqA6C3KFSfdKSjMz7PQjvm79AC8jqSiVv6KG4PuXexJaZj7PB/vd2nLUrL/y19LuLu3jylZe/mAwXbyj8sSKnqd375iPaWT5bbTupZ/MwoMPwA3Kr9GCzBBf8Fp6YFZsTUGLK7GS2yPGQ7EatRyI0H5cAz3qEd7LlqC8hww1ZNRnmGS54CjFP+0UMMkHy6ko4RDwrJjwAkTELv5v7cwTXxCHAvoAAAAAElFTkSuQmCC]]
-
-        -----------------------------------------------------------------------
-        -- Check to see if current snapshot matches above snapshot:
-        -----------------------------------------------------------------------
-        if urlString ~= playIcon then
-            return true
-        end
-
-    end
-    return false
-end
-=======
 --- cp.apple.finalcutpro.main.Viewer:togglePlaying() -> self
 --- Method
 --- Toggles if the viewer is playing.
@@ -508,6 +402,5 @@
 		end
 	end
 ):bind(Viewer)
->>>>>>> c016063e
 
 return Viewer