--- === cp.apple.finalcutpro.main.Viewer ===
---
--- Viewer Module.

--------------------------------------------------------------------------------
--
-- EXTENSIONS:
--
--------------------------------------------------------------------------------

--------------------------------------------------------------------------------
-- Logger:
--------------------------------------------------------------------------------
local log                               = require("hs.logger").new("viewer")
-- local inspect                           = require("hs.inspect")

--------------------------------------------------------------------------------
-- Hammerspoon Extensions:
--------------------------------------------------------------------------------
local eventtap                          = require("hs.eventtap")
local geometry                          = require("hs.geometry")
local timer                             = require("hs.timer")

--------------------------------------------------------------------------------
-- CommandPost Extensions:
--------------------------------------------------------------------------------
local just                              = require("cp.just")
local prop                              = require("cp.prop")
local flicks                            = require("cp.time.flicks")
local tools                             = require("cp.tools")
local axutils                           = require("cp.ui.axutils")
local Button                            = require("cp.ui.Button")
local MenuButton                        = require("cp.ui.MenuButton")
local StaticText                        = require("cp.ui.StaticText")

local PrimaryWindow                     = require("cp.apple.finalcutpro.main.PrimaryWindow")
local SecondaryWindow                   = require("cp.apple.finalcutpro.main.SecondaryWindow")

local id                                = require("cp.apple.finalcutpro.ids") "Viewer"

--------------------------------------------------------------------------------
-- Local Lua Functions:
--------------------------------------------------------------------------------
<<<<<<< HEAD
local match, sub, find                  = string.match, string.sub, string.find
local childrenWithRole                  = axutils.childrenWithRole
local childrenMatching                  = axutils.childrenMatching
=======
local cache                             = axutils.cache
>>>>>>> a5c1c692
local childFromLeft, childFromRight     = axutils.childFromLeft, axutils.childFromRight
local childFromTop, childFromBottom     = axutils.childFromTop, axutils.childFromBottom
local childrenMatching                  = axutils.childrenMatching
local childrenWithRole                  = axutils.childrenWithRole
local delayedTimer                      = timer.delayed
local match, sub, find                  = string.match, string.sub, string.find

--------------------------------------------------------------------------------
--
-- THE MODULE:
--
--------------------------------------------------------------------------------
local Viewer = {}

-- PLAYER_QUALITY -> table
-- Constant
-- Table of Player Quality values used by the `FFPlayerQuality` preferences value:
local PLAYER_QUALITY = {
    ORIGINAL_BETTER_QUALITY     = 10,
    ORIGINAL_BETTER_PERFORMANCE = 5,
    PROXY                       = 4,
}

-- findViewersUI(...) -> table of hs._asm.axuielement | nil
-- Private Function
-- Finds the viewer `axuielement`s in a table. There may be more than one if the Event Viewer is enabled.
-- If none can be found, `nil` is returned.
--
-- Parameters:
-- * ...    - The list of windows to search in. Must have the `viewerGroupUI()` function.
--
-- Returns:
-- * A list of Viewer `axuielement`s, or `nil`.
local function findViewersUI(...)
    for i = 1,select("#", ...) do
        local window = select(i, ...)
        if window then
            local viewers = childrenMatching(window:viewerGroupUI(), Viewer.matches)
            if viewers then
                return viewers
            end
        end
    end
    return nil
end

-- findViewerUI(...) -> hs._asm.axuielement
-- Private Function
-- Finds the Viewer UI from the list, if present.
--
-- Parameters:
-- * ...    - the list of windows to check in.
--
-- Returns:
-- * The Viewer `axuelement`, or `nil` if not available.
local function findViewerUI(...)
    local viewers = findViewersUI(...)
    if viewers then
        return childFromRight(viewers, 1)
    end
    return nil
end

-- findEventViewerUI(...) -> hs._asm.axuielement
-- Private Function
-- Finds the Event Viewer UI from the list, if present.
--
-- Parameters:
-- * ...    - the list of windows to check in.
--
-- Returns:
-- * The Event Viewer `axuelement`, or `nil` if not available.
local function findEventViewerUI(...)
    local viewers = findViewersUI(...)
    if viewers and #viewers == 2 then
        -----------------------------------------------------------------------
        -- The Event Viewer is always on the left, if present:
        -----------------------------------------------------------------------
        return childFromLeft(viewers, 1)
    end
    return nil
end

--- cp.apple.finalcutpro.main.Viewer.matches(element) -> boolean
--- Function
--- Checks to see if an element matches what we think it should be.
---
--- Parameters:
---  * element - An `axuielementObject` to check.
---
--- Returns:
---  * `true` if matches otherwise `false`
function Viewer.matches(element)
    -- Viewers have a single 'AXContents' element
    local contents = element:attributeValue("AXContents")
    return contents and #contents == 1
       and contents[1]:attributeValue("AXRole") == "AXSplitGroup"
       and #(contents[1]) > 0
end

--- cp.apple.finalcutpro.main.Viewer.new(app, eventViewer) -> Viewer
--- Constructor
--- Creates a new `Viewer` instance.
---
--- Parameters:
--- * app           - The FCP application.
--- * eventViewer   - If `true`, the viewer is the Event Viewer.
---
--- Returns:
--- * The new `Viewer` instance.
function Viewer.new(app, eventViewer)
    local o = prop.extend({
        _app = app,
        _eventViewer = eventViewer
    }, Viewer)

    -- The UI finder
    local UI = prop(function(self)
        return cache(self, "_ui", function()
            if self:isMainViewer() then
                return findViewerUI(app:secondaryWindow(), app:primaryWindow())
            else
                return findEventViewerUI(app:secondaryWindow(), app:primaryWindow())
            end
        end,
        Viewer.matches)
    end)

    prop.bind(o) {
        --- cp.apple.finalcutpro.main.Viewer.UI <cp.prop: hs._asm.axuielement; read-only>
        --- Field
        --- The `axuielement` for the Viewer.
        UI = UI,

        --- cp.apple.finalcutpro.main.Viewer.isShowing <cp.prop: boolean; read-only>
        --- Field
        --- Checks if the Viewer is showing.
        isShowing = UI:mutate(function(original)
            return original() ~= nil
        end),

        --- cp.apple.finalcutpro.main.Viewer.isOnSecondary <cp.prop: boolean; read-only>
        --- Field
        --- Checks if the Viewer is showing on the Secondary Window.
        isOnSecondary = UI:mutate(function(original)
            local ui = original()
            return ui and SecondaryWindow.matches(ui:window())
        end),

        --- cp.apple.finalcutpro.main.Viewer.isOnPrimary <cp.prop: boolean; read-only>
        --- Field
        --- Checks if the Viewer is showing on the Primary Window.
        isOnPrimary = UI:mutate(function(original)
            local ui = original()
            return ui and PrimaryWindow.matches(ui:window())
        end),
    }

    local topToolbarUI = UI:mutate(function(original)
        return cache(o, "_topToolbar", function()
            local ui = original()
            return ui and childFromTop(ui, 1)
        end)
    end)

    local bottomToolbarUI = UI:mutate(function(original)
        return cache(o, "_bottomToolbar", function()
            local ui = original()
            return ui and childFromBottom(ui, 1)
        end)
    end)

    -----------------------------------------------------------------------
    -- The StaticText that contains the timecode:
    -----------------------------------------------------------------------
    o._timecode = StaticText.new(o, bottomToolbarUI:mutate(function(original)
        local ui = original()
        return ui and childFromLeft(childrenWithRole(ui, "AXStaticText"), 1)
    end))

    o._viewMenu = MenuButton.new(o, topToolbarUI:mutate(function(original)
        local ui = original()
        return ui and childFromRight(childrenWithRole(ui, "AXMenuButton"), 1)
    end))

    local timecode = o._timecode.value:mutate(
        function(original)
            return original()
        end,
        function(timecodeValue, original, self)
            local tcField = o._timecode
            if not tcField:isShowing() then
                return
            end
            local framerate = self:framerate()
            local tc = framerate and flicks.parse(timecodeValue, framerate)
            if tc then
                local center = geometry(tcField:frame()).center
                --------------------------------------------------------------------------------
                -- Double click the timecode value in the Viewer:
                --------------------------------------------------------------------------------
                tools.ninjaMouseClick(center)

                --------------------------------------------------------------------------------
                -- Wait until the click has been registered (give it 5 seconds):
                --------------------------------------------------------------------------------
                local toolbar = bottomToolbarUI()
                local ready = just.doUntil(function()
                    return #toolbar < 5 and find(original(), "00:00:00[:;]00") ~= nil
                end, 5)
                if ready then
                    --------------------------------------------------------------------------------
                    -- Type in Original Timecode & Press Return Key:
                    --------------------------------------------------------------------------------
                    eventtap.keyStrokes(tc:toTimecode(framerate))
                    eventtap.keyStroke({}, 'return')
                    return self
                end
            else
                log.ef("Timecode value is invalid: %s", timecodeValue)
            end
        end
    )

    prop.bind(o) {
        --- cp.apple.finalcutpro.main.Viewer.topToolbarUI <cp.prop: hs._asm.axuielement; read-only>
        --- Field
        --- Provides the `axuielement` for the top toolbar of the Viewer, or `nil` if not available.
        topToolbarUI = topToolbarUI,

        --- cp.apple.finalcutpro.main.Viewer.bottomToolbarUI <cp.prop: hs._asm.axuielement; read-only>
        --- Field
        --- Provides the `axuielement` for the bottom toolbar of the Viewer, or `nil` if not available.
        bottomToolbarUI = bottomToolbarUI,

        --- cp.apple.finalcutpro.main.Viewer.hasPlayerControls <cp.prop: boolean; read-only>
        --- Field
        --- Checks if the viewer has Player Controls visible.
        hasPlayerControls = bottomToolbarUI:mutate(function(original)
            return original() ~= nil
        end),

        --- cp.apple.finalcutpro.main.Viewer.title <cp.prop: string; read-only>
        --- Field
        --- Provides the Title of the clip in the Viewer as a string, or `nil` if not available.
        title = topToolbarUI:mutate(function(original)
            local titleText = childFromLeft(original(), id "Title")
            return titleText and titleText:value()
        end),

        --- cp.apple.finalcutpro.main.Viewer.timecode <cp.prop: string; live>
        --- Field
        --- The current timecode value, with the format "hh:mm:ss:ff". Setting also supports "hh:mm:ss;ff".
        --- The property can be watched to get notifications of changes.
        timecode = timecode,

        --- cp.apple.finalcut.main.Viewer.isPlaying <cp.prop: boolean>
        --- Field
        --- The 'playing' status of the viewer. If true, it is playing, if not it is paused.
        --- This can be set via `viewer:isPlaying(true|false)`, or toggled via `viewer.isPlaying:toggle()`.
        isPlaying = prop(
            function(self)
                local snapshot = self:playButton():snapshot()
                if snapshot then
                    snapshot:size({h=60,w=60})
                    local spot = snapshot:colorAt({x=31,y=31})
                    return spot and spot.blue < 0.5
                end
                return false
            end,
            function(newValue, owner, thisProp)
                local currentValue = thisProp:value()
                if newValue ~= currentValue then
                    owner:playButton():press()
                end
            end
        ),

        --- cp.apple.finalcutpro.main.Viewer.usingProxies <cp.prop: boolean>
        --- Field
        --- Indicates if the viewer is using Proxies (`true`) or Optimized/Original media (`false`).
        usingProxies = prop(
            function(self)
                return self:app():getPreference("FFPlayerQuality") == PLAYER_QUALITY.PROXY
            end,
            function(proxies, self, theProp)
                local currentValue = theProp()
                if currentValue ~= proxies then -- got to switch
                    if self:isShowing() then
                        local itemKey = proxies and "CPViewerViewProxy" or "CPViewerViewOptimized"
                        local itemValue = self:app().strings:find(itemKey)
                        if itemValue then
                            o._viewMenu:selectItemMatching(itemValue)
                        else
                            log.ef("Unable to find the '%s' string in '%s'", itemKey, self:app():currentLocale())
                        end
                    else
                        local quality = proxies and PLAYER_QUALITY.PROXY or PLAYER_QUALITY.ORIGINAL_BETTER_PERFORMANCE
                        self:app():setPreference("FFPlayerQuality", quality)
                    end
                end
            end
        ),

        --- cp.apple.finalcutpro.main.Viewer.betterQuality <cp.prop: boolean>
        --- Field
        --- Indicates if the viewer is using playing with better quality (`true`) or performance (`false).
        --- If we are `usingProxies` then it will always be `false`.
        betterQuality = prop(
            function(self)
                return self:app():getPreference("FFPlayerQuality") == PLAYER_QUALITY.ORIGINAL_BETTER_QUALITY
            end,
            function(quality, self, theProp)
                local currentQuality = theProp()
                if quality ~= currentQuality then
                    if self:isShowing() then
                        local itemKey = quality and "CPViewerViewBetterQuality" or "CPViewerViewBetterPerformance"
                        local itemValue = self:app().strings:find(itemKey)
                        if itemValue then
                            o._viewMenu:selectItemMatching(itemValue)
                        else
                            log.ef("Unable to find '%s' string in '%s'", itemValue, self:app():currentLocale())
                        end
                    else
                        local qualityValue = quality and PLAYER_QUALITY.ORIGINAL_BETTER_QUALITY or PLAYER_QUALITY.ORIGINAL_BETTER_PERFORMANCE
                        self:app():setPreference("FFPlayerQuality", qualityValue)
                    end
                end
            end
        ),

        --- cp.apple.finalcutpro.main.Viewer.resized <cp.prop: boolean; live>
        --- Field
        --- Returns `true` if the Viewer has been resized, otherwise `false`.
        resized = prop(
            function()
                local theUI = UI()
                local currentFrame = theUI and theUI:attributeValue("AXFrame")
                local previousFrame = o._previousFrame
                if currentFrame then
                    if previousFrame then
                        if currentFrame.h ~= previousFrame.h or currentFrame.w ~= previousFrame.w then
                            o._previousFrame = currentFrame
                            return true
                        end
                    end
                    o._previousFrame = currentFrame
                end
                return false
            end
        ),

    }

    local checker
    checker = delayedTimer.new(0.1, function()
        if o.isPlaying:update() then
            -----------------------------------------------------------------------
            -- It hasn't actually finished yet, so keep running:
            -----------------------------------------------------------------------
            checker:start()
        end
    end)

    -----------------------------------------------------------------------
    -- Watch the `timecode` field and update `isPlaying`:
    -----------------------------------------------------------------------
    o.timecode:watch(function()
        if not checker:running() then
            -----------------------------------------------------------------------
            -- Update the first time:
            -----------------------------------------------------------------------
            o.isPlaying:update()
        end
        checker:start()
    end)

    -----------------------------------------------------------------------
    -- Watch for the Viewer being resized:
    -----------------------------------------------------------------------
    app.app.windowMoved:watch(function()
        o.resized:update()
        timer.doAfter(0.01, function() o.resized:update() end)
    end)

    --- cp.apple.finalcutpro.main.Viewer.formatUI <cp.prop: hs._asm.axuielement; read-only>
    --- Field
    --- Provides the `axuielement` for the Format text.
    local formatUI = topToolbarUI:mutate(function(original)
        return cache(o, "_format", function()
            local ui = original()
            return ui and childFromLeft(ui, id "Format")
        end)
    end):bind(o, "formatUI")

    --- cp.apple.finalcutpro.main.Viewer.getFormat <cp.prop: string; read-only>
    --- Field
    --- Provides the format text value, or `nil` if none is available.
    local format = formatUI:mutate(function(original)
            local format = original()
            return format and format:value()
    end):bind(o, "format")

    --- cp.apple.finalcutpro.main.Viewer.framerate <cp.prop: number; read-only>
    --- Field
    --- Provides the framerate as a number, or nil if not available.
    format:mutate(function(original)
        local formatValue = original()
        local framerate = format and match(formatValue, ' %d%d%.?%d?%d?[pi]')
        return framerate and tonumber(sub(framerate, 1,-2))
    end):bind(o, "framerate")

    return o
end

--- cp.apple.finalcutpro.main.Viewer:app() -> application
--- Method
--- Returns the application.
---
--- Parameters:
--- * None
---
--- Returns:
--- * The application.
function Viewer:app()
    return self._app
end

-----------------------------------------------------------------------
--
-- BROWSER UI:
--
-----------------------------------------------------------------------

--- cp.apple.finalcutpro.main.Viewer:isMainViewer() -> boolean
--- Method
--- Returns `true` if this is the main Viewer.
---
--- Parameters:
--- * None
---
--- Returns:
--- * `true` if this is the main Viewer.
function Viewer:isMainViewer()
    return not self._eventViewer
end

--- cp.apple.finalcutpro.main.Viewer:isEventViewer() -> boolean
--- Method
--- Returns `true` if this is the Event Viewer.
---
--- Parameters:
--- * None
---
--- Returns:
--- * `true` if this is the Event Viewer.
function Viewer:isEventViewer()
    return self._eventViewer
end

-----------------------------------------------------------------------
--
-- VIEWER UI:
--
-----------------------------------------------------------------------

--- cp.apple.finalcutpro.main.Viewer:currentWindow() -> PrimaryWindow | SecondaryWindow
--- Method
--- Gets the current window object.
---
--- Parameters:
--- * None
---
--- Returns:
--- * The `PrimaryWindow` or the `SecondaryWindow`.
function Viewer:currentWindow()
    if self:isOnSecondary() then
        return self:app():secondaryWindow()
    else
        return self:app():primaryWindow()
    end
end

--- cp.apple.finalcutpro.main.Viewer:showOnPrimary() -> self
--- Method
--- Shows the Viewer on the Primary display.
---
--- Parameters:
--- * None
---
--- Returns:
--- * Self
function Viewer:showOnPrimary()
    local menuBar = self:app():menu()

    -----------------------------------------------------------------------
    -- If it is on the secondary, we need to turn it off before
    -- enabling in primary:
    -----------------------------------------------------------------------
    if self:isOnSecondary() then
        menuBar:selectMenu({"Window", "Show in Secondary Display", "Viewers"})
    end

    if self:isEventViewer() and not self:isShowing() then
        -----------------------------------------------------------------------
        -- Enable the Event Viewer:
        -----------------------------------------------------------------------
        menuBar:selectMenu({"Window", "Show in Workspace", "Event Viewer"})
    end

    return self
end

--- cp.apple.finalcutpro.main.Viewer:showOnSecondary() -> self
--- Method
--- Shows the Viewer on the Seconary display.
---
--- Parameters:
--- * None
---
--- Returns:
--- * Self
function Viewer:showOnSecondary()
    local menuBar = self:app():menu()

    if not self:isOnSecondary() then
        menuBar:selectMenu({"Window", "Show in Secondary Display", "Viewers"})
    end

    if self:isEventViewer() and not self:isShowing() then
        -----------------------------------------------------------------------
        -- Enable the Event Viewer:
        -----------------------------------------------------------------------
        menuBar:selectMenu({"Window", "Show in Workspace", "Event Viewer"})
    end

    return self
end

--- cp.apple.finalcutpro.main.Viewer:hide() -> self
--- Method
--- Hides the Viewer.
---
--- Parameters:
--- * None
---
--- Returns:
--- * Self
function Viewer:hide()
    local menuBar = self:app():menu()

    if self:isEventViewer() then
        -----------------------------------------------------------------------
        -- Uncheck it from the primary workspace:
        -----------------------------------------------------------------------
        if self:isShowing() then
            menuBar:selectMenu({"Window", "Show in Workspace", "Event Viewer"})
        end
    elseif self:isOnSecondary() then
        -----------------------------------------------------------------------
        -- The Viewer can only be hidden from the Secondary Display:
        -----------------------------------------------------------------------
        menuBar:selectMenu({"Window", "Show in Secondary Display", "Viewers"})
    end
    return self
end

--- cp.apple.finalcutpro.main.Viewer:playButton() -> Button
--- Method
--- Gets the Play Button object.
---
--- Parameters:
--- * None
---
--- Returns:
--- * A Button
function Viewer:playButton()
    if not self._playButton then
        self._playButton = Button.new(self, self.bottomToolbarUI:mutate(function(original)
            return childFromLeft(childrenWithRole(original(), "AXButton"), 1)
        end))
    end
    return self._playButton
end

return Viewer<|MERGE_RESOLUTION|>--- conflicted
+++ resolved
@@ -41,19 +41,13 @@
 --------------------------------------------------------------------------------
 -- Local Lua Functions:
 --------------------------------------------------------------------------------
-<<<<<<< HEAD
 local match, sub, find                  = string.match, string.sub, string.find
 local childrenWithRole                  = axutils.childrenWithRole
 local childrenMatching                  = axutils.childrenMatching
-=======
 local cache                             = axutils.cache
->>>>>>> a5c1c692
 local childFromLeft, childFromRight     = axutils.childFromLeft, axutils.childFromRight
 local childFromTop, childFromBottom     = axutils.childFromTop, axutils.childFromBottom
-local childrenMatching                  = axutils.childrenMatching
-local childrenWithRole                  = axutils.childrenWithRole
 local delayedTimer                      = timer.delayed
-local match, sub, find                  = string.match, string.sub, string.find
 
 --------------------------------------------------------------------------------
 --
