--- === cp.apple.finalcutpro.content.Clip ===
---
--- Represents a clip of media inside FCP.

local require           = require
<<<<<<< HEAD
local class	            = require "middleclass"
local lazy              = require "cp.lazy"
local prop	            = require "cp.prop"
local Element           = require "cp.ui.Element"
=======

local Table             = require("cp.ui.Table")
>>>>>>> 7f0931e6

--------------------------------------------------------------------------------
--
-- THE MODULE:
--
--------------------------------------------------------------------------------
<<<<<<< HEAD

local Clip = class("cp.apple.finalcutpro.content.Clip"):include(lazy)
=======
local Clip = {}
Clip.mt = {}
Clip.type = {}
>>>>>>> 7f0931e6

function Clip.static.matches(element)
    return Element.matches(element)
end

--- cp.apple.finalcutpro.content.Clip(element[, options]) -> Clip
--- Constructor
--- Creates a new `Clip` pointing at the specified element, with the specified options.
---
--- Parameters:
---  * `element`        - The [Element](cp.ui.Element.md) the clip represents.
---  * `options`        - A table containing the options for the clip.
---
--- Returns:
---  * The new `Clip`.
---
--- Notes:
---  * The options may be:
---  ** `columnIndex`   - A number which will be used to specify the column number to find the title in, if relevant.
function Clip:initialize(element, options)
    self._element = element
    self._options = options or {}
end

--- cp.apple.finalcutpro.content.Clip.UI <cp.prop: axuielement; read-only; live?>
--- Field
--- The `axuielement` for the clip.
function Clip.lazy.prop:UI()
    return prop.THIS(self._element.UI)
end


--- cp.apple.finalcutpro.content.Clip.title <cp.prop: string; read-only>
--- Field
--- The title of the clip. Must be overridden by subclasses.
function Clip.lazy.prop.title()
    error "Subclasses must implement `title`."
end

return Clip<|MERGE_RESOLUTION|>--- conflicted
+++ resolved
@@ -3,29 +3,18 @@
 --- Represents a clip of media inside FCP.
 
 local require           = require
-<<<<<<< HEAD
 local class	            = require "middleclass"
 local lazy              = require "cp.lazy"
 local prop	            = require "cp.prop"
 local Element           = require "cp.ui.Element"
-=======
-
-local Table             = require("cp.ui.Table")
->>>>>>> 7f0931e6
 
 --------------------------------------------------------------------------------
 --
 -- THE MODULE:
 --
 --------------------------------------------------------------------------------
-<<<<<<< HEAD
 
 local Clip = class("cp.apple.finalcutpro.content.Clip"):include(lazy)
-=======
-local Clip = {}
-Clip.mt = {}
-Clip.type = {}
->>>>>>> 7f0931e6
 
 function Clip.static.matches(element)
     return Element.matches(element)
