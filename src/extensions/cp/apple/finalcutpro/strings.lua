--- === cp.apple.finalcutpro.strings ===
---
--- The `cp.strings` for I18N lookups related to Final Cut Pro.
--- This has been populated with common lookups for user interface values
--- that appear in Final Cut Pro.

<<<<<<< HEAD
local log                   = require("hs.logger").new("fcpStrings")
local inspect               = require("hs.inspect")

local fs                    = require("hs.fs")
=======
--------------------------------------------------------------------------------
-- Logger:
--------------------------------------------------------------------------------
-- local log                   = require("hs.logger").new("fcpStrings")

--------------------------------------------------------------------------------
-- Hammerspoon Extensions:
--------------------------------------------------------------------------------
-- local inspect               = require("hs.inspect")

--------------------------------------------------------------------------------
-- CommandPost Extensions:
--------------------------------------------------------------------------------
>>>>>>> d78c73b5
local app                   = require("cp.apple.finalcutpro.app")
local config                = require("cp.config")
local strings               = require("cp.strings")
local localeID              = require("cp.i18n.localeID")

<<<<<<< HEAD
local v                     = require("semver")

local insert, sort          = table.insert, table.sort

=======
--------------------------------------------------------------------------------
--
-- THE MODULE:
--
--------------------------------------------------------------------------------
>>>>>>> d78c73b5
local mod = {}

local extraPath = config.scriptPath .. "/cp/apple/finalcutpro/strings/"

mod._strings = strings.new()
:fromPlist("${appPath}/Contents/Resources/${locale}.lproj/PELocalizable.strings")
:fromPlist("${appPath}/Contents/Frameworks/Flexo.framework/Resources/${locale}.lproj/FFLocalizable.strings")
:fromPlist("${appPath}/Contents/Frameworks/LunaKit.framework/Resources/${locale}.lproj/Commands.strings")
:fromPlist("${appPath}/Contents/Frameworks/Ozone.framework/Resources/${locale}.lproj/Localizable.strings") -- Text
:fromPlist("${appPath}/Contents/PlugIns/InternalFiltersXPC.pluginkit/Contents/PlugIns/Filters.bundle/Contents/Resources/${locale}.lproj/Localizable.strings") -- Added for Final Cut Pro 10.4
:fromPlist("${extraPath}/${locale}/${fcpVersion}.strings")

-- toVersion(value) -> semver
-- Function
-- Converts the string/semver value to a semver
--
-- Parameters:
-- * value	- The value to convert
--
-- Returns:
-- * The value as a `semver`, or `nil` if it's not a valid version value.
local function toVersion(value)
    if value then
        return type(value) == "string" and v(value) or value
    end
    return nil
end

mod._versionCache = {}

-- cp.apple.finalcutpro.strings:versions(locale) -> table
-- Method
-- Returns the list of specific version strings files available for the specified locale.
function mod:_versions(locale)
    local versions = self._versionCache[locale.code]
    if not versions then
        versions = {}
        local stringsPath = extraPath .. locale.code
        local path = fs.pathToAbsolute(stringsPath)
        if path then
            for file in fs.dir(path) do
                if file:sub(-8) == ".strings" then
                    local versionString = file:sub(1, -9)
                    local version = toVersion(versionString)
                    if version then
                        insert(versions, version)
                    end
                end
            end
            sort(versions)
        end
        self._versionCache[locale.code] = versions
    end
    return versions
end

-- cp.ids:_previousVersion([version]) -> semver
-- Method
-- Returns the previous version number that has stored IDs.
--
-- Parameters:
--  * version		- The version number you want to load as a string (i.e. "10.4.0") or a `semver`, or `nil` to use the current version.
--
-- Returns:
--  * A `semver` instance for the previous version.
function mod:_bestVersion(locale, version)
    version = toVersion(version or self:currentVersion())

    -- check if we're working with a specific version
    local versions = self:_versions(locale)
    if version == nil then
        return #versions > 0 and versions[#versions] or nil
    end

    local prev = nil

    for _,ver in ipairs(versions) do
        if ver < version then
            prev = ver
        end
        if ver > version then
            break
        end
    end
    return prev
end

function mod:reset()
    local currentLocale = app:currentLocale()

    self._strings:context({
        appPath = app:path(),
        locale = currentLocale.aliases,
        extraPath = extraPath,
        fcpVersion = self:_bestVersion(currentLocale, app:version())
    })
end

--- cp.apple.finalcutpro:string(key[, locale][, quiet]]) -> string
--- Method
--- Looks up an application string with the specified `key`.
--- If no `context` value is provided, the [current context](#context) is used.
---
--- Parameters:
---  * `key`	- The key to look up.
---  * `locale` - Optional locale to retrieve the key for, if available. May be a `string` or `cp.i18n.localeID`.
---  * `quiet`	- Optional boolean, defaults to `false`. If `true`, no warnings are logged for missing keys.
---
--- Returns:
---  * The requested string or `nil` if the application is not running.
function mod:find(key, locale, quiet)
    if type(locale) == "boolean" then
        quiet = locale
        locale = nil
    end
    local context = nil
    if locale ~= nil then
        locale = localeID(locale)
        context = {
            locale = locale.aliases,
            fcpVersion = self:_bestVersion(locale, app:version())
        }
    end
    return self._strings and self._strings:find(key, context, quiet)
end

--- cp.apple.finalcutpro:keysWithString(string[, lang]) -> {string}
--- Method
--- Looks up an application string and returns an array of keys that match. It will take into account current language the app is running in, or use `lang` if provided.
---
--- Parameters:
---  * `string`	- The string to look up.
---  * `lang`	- The language (defaults to current FCPX language).
---
--- Returns:
---  * The array of keys with a matching string.
---
--- Notes:
---  * This method may be very inefficient, since it has to search through every possible key/value pair to find matches. It is not recommended that this is used in production.
function mod:findKeys(string, locale)
    local context
    if locale then
        locale = localeID(locale)
        context = {locale = locale.aliases}
    end
    return self._strings and self._strings:findKeys(string, context)
end

app.currentLocale:watch(function() mod:reset() end, true)
app.version:watch(function() mod:reset() end, true)

return mod<|MERGE_RESOLUTION|>--- conflicted
+++ resolved
@@ -4,12 +4,6 @@
 --- This has been populated with common lookups for user interface values
 --- that appear in Final Cut Pro.
 
-<<<<<<< HEAD
-local log                   = require("hs.logger").new("fcpStrings")
-local inspect               = require("hs.inspect")
-
-local fs                    = require("hs.fs")
-=======
 --------------------------------------------------------------------------------
 -- Logger:
 --------------------------------------------------------------------------------
@@ -19,28 +13,25 @@
 -- Hammerspoon Extensions:
 --------------------------------------------------------------------------------
 -- local inspect               = require("hs.inspect")
+local fs                    = require("hs.fs")
 
 --------------------------------------------------------------------------------
 -- CommandPost Extensions:
 --------------------------------------------------------------------------------
->>>>>>> d78c73b5
 local app                   = require("cp.apple.finalcutpro.app")
 local config                = require("cp.config")
 local strings               = require("cp.strings")
 local localeID              = require("cp.i18n.localeID")
 
-<<<<<<< HEAD
 local v                     = require("semver")
 
 local insert, sort          = table.insert, table.sort
 
-=======
 --------------------------------------------------------------------------------
 --
 -- THE MODULE:
 --
 --------------------------------------------------------------------------------
->>>>>>> d78c73b5
 local mod = {}
 
 local extraPath = config.scriptPath .. "/cp/apple/finalcutpro/strings/"
