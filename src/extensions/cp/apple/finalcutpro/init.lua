--- conflicted
+++ resolved
@@ -208,7 +208,7 @@
 
 function App:_resetStrings()
 	self._strings = strings.new()
-	
+
 	local appPath = self:getPath()
 	if appPath then
 		self._strings:fromPlist(appPath .. "/Contents/Resources/${language}.lproj/PELocalizable.strings")
@@ -578,13 +578,8 @@
 ---  * A MenuBar object
 function App:menuBar()
 	if not self._menuBar then
-<<<<<<< HEAD
 		local menuBar = MenuBar:new(self)
-		
-=======
-		self._menuBar = MenuBar:new(self)
-
->>>>>>> 6db1f263
+
 		-- Add a finder for Share Destinations
 		menuBar:addMenuFinder(function(parentItem, path, childName, language)
 			if _.isEqual(path, {"File", "Share"}) then
@@ -605,7 +600,7 @@
 			{ path = {"Window", "Show in Workspace"},	child = "Sidebar",		key = "PEEventsLibrary" },
 			{ path = {"Window", "Show in Workspace"},	child = "Timeline",		key = "PETimeline" },
 		}
-		
+
 		menuBar:addMenuFinder(function(parentItem, path, childName, language)
 			for i,item in ipairs(missingMenuMap) do
 				if _.isEqual(path, item.path) and childName == item.child then
@@ -614,7 +609,7 @@
 			end
 			return nil
 		end)
-		
+
 		self._menuBar = menuBar
 	end
 	return self._menuBar
