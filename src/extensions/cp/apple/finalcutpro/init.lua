--------------------------------------------------------------------------------
--------------------------------------------------------------------------------
--                   F I N A L    C U T    P R O    A P I                     --
--------------------------------------------------------------------------------
--------------------------------------------------------------------------------

--- === cp.apple.finalcutpro ===
---
--- Represents the Final Cut Pro application, providing functions that allow different tasks to be accomplished.
---
--- This module provides an API to work with the FCPX application. There are a couple of types of files:
---
--- * `init.lua` - the main module that gets imported.
--- * `axutils.lua` - some utility functions for working with `axuielement` objects.
--- * `test.lua` - some support functions for testing. TODO: Make this better.
---
--- Generally, you will `require` the `cp.finalcutpro` module to import it, like so:
---
--- ```lua
--- local fcp = require("cp.apple.finalcutpro")
--- ```
---
--- Then, there are the `UpperCase` files, which represent the application itself:
---
--- * `MenuBar` 	- The main menu bar.
--- * `prefs/PreferencesWindow` - The preferences window.
--- * etc...
---
--- The `fcp` variable is the root application. It has functions which allow you to perform tasks or access parts of the UI. For example, to open the `Preferences` window, you can do this:
---
--- ```lua
--- fcp:preferencesWindow():show()
--- ```
---
--- In general, as long as FCPX is running, actions can be performed directly, and the API will perform the required operations to achieve it. For example, to toggle the 'Create Optimized Media' checkbox in the 'Import' section of the 'Preferences' window, you can simply do this:
---
--- ```lua
--- fcp:preferencesWindow():importPanel():toggleCreateOptimizedMedia()
--- ```
---
--- The API will automatically open the `Preferences` window, navigate to the 'Import' panel and toggle the checkbox.
---
--- The `UpperCase` classes also have a variety of `UI` methods. These will return the `axuielement` for the relevant GUI element, if it is accessible. If not, it will return `nil`. These allow direct interaction with the GUI if necessary. It's most useful when adding new functions to `UpperCase` files for a particular element.
---
--- This can also be used to 'wait' for an element to be visible before performing a task. For example, if you need to wait for the `Preferences` window to finish loading before doing something else, you can do this with the `cp.just` library:
---
--- ```lua
--- local just = require("cp.just")
---
--- local prefsWindow = fcp:preferencesWindow()
---
--- local prefsUI = just.doUntil(function() return prefsWindow:UI() end)
---
--- if prefsUI then
--- 	-- it's open!
--- else
--- 	-- it's closed!
--- end
--- ```
---
--- By using the `just` library, we can do a loop waiting until the function returns a result that will give up after a certain time period (10 seconds by default).
---
--- Of course, we have a specific support function for that already, so you could do this instead:
---
--- ```lua
--- if fcp:preferencesWindow():isShowing() then
--- 	-- it's open!
--- else
--- 	-- it's closed!
--- end
--- ```

--------------------------------------------------------------------------------
--
-- EXTENSIONS:
--
--------------------------------------------------------------------------------
local log										= require("hs.logger").new("finalcutpro")

local application								= require("hs.application")
local ax 										= require("hs._asm.axuielement")
local eventtap									= require("hs.eventtap")
local fs 										= require("hs.fs")
local inspect									= require("hs.inspect")
local osascript 								= require("hs.osascript")
local pathwatcher								= require("hs.pathwatcher")
local task										= require("hs.task")
local timer										= require("hs.timer")
local windowfilter								= require("hs.window.filter")

local v											= require("semver")

local plist										= require("cp.plist")
local just										= require("cp.just")
local tools										= require("cp.tools")

local axutils									= require("cp.apple.finalcutpro.axutils")

local MenuBar									= require("cp.apple.finalcutpro.MenuBar")
local PreferencesWindow							= require("cp.apple.finalcutpro.prefs.PreferencesWindow")
local PrimaryWindow								= require("cp.apple.finalcutpro.main.PrimaryWindow")
local SecondaryWindow							= require("cp.apple.finalcutpro.main.SecondaryWindow")
local FullScreenWindow							= require("cp.apple.finalcutpro.main.FullScreenWindow")
local Timeline									= require("cp.apple.finalcutpro.main.Timeline")
local Browser									= require("cp.apple.finalcutpro.main.Browser")
local Viewer									= require("cp.apple.finalcutpro.main.Viewer")
local CommandEditor								= require("cp.apple.finalcutpro.cmd.CommandEditor")
local ExportDialog								= require("cp.apple.finalcutpro.export.ExportDialog")
local MediaImport								= require("cp.apple.finalcutpro.import.MediaImport")

local kc										= require("cp.apple.finalcutpro.keycodes")
local shortcut									= require("cp.commands.shortcut")

--------------------------------------------------------------------------------
--
-- THE MODULE:
--
--------------------------------------------------------------------------------
local App = {}

--- cp.apple.finalcutpro.EARLIEST_SUPPORTED_VERSION
--- Constant
--- The earliest version of Final Cut Pro supported by this module.
App.EARLIEST_SUPPORTED_VERSION					= "10.3"

--------------------------------------------------------------------------------
-- TODO: The below five constants should probably just be determined from the
--       Final Cut Pro plist file?
--------------------------------------------------------------------------------

--- cp.apple.finalcutpro.BUNDLE_ID
--- Constant
--- Final Cut Pro's Bundle ID
App.BUNDLE_ID 									= "com.apple.FinalCut"

--- cp.apple.finalcutpro.PASTEBOARD_UTI
--- Constant
--- Final Cut Pro's Pasteboard UTI
App.PASTEBOARD_UTI 								= "com.apple.flexo.proFFPasteboardUTI"

--- cp.apple.finalcutpro.PREFS_PLIST_PATH
--- Constant
--- Final Cut Pro's Preferences Path
App.PREFS_PLIST_PATH 							= "~/Library/Preferences/com.apple.FinalCut.plist"

--- cp.apple.finalcutpro.SUPPORTED_LANGUAGES
--- Constant
--- Table of Final Cut Pro's supported Languages
App.SUPPORTED_LANGUAGES 						= {"de", "en", "es", "fr", "ja", "zh_CN"}

--- cp.apple.finalcutpro.FLEXO_LANGUAGES
--- Constant
--- Table of Final Cut Pro's supported Languages for the Flexo Framework
App.FLEXO_LANGUAGES								= {"de", "en", "es_419", "es", "fr", "id", "ja", "ms", "vi", "zh_CN"}

--- cp.apple.finalcutpro:new() -> App
--- Function
--- Creates a new App instance representing Final Cut Pro
---
--- Parameters:
---  * None
---
--- Returns:
---  * True is successful otherwise Nil
function App:new()
	o = {}
	setmetatable(o, self)
	self.__index = self
	return o
end

--- cp.apple.finalcutpro:application() -> hs.application
--- Function
--- Returns the hs.application for Final Cut Pro.
---
--- Parameters:
---  * None
---
--- Returns:
---  * The hs.application, or nil if the application is not running.
function App:application()
<<<<<<< HEAD
	local result = application.applicationsForBundleID(App.BUNDLE_ID) or nil
	-- If there is at least one copy running, return the first one
	if result and #result > 0 then
		return result[1]
=======
	local result = application.applicationsForBundleID(App.BUNDLE_ID)
	if result and #result > 0 then
		return result[1] -- If there is at least one copy running, return the first one
>>>>>>> eb4dc0e8
	end
	return nil
end

--- cp.apple.finalcutpro:getBundleID() -> string
--- Function
--- Returns the Final Cut Pro Bundle ID
---
--- Parameters:
---  * None
---
--- Returns:
---  * A string of the Final Cut Pro Bundle ID
function App:getBundleID()
	return App.BUNDLE_ID
end

--- cp.apple.finalcutpro:getPasteboardUTI() -> string
--- Function
--- Returns the Final Cut Pro Pasteboard UTI
---
--- Parameters:
---  * None
---
--- Returns:
---  * A string of the Final Cut Pro Pasteboard UTI
function App:getPasteboardUTI()
	return App.PASTEBOARD_UTI
end

--- cp.apple.finalcutpro:getPasteboardUTI() -> axuielementObject
--- Function
--- Returns the Final Cut Pro axuielementObject
---
--- Parameters:
---  * None
---
--- Returns:
---  * A axuielementObject of Final Cut Pro
function App:UI()
	return axutils.cache(self, "_ui", function()
		local fcp = self:application()
		return fcp and ax.applicationElement(fcp)
	end)
end

--- cp.apple.finalcutpro:isRunning() -> boolean
--- Function
--- Is Final Cut Pro Running?
---
--- Parameters:
---  * None
---
--- Returns:
---  * True if Final Cut Pro is running otherwise False
function App:isRunning()
	local fcpx = self:application()
	return fcpx and fcpx:isRunning()
end

--- cp.apple.finalcutpro:launch() -> boolean
--- Function
--- Launches Final Cut Pro, or brings it to the front if it was already running.
---
--- Parameters:
---  * None
---
--- Returns:
---  * `true` if Final Cut Pro was either launched or focused, otherwise false (e.g. if Final Cut Pro doesn't exist)
function App:launch()

	local result = nil

	local fcpx = self:application()
	if fcpx == nil then
		-- Final Cut Pro is Closed:
		result = application.launchOrFocusByBundleID(App.BUNDLE_ID)
	else
		-- Final Cut Pro is Open:
		if not fcpx:isFrontmost() then
			-- Open by not Active:
			result = application.launchOrFocusByBundleID(App.BUNDLE_ID)
		else
			-- Already frontmost:
			return true
		end
	end

	return result
end

--- cp.apple.finalcutpro:restart() -> boolean
--- Function
--- Restart Final Cut Pro
---
--- Parameters:
---  * None
---
--- Returns:
---  * `true` if Final Cut Pro was running and restarted successfully.
function App:restart()
	local app = self:application()
	if app then
		-- Kill Final Cut Pro:
		self:quit()

		-- Wait until Final Cut Pro is Closed (checking every 0.1 seconds for up to 20 seconds):
		just.doWhile(function() return self:isRunning() end, 20, 0.1)

		-- Launch Final Cut Pro:
		return self:launch()
	end
	return false
end

--- cp.apple.finalcutpro:show() -> cp.finalcutpro object
--- Function
--- Activate Final Cut Pro
---
--- Parameters:
---  * None
---
--- Returns:
---  * An cp.finalcutpro object otherwise nil
function App:show()
	local app = self:application()
	if app then
		if app:isHidden() then
			app:unhide()
		end
		if app:isRunning() then
			app:activate()
		end
	end
	return self
end

--- cp.apple.finalcutpro:show() -> cp.finalcutpro object
--- Function
--- Activate Final Cut Pro
---
--- Parameters:
---  * None
---
--- Returns:
---  * An cp.finalcutpro object otherwise nil
function App:isShowing()
	local app = self:application()
	return app ~= nil and app:isRunning() and not app:isHidden()
end

--- cp.apple.finalcutpro:hide() -> cp.finalcutpro object
--- Function
--- Hides Final Cut Pro
---
--- Parameters:
---  * None
---
--- Returns:
---  * An cp.finalcutpro object otherwise nil
function App:hide()
	local app = self:application()
	if app then
		app:hide()
	end
	return self
end

--- cp.apple.finalcutpro:quit() -> cp.finalcutpro object
--- Function
--- Quits Final Cut Pro
---
--- Parameters:
---  * None
---
--- Returns:
---  * An cp.finalcutpro object otherwise nil
function App:quit()
	local app = self:application()
	if app then
		app:kill()
	end
	return self
end

--- cp.apple.finalcutpro:path() -> string or nil
--- Function
--- Path to Final Cut Pro Application
---
--- Parameters:
---  * None
---
--- Returns:
---  * A string containing Final Cut Pro's filesystem path, or nil if Final Cut Pro's path could not be determined.
function App:getPath()
	local app = self:application()
	if app then
		----------------------------------------------------------------------------------------
		-- FINAL CUT PRO IS CURRENTLY RUNNING:
		----------------------------------------------------------------------------------------
		local appPID = app:pid()
		if appPID then
			local path = getPathToApplicationFromPID(appPID)
			if path then
				return path .. "/"
			end
		end
	else
		----------------------------------------------------------------------------------------
		-- FINAL CUT PRO IS CURRENTLY CLOSED:
		----------------------------------------------------------------------------------------
		local result = getPathToClosedApplication(App.BUNDLE_ID)
		if result then
			return result
		end
	end
	return nil
end

--- cp.apple.finalcutpro:isInstalled() -> boolean
--- Function
--- Is a supported version of Final Cut Pro Installed?
---
--- Parameters:
---  * None
---
--- Returns:
---  * `true` if a supported version of Final Cut Pro is installed otherwise `false`
---  * Supported version refers to any version of Final Cut Pro equal or higher to cp.apple.finalcutpro.EARLIEST_SUPPORTED_VERSION
function App:isInstalled()
	local version = self:getVersion()
<<<<<<< HEAD
	return version and v(version) >= App.EARLIEST_SUPPORTED_VERSION or false
=======
	if version then
		if v(tostring(version)) >= v(tostring(App.EARLIEST_SUPPORTED_VERSION)) then
			return true
		end
	end
	return false
>>>>>>> eb4dc0e8
end

--- cp.apple.finalcutpro:isFrontmost() -> boolean
--- Function
--- Is Final Cut Pro Frontmost?
---
--- Parameters:
---  * None
---
--- Returns:
---  * `true` if Final Cut Pro is Frontmost.
function App:isFrontmost()
	local fcpx = self:application()
	return fcpx and fcpx:isFrontmost()
end

-- getPathToApplicationFromPID(pid) -> string or nil
-- Function
-- Returns the path to an Application
--
-- Parameters:
--  * pid - The UNIX process identifier of the application (i.e. a number)
--
-- Returns:
--  * Application Path as string or nil if an error occurred
function getPathToApplicationFromPID(pid)
	local appleScript = [[
 		tell application "System Events"
			return POSIX path of application file of every application process whose unix id is ]] .. tostring(pid) .. "\n\n" .. [[
		end tell
	]]
 	local success, result = osascript.applescript(appleScript)
	if success and result and result[1] then
		return tostring(result[1])
	else
		return nil
	end
end

-- getPathToClosedApplication(bundleID) -> string or nil
-- Function
-- Returns the path to a closed Application
--
-- Parameters:
--  * bundleID - Bundle ID
--
-- Returns:
--  * Application Path as string or nil if an error occurred
function getPathToClosedApplication(bundleID)
	local appleScript = [[
		tell application "Finder"
			POSIX path of (application file id "]] .. bundleID .. [[" as alias)
		end tell
	]]
 	local success, result = osascript.applescript(appleScript)
	if success and result then
		return tostring(result)
	else
		return nil
	end
end

--- cp.apple.finalcutpro:getVersion() -> string or nil
--- Function
--- Version of Final Cut Pro
---
--- Parameters:
---  * None
---
--- Returns:
---  * Version as string or nil if Final Cut Pro cannot be found.
---
--- Notes:
---  * If Final Cut Pro is running it will get the version of the active Final Cut Pro application, otherwise, it will use hs.application.infoForBundleID() to find the version.
function App:getVersion()
<<<<<<< HEAD
	local info = application.infoForBundleID(App.BUNDLE_ID)
	return info and info["CFBundleShortVersionString"] or nil
=======

	----------------------------------------------------------------------------------------
	-- GET RUNNING COPY OF FINAL CUT PRO:
	----------------------------------------------------------------------------------------
	local app = self:application()

	----------------------------------------------------------------------------------------
	-- FINAL CUT PRO IS CURRENTLY RUNNING:
	----------------------------------------------------------------------------------------
	if app then
		local appPID = app:pid()
		if appPID then
			local appPath = getPathToApplicationFromPID(appPID)
			if appPath then
				local info = application.infoForBundlePath(appPath)
				if info then
					return info["CFBundleShortVersionString"]
				else
					log.df("VERSION CHECK: Could not determine Final Cut Pro's version.")
				end
			else
				log.df("VERSION CHECK: Could not determine Final Cut Pro's path from PID.")
			end
		else
			log.df("VERSION CHECK: Could not determine Final Cut Pro's PID.")
		end
	end

	----------------------------------------------------------------------------------------
	-- NO VERSION OF FINAL CUT PRO CURRENTLY RUNNING:
	----------------------------------------------------------------------------------------
	local app = application.infoForBundleID(App.BUNDLE_ID)
	if app then
		return app["CFBundleShortVersionString"]
	else
		log.df("VERSION CHECK: Could not determine Final Cut Pro's info from Bundle ID.")
	end

	----------------------------------------------------------------------------------------
	-- FINAL CUT PRO COULD NOT BE DETECTED:
	----------------------------------------------------------------------------------------
	return nil

>>>>>>> eb4dc0e8
end

----------------------------------------------------------------------------------------
----------------------------------------------------------------------------------------
--
-- MENU BAR
--
----------------------------------------------------------------------------------------
----------------------------------------------------------------------------------------

--- cp.apple.finalcutpro:menuBar() -> menuBar object
--- Function
--- Returns the Final Cut Pro Menu Bar
---
--- Parameters:
---  * None
---
--- Returns:
---  * A menuBar object
function App:menuBar()
	if not self._menuBar then
		self._menuBar = MenuBar:new(self)
	end
	return self._menuBar
end

--- cp.apple.finalcutpro:selectMenu(...) -> boolean
--- Function
--- Selects a Final Cut Pro Menu Item based on the list of menu titles in English.
---
--- Parameters:
---  * ... - The list of menu items you'd like to activate, for example:
---            select("View", "Browser", "as List")
---
--- Returns:
---  * `true` if the press was successful.
function App:selectMenu(...)
	return self:menuBar():selectMenu(...)
end

----------------------------------------------------------------------------------------
----------------------------------------------------------------------------------------
--
-- WINDOWS
--
----------------------------------------------------------------------------------------
----------------------------------------------------------------------------------------

--- cp.apple.finalcutpro:preferencesWindow() -> preferenceWindow object
--- Function
--- Returns the Final Cut Pro Preferences Window
---
--- Parameters:
---  * None
---
--- Returns:
---  * The Preferences Window
function App:preferencesWindow()
	if not self._preferencesWindow then
		self._preferencesWindow = PreferencesWindow:new(self)
	end
	return self._preferencesWindow
end

--- cp.apple.finalcutpro:primaryWindow() -> primaryWindow object
--- Function
--- Returns the Final Cut Pro Preferences Window
---
--- Parameters:
---  * None
---
--- Returns:
---  * The Primary Window
function App:primaryWindow()
	if not self._primaryWindow then
		self._primaryWindow = PrimaryWindow:new(self)
	end
	return self._primaryWindow
end

--- cp.apple.finalcutpro:secondaryWindow() -> secondaryWindow object
--- Function
--- Returns the Final Cut Pro Preferences Window
---
--- Parameters:
---  * None
---
--- Returns:
---  * The Secondary Window
function App:secondaryWindow()
	if not self._secondaryWindow then
		self._secondaryWindow = SecondaryWindow:new(self)
	end
	return self._secondaryWindow
end

--- cp.apple.finalcutpro:fullScreenWindow() -> fullScreenWindow object
--- Function
--- Returns the Final Cut Pro Full Screen Window
---
--- Parameters:
---  * None
---
--- Returns:
---  * The Full Screen Playback Window
function App:fullScreenWindow()
	if not self._fullScreenWindow then
		self._fullScreenWindow = FullScreenWindow:new(self)
	end
	return self._fullScreenWindow
end

--- cp.apple.finalcutpro:commandEditor() -> commandEditor object
--- Function
--- Returns the Final Cut Pro Command Editor
---
--- Parameters:
---  * None
---
--- Returns:
---  * The Final Cut Pro Command Editor
function App:commandEditor()
	if not self._commandEditor then
		self._commandEditor = CommandEditor:new(self)
	end
	return self._commandEditor
end

--- cp.apple.finalcutpro:mediaImport() -> mediaImport object
--- Function
--- Returns the Final Cut Pro Media Import Window
---
--- Parameters:
---  * None
---
--- Returns:
---  * The Final Cut Pro Media Import Window
function App:mediaImport()
	if not self._mediaImport then
		self._mediaImport = MediaImport:new(self)
	end
	return self._mediaImport
end

--- cp.apple.finalcutpro:exportDialog() -> exportDialog object
--- Function
--- Returns the Final Cut Pro Export Dialog Box
---
--- Parameters:
---  * None
---
--- Returns:
---  * The Final Cut Pro Export Dialog Box
function App:exportDialog()
	if not self._exportDialog then
		self._exportDialog = ExportDialog:new(self)
	end
	return self._exportDialog
end

--- cp.apple.finalcutpro:windowsUI() -> axuielement
--- Function
--- Returns the UI containing the list of windows in the app.
---
--- Parameters:
---  * None
---
--- Returns:
---  * The axuielement, or nil if the application is not running.
function App:windowsUI()
	local ui = self:UI()
	return ui and ui:attributeValue("AXWindows")
end

----------------------------------------------------------------------------------------
----------------------------------------------------------------------------------------
--
-- APP SECTIONS
--
----------------------------------------------------------------------------------------
----------------------------------------------------------------------------------------

--- cp.apple.finalcutpro:timeline() -> Timeline
--- Function
--- Returns the Timeline instance, whether it is in the primary or secondary window.
---
--- Parameters:
---  * None
---
--- Returns:
---  * the Timeline
function App:timeline()
	if not self._timeline then
		self._timeline = Timeline:new(self)
	end
	return self._timeline
end

--- cp.apple.finalcutpro:viewer() -> Viewer
--- Function
--- Returns the Viewer instance, whether it is in the primary or secondary window.
---
--- Parameters:
---  * None
---
--- Returns:
---  * the Viewer
function App:viewer()
	if not self._viewer then
		self._viewer = Viewer:new(self, false)
	end
	return self._viewer
end

--- cp.apple.finalcutpro:eventViewer() -> Event Viewer
--- Function
--- Returns the Event Viewer instance, whether it is in the primary or secondary window.
---
--- Parameters:
---  * None
---
--- Returns:
---  * the Event Viewer
function App:eventViewer()
	if not self._eventViewer then
		self._eventViewer = Viewer:new(self, true)
	end
	return self._eventViewer
end

--- cp.apple.finalcutpro:browser() -> Browser
--- Function
--- Returns the Browser instance, whether it is in the primary or secondary window.
---
--- Parameters:
---  * None
---
--- Returns:
---  * the Browser
function App:browser()
	if not self._browser then
		self._browser = Browser:new(self)
	end
	return self._browser
end

--- cp.apple.finalcutpro:libraries() -> LibrariesBrowser
--- Function
--- Returns the LibrariesBrowser instance, whether it is in the primary or secondary window.
---
--- Parameters:
---  * None
---
--- Returns:
---  * the LibrariesBrowser
function App:libraries()
	return self:browser():libraries()
end

--- cp.apple.finalcutpro:media() -> MediaBrowser
--- Function
--- Returns the MediaBrowser instance, whether it is in the primary or secondary window.
---
--- Parameters:
---  * None
---
--- Returns:
---  * the MediaBrowser
function App:media()
	return self:browser():media()
end

--- cp.apple.finalcutpro:generators() -> GeneratorsBrowser
--- Function
--- Returns the GeneratorsBrowser instance, whether it is in the primary or secondary window.
---
--- Parameters:
---  * None
---
--- Returns:
---  * the GeneratorsBrowser
function App:generators()
	return self:browser():generators()
end

--- cp.apple.finalcutpro:effects() -> EffectsBrowser
--- Function
--- Returns the EffectsBrowser instance, whether it is in the primary or secondary window.
---
--- Parameters:
---  * None
---
--- Returns:
---  * the EffectsBrowser
function App:effects()
	return self:timeline():effects()
end

--- cp.apple.finalcutpro:transitions() -> TransitionsBrowser
--- Function
--- Returns the TransitionsBrowser instance, whether it is in the primary or secondary window.
---
--- Parameters:
---  * None
---
--- Returns:
---  * the TransitionsBrowser
function App:transitions()
	return self:timeline():transitions()
end

--- cp.apple.finalcutpro:inspector() -> Inspector
--- Function
--- Returns the Inspector instance from the primary window
---
--- Parameters:
---  * None
---
--- Returns:
---  * the Inspector
function App:inspector()
	return self:primaryWindow():inspector()
end

--- cp.apple.finalcutpro:colorBoard() -> ColorBoard
--- Function
--- Returns the ColorBoard instance from the primary window
---
--- Parameters:
---  * None
---
--- Returns:
---  * the ColorBoard
function App:colorBoard()
	return self:primaryWindow():colorBoard()
end

----------------------------------------------------------------------------------------
----------------------------------------------------------------------------------------
--
-- PREFERENCES, SETTINGS, XML
--
----------------------------------------------------------------------------------------
----------------------------------------------------------------------------------------

--- cp.apple.finalcutpro:getPreferences() -> table or nil
--- Function
--- Gets Final Cut Pro's Preferences as a table. It checks if the preferences
--- file has been modified and reloads when necessary.
---
--- Parameters:
---  * forceReload	- (optional) if true, a reload will be forced even if the file hasn't been modified.
---  * preventMultipleReloads - (optional) if true, adds a 0.01 delay before reloading preferences (for use with the watcher)
---
--- Returns:
---  * A table with all of Final Cut Pro's preferences, or nil if an error occurred
App._preferencesAlreadyUpdating = false
function App:getPreferences(forceReload)
	local modified = fs.attributes(App.PREFS_PLIST_PATH, "modification")
	if forceReload or modified ~= self._preferencesModified then
		log.df("Reloading Final Cut Pro Preferences: %s; %s", self._preferencesModified, modified)
		-- NOTE: https://macmule.com/2014/02/07/mavericks-preference-caching/
		hs.execute([[/usr/bin/python -c 'import CoreFoundation; CoreFoundation.CFPreferencesAppSynchronize("com.apple.FinalCut")']])

		self._preferences = plist.binaryFileToTable(App.PREFS_PLIST_PATH) or nil
		self._preferencesModified = fs.attributes(App.PREFS_PLIST_PATH, "modification")
	 end
	return self._preferences
end

--- cp.apple.finalcutpro.getPreference(value, default, forceReload) -> string or nil
--- Function
--- Get an individual Final Cut Pro preference
---
--- Parameters:
---  * value 			- The preference you want to return
---  * default			- (optional) The default value to return if the preference is not set.
---  * forceReload		= (optional) If true, forces a reload of the app's preferences.
---
--- Returns:
---  * A string with the preference value, or nil if an error occurred
function App:getPreference(value, default, forceReload)
	local result = nil
	local preferencesTable = self:getPreferences(forceReload)
	if preferencesTable then
		result = preferencesTable[value]
	end

	if result == nil then
		result = default
	end

	return result
end

--- cp.apple.finalcutpro:setPreference(key, value) -> boolean
--- Function
--- Sets an individual Final Cut Pro preference
---
--- Parameters:
---  * key - The preference you want to change
---  * value - The value you want to set for that preference
---
--- Returns:
---  * True if executed successfully otherwise False
function App:setPreference(key, value)
	local executeStatus
	local preferenceType = nil

	if type(value) == "boolean" then
		value = tostring(value)
		preferenceType = "bool"
	elseif type(value) == "table" then
		local arrayString = ""
		for i=1, #value do
			arrayString = arrayString .. value[i]
			if i ~= #value then
				arrayString = arrayString .. ","
			end
		end
		value = "'" .. arrayString .. "'"
		preferenceType = "array"
	elseif type(value) == "string" then
		preferenceType = "string"
		value = "'" .. value .. "'"
	else
		return false
	end

	if preferenceType then
		local executeString = "defaults write " .. App.PREFS_PLIST_PATH .. " '" .. key .. "' -" .. preferenceType .. " " .. value
		local _, executeStatus = hs.execute(executeString)
		return executeStatus ~= nil
	end
	return false
end

--- cp.apple.finalcutpro:importXML() -> boolean
--- Function
--- Imports an XML file into Final Cut Pro
---
--- Parameters:
---  * path = Path to XML File
---
--- Returns:
---  * A boolean value indicating whether the AppleScript succeeded or not
function App:importXML(path)
	if self:isRunning() then
		local appleScript = [[
			set whichSharedXMLPath to "]] .. path .. [["
			tell application "Final Cut Pro"
				activate
				open POSIX file whichSharedXMLPath as string
			end tell
		]]
		local bool, _, _ = osascript.applescript(appleScript)
		return bool
	end
end

----------------------------------------------------------------------------------------
----------------------------------------------------------------------------------------
--
-- SHORTCUTS
--
----------------------------------------------------------------------------------------
----------------------------------------------------------------------------------------

--- cp.apple.finalcutpro:getActiveCommandSetPath() -> string or nil
--- Function
--- Gets the 'Active Command Set' value from the Final Cut Pro preferences
---
--- Parameters:
---  * None
---
--- Returns:
---  * The 'Active Command Set' value, or the 'Default' command set if none is set.
function App:getActiveCommandSetPath()
	local result = self:getPreference("Active Command Set") or nil
	if result == nil then
		-- In the unlikely scenario that this is the first time FCPX has been run:
		result = self:getDefaultCommandSetPath()
	end
	return result
end

--- cp.apple.finalcutpro:getDefaultCommandSetPath([langauge]) -> string
--- Function
--- Gets the path to the 'Default' Command Set.
---
--- Parameters:
---  * `language`	- (optional) The language code to use. Defaults to the current FCPX language.
---
--- Returns:
---  * The 'Default' Command Set path, or `nil` if an error occurred
function App:getDefaultCommandSetPath(language)
	language = language or self:getCurrentLanguage()
	return self:getPath() .. "/Contents/Resources/" .. language .. ".lproj/Default.commandset"
end

--- cp.apple.finalcutpro:getCommandSet(path) -> string
--- Function
--- Loads the Command Set at the specified path into a table.
---
--- Parameters:
---  * `path`	- The path to the command set.
---
--- Returns:
---  * The Command Set as a table, or `nil` if there was a problem.
function App:getCommandSet(path)
	if fs.attributes(path) ~= nil then
		return plist.fileToTable(path)
	end
end

--- cp.apple.finalcutpro:getActiveCommandSet([forceReload]) -> table or nil
--- Function
--- Returns the 'Active Command Set' as a Table. The result is cached, so pass in
--- `true` for `forceReload` if you want to reload it.
---
--- Parameters:
---  * forceReload	- (optional) If `true`, require the Command Set to be reloaded.
---
--- Returns:
---  * A table of the Active Command Set's contents, or `nil` if an error occurred
function App:getActiveCommandSet(forceReload)

	if forceReload or not self._activeCommandSet then
		local path = self:getActiveCommandSetPath()
		self._activeCommandSet = self:getCommandSet(path)
		-- reset the command cache since we've loaded a new set.
		if self._activeCommands then
			self._activeCommands = nil
		end
	end

	return self._activeCommandSet
end

--- cp.apple.finalcutpro.getCommandShortcuts(id) -> table of hs.commands.shortcut
--- Function
--- Finds a shortcut from the Active Command Set with the specified ID and returns a table
--- of `hs.commands.shortcut`s for the specified command, or `nil` if it doesn't exist.
---
--- Parameters:
---  * id - The unique ID for the command.
---
--- Returns:
---  * The array of shortcuts, or `nil` if no command exists with the specified `id`.
function App:getCommandShortcuts(id)
	local activeCommands = self._activeCommands
	if not activeCommands then
		activeCommands = {}
		self._activeCommands = activeCommands
	end

	local shortcuts = activeCommands[id]
	if not shortcuts then
		local commandSet = self:getActiveCommandSet()

		local fcpxCmds = commandSet[id]

		if fcpxCmds == nil then
			return nil
		end

		if #fcpxCmds == 0 then
			fcpxCmds = { fcpxCmds }
		end

		shortcuts = {}

		for _,fcpxCmd in ipairs(fcpxCmds) do
			local modifiers = nil
			local keyCode = nil
			local keypadModifier = false

			if fcpxCmd["modifiers"] ~= nil then
				if string.find(fcpxCmd["modifiers"], "keypad") then keypadModifier = true end
				modifiers = kc.fcpxModifiersToHsModifiers(fcpxCmd["modifiers"])
			elseif fcpxCmd["modifierMask"] ~= nil then
				modifiers = kc.modifierMaskToModifiers(fcpxCmd["modifierMask"])
			end

			if fcpxCmd["characterString"] ~= nil then
				keyCode = kc.characterStringToKeyCode(fcpxCmd["characterString"])
			elseif fcpxHacks["character"] ~= nil then
				if keypadModifier then
					keyCode = kc.keypadCharacterToKeyCode(fcpxCmd["character"])
				else
					keyCode = kc.characterStringToKeyCode(fcpxCmd["character"])
				end
			end

			if keyCode ~= nil and keyCode ~= "" then
				shortcuts[#shortcuts + 1] = shortcut:new(modifiers, keyCode)
			end
		end

		activeCommands[id] = shortcuts
	end
	return shortcuts
end

--- cp.apple.finalcutpro.performShortcut() -> Boolean
--- Function
--- Performs a Final Cut Pro Shortcut
---
--- Parameters:
---  * whichShortcut - As per the Command Set name
---
--- Returns:
---  * true if successful otherwise false
function App:performShortcut(whichShortcut)
	self:launch()
	local activeCommandSet = self:getActiveCommandSet()

	local shortcuts = self:getCommandShortcuts(whichShortcut)

	if shortcuts and #shortcuts > 0 then
		shortcuts[1]:trigger()
	end

	return true
end

----------------------------------------------------------------------------------------
----------------------------------------------------------------------------------------
--
-- LANGUAGE
--
----------------------------------------------------------------------------------------
----------------------------------------------------------------------------------------

App.fileMenuTitle = {
	["File"]		= "en",
	["Ablage"]		= "de",
	["Archivo"]		= "es",
	["Fichier"]		= "fr",
	["ファイル"]		= "ja",
	["文件"]			= "zh_CN"
}

--- cp.apple.finalcutpro:getCurrentLanguage() -> string
--- Function
--- Returns the language Final Cut Pro is currently using.
---
--- Parameters:
---  * none
---
--- Returns:
---  * Returns the current language as string (or 'en' if unknown).
function App:getCurrentLanguage(forceReload, forceLanguage)

	--------------------------------------------------------------------------------
	-- Final Cut Pro Supported Languages:
	--------------------------------------------------------------------------------
	local finalCutProLanguages = App.SUPPORTED_LANGUAGES

	--------------------------------------------------------------------------------
	-- Force a Language:
	--------------------------------------------------------------------------------
	if forceReload and forceLanguage ~= nil then
		self._currentLanguage = forceLanguage
		return self._currentLanguage
	end

	--------------------------------------------------------------------------------
	-- Caching:
	--------------------------------------------------------------------------------
	if self._currentLanguage ~= nil and not forceReload then
		--log.df("Using Final Cut Pro Language from Cache")
		return self._currentLanguage
	end

	--------------------------------------------------------------------------------
	-- If FCPX is already running, we determine the language off the menu:
	--------------------------------------------------------------------------------
	if self:isRunning() then
		local menuBar = self:menuBar()
		local menuMap = menuBar:getMainMenu()
		local menuUI = menuBar:UI()
		if menuMap and menuUI and #menuMap >= 2 and #menuUI >=2 then
			local fileMap = menuMap[2]
			local fileUI = menuUI[2]
			local title = fileUI:attributeValue("AXTitle") or nil
			for _,lang in ipairs(self:getSupportedLanguages()) do
				if fileMap[lang] == title then
					self._currentLanguage = lang
					return lang
				end
			end
		end
	end

	--------------------------------------------------------------------------------
	-- If FCPX is not running, we next try to determine the language using
	-- the Final Cut Pro Plist File:
	--------------------------------------------------------------------------------
	local finalCutProLanguage = self:getPreference("AppleLanguages", nil)
	if finalCutProLanguage ~= nil and next(finalCutProLanguage) ~= nil then
		if finalCutProLanguage[1] ~= nil then
			self._currentLanguage = finalCutProLanguage[1]
			return finalCutProLanguage[1]
		end
	end

	--------------------------------------------------------------------------------
	-- If that fails, we try and use the user locale:
	--------------------------------------------------------------------------------
	local a, userLocale = osascript.applescript("return user locale of (get system info)")
	if userLocale ~= nil then
		--------------------------------------------------------------------------------
		-- Only return languages Final Cut Pro actually supports:
		--------------------------------------------------------------------------------
		for i=1, #finalCutProLanguages do
			if userLocale == finalCutProLanguages[i] then
				self._currentLanguage = userLocale
				return userLocale
			else
				local subLang = string.find(userLocale, "_")
				if subLang ~= nil then
					local lang = string.sub(userLocale, 1, subLang - 1)
					if lang == finalCutProLanguages[i] then
						self._currentLanguage = lang
						return lang
					end
				end
			end
		end
	end

	--------------------------------------------------------------------------------
	-- If that also fails, we try and use NSGlobalDomain AppleLanguages:
	--------------------------------------------------------------------------------
	local output, status, _, _ = hs.execute("defaults read NSGlobalDomain AppleLanguages")
	if status then
		local appleLanguages = tools.lines(output)
		if next(appleLanguages) ~= nil then
			if appleLanguages[1] == "(" and appleLanguages[#appleLanguages] == ")" then
				for i=2, #appleLanguages - 1 do
					local firstCharacter = string.sub(appleLanguages[i], 1, 1)
					local lastCharacter = string.sub(appleLanguages[i], -1)
					if firstCharacter == '"' and lastCharacter == '"' and string.len(appleLanguages[i]) > 2 then
						--------------------------------------------------------------------------------
						-- Only return languages Final Cut Pro actually supports:
						--------------------------------------------------------------------------------
						local currentLanguage = string.sub(appleLanguages[i], 2, -2)
						for x=1, #finalCutProLanguages do
							if currentLanguage == finalCutProLanguages[x] then
								self._currentLanguage = currentLanguage
								return currentLanguage
							else
								local subLang = string.find(currentLanguage, "-")
								if subLang ~= nil then
									local lang = string.sub(currentLanguage, 1, subLang - 1)
									if lang == finalCutProLanguages[x] then
										self._currentLanguage = lang
										return lang
									end
								end
							end
						end
					end
				end
			end
		end
	end

	--------------------------------------------------------------------------------
	-- If all else fails, assume it's English:
	--------------------------------------------------------------------------------
	return "en"

end

--- cp.apple.finalcutpro:getSupportedLanguages() -> table
--- Function
--- Returns a table of languages Final Cut Pro supports
---
--- Parameters:
---  * None
---
--- Returns:
---  * A table of languages Final Cut Pro supports
function App:getSupportedLanguages()
	return App.SUPPORTED_LANGUAGES
end

--- cp.apple.finalcutpro:getFlexoLanguages() -> table
--- Function
--- Returns a table of languages Final Cut Pro's Flexo Framework supports
---
--- Parameters:
---  * None
---
--- Returns:
---  * A table of languages Final Cut Pro supports
function App:getFlexoLanguages()
	return App.FLEXO_LANGUAGES
end

--------------------------------------------------------------------------------
--------------------------------------------------------------------------------
--                               W A T C H E R S                              --
--------------------------------------------------------------------------------
--------------------------------------------------------------------------------

--- cp.apple.finalcutpro:watch() -> string
--- Method
--- Watch for events that happen in the application.
--- The optional functions will be called when the window
--- is shown or hidden, respectively.
---
--- Parameters:
--- * `events` - A table of functions with to watch. These may be:
--- 	* `active()`		- Triggered when the application is the active application.
--- 	* `inactive()`		- Triggered when the application is no longer the active application.
---     * `move()` 	 		- Triggered when the application window is moved.
--- 	* `preferences()`	- Triggered when the application preferences are updated.
---
--- Returns:
--- * An ID which can be passed to `unwatch` to stop watching.
function App:watch(events)
	self:_initWatchers()

	if not self._watchers then
		self._watchers = {}
	end

	self._watchers[#self._watchers+1] = {active = events.active, inactive = events.inactive, move = events.move, preferences = events.preferences}
	local id = { id=#self._watchers }

	-- If already active, we trigger an 'active' notification.
	if self:isFrontmost() and events.active then
		events.active()
	end

	return id
end

--- cp.apple.finalcutpro:unwatch() -> boolean
--- Method
--- Stop watching for events that happen in the application for the specified ID.
---
--- Parameters:
--- * `id` 	- The ID object which was returned from the `watch(...)` function.
---
--- Returns:
--- * `true` if the ID was watching and has been removed.
function App:unwatch(id)
	local watchers = self._watchers
	if id and id.id and watchers and watchers[id.id] then
		table.remove(watchers, id.id)
		return true
	end
	return false
end

function App:_initWatchers()

	--------------------------------------------------------------------------------
	-- Application Watcher:
	--------------------------------------------------------------------------------
	local watcher = application.watcher

	self._active = false
	self._appWatcher = watcher.new(
		function(appName, eventType, appObject)
			local event = nil

			if (appName == "Final Cut Pro") then
				if self._active == false and (eventType == watcher.activated) and self:isFrontmost() then
					self._active = true
					event = "active"
				elseif self._active == true and (eventType == watcher.deactivated or eventType == watcher.terminated) then
					self._active = false
					event = "inactive"
				end
			end

			if event then
				self:_notifyWatchers(event)
			end
		end
	):start()

	windowfilter.setLogLevel("error") -- The wfilter errors are too annoying.
	self._windowWatcher = windowfilter.new({"Final Cut Pro"}, "finalcutpro")

	--------------------------------------------------------------------------------
	-- Final Cut Pro Window Not On Screen:
	--------------------------------------------------------------------------------
	self._windowWatcher:subscribe(windowfilter.windowNotOnScreen, function()
		if self._active == true and not self:isFrontmost() then
			self._active = false
			self:_notifyWatchers("inactive")
		end
	end, true)

	--------------------------------------------------------------------------------
	-- Final Cut Pro Window On Screen:
	--------------------------------------------------------------------------------
	self._windowWatcher:subscribe(windowfilter.windowOnScreen, function()
		if self._active == false and self:isFrontmost() then
			self._active = true
			self:_notifyWatchers("active")
		end
	end, true)

	--------------------------------------------------------------------------------
	-- Final Cut Pro Window Moved:
	--------------------------------------------------------------------------------
	self._windowWatcher:subscribe(windowfilter.windowMoved, function()
		self:_notifyWatchers("move")
	end, true)

	--------------------------------------------------------------------------------
	-- Preferences Watcher:
	--------------------------------------------------------------------------------
	self._preferencesWatcher = pathwatcher.new("~/Library/Preferences/", function(files)
		for _,file in pairs(files) do
			if file:sub(-24) == "com.apple.FinalCut.plist" then
				self:_notifyWatchers("preferences")
				return
			end
		end
	end):start()

end

function App:_notifyWatchers(event)
	if self._watchers then
		for i,watcher in ipairs(self._watchers) do
			if type(watcher[event]) == "function" then
				watcher[event]()
			end
		end
	end
end

--------------------------------------------------------------------------------
--------------------------------------------------------------------------------
--                   D E V E L O P M E N T      T O O L S                     --
--------------------------------------------------------------------------------
--------------------------------------------------------------------------------

-- cp.apple.finalcutpro._generateMenuMap() -> Table
-- Function
-- Generates a map of the menu bar and saves it in '/hs/finalcutpro/menumap.json'.
--
-- Parameters:
--  * N/A
--
-- Returns:
--  * `true` if successful otherwise `nil`
function App:_generateMenuMap()
	return self:menuBar():generateMenuMap()
end

function App:_listWindows()
	log.d("Listing FCPX windows:")
	self:show()
	local windows = self:windowsUI()
	for i,w in ipairs(windows) do
		log.df(string.format("%7d", i)..": "..self:_describeWindow(w))
	end

	log.df("")
	log.df("   Main: "..self:_describeWindow(self:UI():mainWindow()))
	log.df("Focused: "..self:_describeWindow(self:UI():focusedWindow()))
end

function App:_describeWindow(w)
	return "title: "..inspect(w:attributeValue("AXTitle"))..
	       "; role: "..inspect(w:attributeValue("AXRole"))..
		   "; subrole: "..inspect(w:attributeValue("AXSubrole"))..
		   "; modal: "..inspect(w:attributeValue("AXModal"))
end

return App:new()<|MERGE_RESOLUTION|>--- conflicted
+++ resolved
@@ -179,16 +179,9 @@
 --- Returns:
 ---  * The hs.application, or nil if the application is not running.
 function App:application()
-<<<<<<< HEAD
-	local result = application.applicationsForBundleID(App.BUNDLE_ID) or nil
-	-- If there is at least one copy running, return the first one
-	if result and #result > 0 then
-		return result[1]
-=======
 	local result = application.applicationsForBundleID(App.BUNDLE_ID)
 	if result and #result > 0 then
 		return result[1] -- If there is at least one copy running, return the first one
->>>>>>> eb4dc0e8
 	end
 	return nil
 end
@@ -420,16 +413,12 @@
 ---  * Supported version refers to any version of Final Cut Pro equal or higher to cp.apple.finalcutpro.EARLIEST_SUPPORTED_VERSION
 function App:isInstalled()
 	local version = self:getVersion()
-<<<<<<< HEAD
-	return version and v(version) >= App.EARLIEST_SUPPORTED_VERSION or false
-=======
 	if version then
 		if v(tostring(version)) >= v(tostring(App.EARLIEST_SUPPORTED_VERSION)) then
 			return true
 		end
 	end
 	return false
->>>>>>> eb4dc0e8
 end
 
 --- cp.apple.finalcutpro:isFrontmost() -> boolean
@@ -505,10 +494,6 @@
 --- Notes:
 ---  * If Final Cut Pro is running it will get the version of the active Final Cut Pro application, otherwise, it will use hs.application.infoForBundleID() to find the version.
 function App:getVersion()
-<<<<<<< HEAD
-	local info = application.infoForBundleID(App.BUNDLE_ID)
-	return info and info["CFBundleShortVersionString"] or nil
-=======
 
 	----------------------------------------------------------------------------------------
 	-- GET RUNNING COPY OF FINAL CUT PRO:
@@ -552,7 +537,6 @@
 	----------------------------------------------------------------------------------------
 	return nil
 
->>>>>>> eb4dc0e8
 end
 
 ----------------------------------------------------------------------------------------
