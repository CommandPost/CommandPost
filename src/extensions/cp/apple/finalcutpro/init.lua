--- conflicted
+++ resolved
@@ -1315,17 +1315,7 @@
 --- Returns:
 ---  * An ID which can be passed to `unwatch` to stop watching.
 function App:watch(events)
-<<<<<<< HEAD
 	return self._watchers:watch(events)
-=======
-	self._watchers[#self._watchers+1] = {
-		active = events.active, inactive = events.inactive,
-		launched = events.launched, terminated = events.terminated,
-		move = events.move, preferences = events.preferences
-	}
-	local id = { id=#self._watchers }
-	return id
->>>>>>> ce15616b
 end
 
 --- cp.apple.finalcutpro:unwatch() -> boolean
@@ -1414,36 +1404,6 @@
 			end
 		end
 	end):start()
-<<<<<<< HEAD
-=======
-
-	-- add local watchers
-	self:watch({
-		launched	= function() self.getVersion:update() end,
-		terminated	= function() self.getVersion:update() end,
-	})
-
-end
-
--- cp.apple.finalcutpro:_notifyWatchers(event) -> none
--- Method
--- Notifies all the registered watchers.
---
--- Parameters:
--- * event - which event to notify.
---
--- Returns:
--- * None
-function App:_notifyWatchers(event)
-	--log.df("FCPX WATCHER EVENT: %s", event)
-	if self._watchers then
-		for i,watcher in ipairs(self._watchers) do
-			if type(watcher[event]) == "function" then
-				watcher[event]()
-			end
-		end
-	end
->>>>>>> ce15616b
 end
 
 --------------------------------------------------------------------------------
