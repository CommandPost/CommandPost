--- conflicted
+++ resolved
@@ -1354,29 +1354,15 @@
     windowfilter:subscribe("windowVisible", function()
         fcp.isModalDialogOpen:update()
     end)
-<<<<<<< HEAD
-=======
 
     --------------------------------------------------------------------------------
     -- Final Cut Pro Window goes full screen:
     --------------------------------------------------------------------------------
+    -- TODO: Move this to cp.app
     windowfilter:subscribe({"windowFullscreened", "windowUnfullscreened"}, function()
         self._watchers:notify("fullscreen")
     end)
 
-    --------------------------------------------------------------------------------
-    -- Setup Preferences Watcher:
-    --------------------------------------------------------------------------------
-    --log.df("Setting up Preferences Watcher...")
-    self._preferencesWatcher = pathwatcher.new(App.PREFS_PATH, function(files)
-        for _,file in pairs(files) do
-            if file:sub(string.len(App.PREFS_PLIST_FILE)*-1) == App.PREFS_PLIST_FILE then
-                self._watchers:notify("preferences")
-                return
-            end
-        end
-    end):start()
->>>>>>> 54378b98
 end
 
 --------------------------------------------------------------------------------
