--- conflicted
+++ resolved
@@ -34,12 +34,9 @@
 local TransitionInspector               = require("cp.apple.finalcutpro.inspector.transition.TransitionInspector")
 local VideoInspector                    = require("cp.apple.finalcutpro.inspector.video.VideoInspector")
 
-<<<<<<< HEAD
-=======
 local id                                = require("cp.apple.finalcutpro.ids") "Inspector"
 local strings                           = require("cp.apple.finalcutpro.strings")
 
->>>>>>> bedcb7b5
 local go                                = require("cp.rx.go")
 local If, Do, WaitUntil, List, Throw    = go.If, go.Do, go.WaitUntil, go.List, go.Throw
 local Given, Done                       = go.Given, go.Done
