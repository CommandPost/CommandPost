--- conflicted
+++ resolved
@@ -56,11 +56,7 @@
 --- cp.apple.finalcutpro.inspector.color.ColorPuck.ELASTICITY -> number
 --- Constant
 --- Elasticity as number.
-<<<<<<< HEAD
 ColorPuck.static.ELASTICITY = ColorPuck.NATURAL_LENGTH/10
-=======
-Puck.ELASTICITY = Puck.NATURAL_LENGTH/10
->>>>>>> 2fc550f6
 
 --- cp.apple.finalcutpro.inspector.color.ColorPuck.DEFAULT_ANGLES -> table
 --- Constant
@@ -75,7 +71,7 @@
 -- cp.apple.finalcutpro.inspector.color.ColorPuck._active -> ColorPuck | nil
 -- Variable
 -- Which ColorPuck actively has a mouse puck running?
-Puck._active = nil
+ColorPuck._active = nil
 
 -- tension(diff) -> number
 -- Function
@@ -163,7 +159,6 @@
     return self:app().preferences:prop("FFDisableSkimming", false):NOT()
 end
 
-<<<<<<< HEAD
 --- cp.apple.finalcutpro.inspector.color.ColorPuck.row <cp.prop: PropertyRow>
 --- Field
 --- Finds the 'row' for the property type.
@@ -184,31 +179,10 @@
 function ColorPuck.lazy.value:percent()
     return TextField(self, function()
         local fields = axutils.childrenWithRole(self.row:children(), "AXTextField")
-=======
-    -- prepare the parent to provide the content UI.
-    PropertyRow.prepareParent(o, parent.UI)
-
-    --- cp.apple.finalcutpro.inspector.color.ColorPuck.row <cp.prop: PropertyRow>
-    --- Field
-    --- Finds the 'row' for the property type.
-    o.row = PropertyRow(o, o._labelKeys)
-
-    --- cp.apple.finalcutpro.inspector.color.ColorPuck.label <cp.prop: string; read-only>
-    --- Field
-    --- The human-readable label for the puck, in FCPX's current language.
-    o.label = o.row.label:wrap(o)
-
-    --- cp.apple.finalcutpro.inspector.color.ColorPuck.percent <cp.prop: TextField>
-    --- Field
-    --- The 'percent' text field.
-    o.percent = TextField(o, function()
-        local fields = axutils.childrenWithRole(o.row:children(), "AXTextField")
->>>>>>> 2fc550f6
         return fields and fields[#fields] or nil
     end, tonumber)
 end
 
-<<<<<<< HEAD
 --- cp.apple.finalcutpro.inspector.color.ColorPuck.angle <cp.prop: TextField>
 --- Field
 --- The 'angle' text field (only present for the 'color' aspect).
@@ -216,14 +190,6 @@
     return TextField(self, function()
         if self._hasAngle then
             local fields = axutils.childrenWithRole(self.row:children(), "AXTextField")
-=======
-    --- cp.apple.finalcutpro.inspector.color.ColorPuck.angle <cp.prop: TextField>
-    --- Field
-    --- The 'angle' text field (only present for the 'color' aspect).
-    o.angle = TextField(o, function()
-        if o._hasAngle then
-            local fields = axutils.childrenWithRole(o.row:children(), "AXTextField")
->>>>>>> 2fc550f6
             return fields and #fields > 1 and fields[1] or nil
         else
             return nil
@@ -283,19 +249,6 @@
 ---  * The `Statement`, resolving to `true` if successful or sending an error if not.
 function ColorPuck.lazy.method:doShow()
     return self:parent():doShow():Label("ColorPuck:doShow")
-end
-
---- cp.apple.finalcutpro.inspector.color.ColorPuck:doShow() -> cp.rx.go.Statement
---- Method
---- A [Statement](cp.rx.go.Statement.md) that shows the Color Puck.
----
---- Parameters:
----  * None
----
---- Returns:
----  * The `Statement`, resolving to `true` if successful or sending an error if not.
-function Puck:doShow()
-    return self:parent():doShow():Label("Puck:doShow")
 end
 
 --- cp.apple.finalcutpro.inspector.color.ColorPuck:select() -> cp.apple.finalcutpro.inspector.color.ColorPuck
@@ -328,11 +281,7 @@
 ---
 --- Returns:
 ---  * The `Statement`, resolving to `true` if successful or throwing an error if no.
-<<<<<<< HEAD
 function ColorPuck.lazy.method:doSelect()
-=======
-function Puck:doSelect()
->>>>>>> 2fc550f6
     return Do(self:doShow())
     :Then(function()
         local ui = self:UI()
@@ -342,17 +291,10 @@
             tools.ninjaMouseClick(centre)
             return true
         else
-<<<<<<< HEAD
             return Throw("Unable to select the %q ColorPuck", self)
         end
     end)
     :Label("ColorPuck:doSelect")
-=======
-            return Throw("Unable to select the %q Puck", self)
-        end
-    end)
-    :Label("Puck:doSelect")
->>>>>>> 2fc550f6
 end
 
 --- cp.apple.finalcutpro.inspector.color.ColorPuck:shiftPercent(amount) -> cp.apple.finalcutpro.inspector.color.ColorPuck
@@ -381,20 +323,12 @@
 ---
 --- Returns:
 ---  * The `Statement`, resolving to the updated percent value, or throwing an error if there is a problem.
-<<<<<<< HEAD
 function ColorPuck:doShiftPercent(amount)
-=======
-function Puck:doShiftPercent(amount)
->>>>>>> 2fc550f6
     return Do(self:doSelect())
     :Then(function()
         return self:shiftPercent(amount)
     end)
-<<<<<<< HEAD
     :Label("ColorPuck:doShiftPercent")
-=======
-    :Label("Puck:doShiftPercent")
->>>>>>> 2fc550f6
 end
 
 --- cp.apple.finalcutpro.inspector.color.ColorPuck:shiftAngle(amount) -> cp.apple.finalcutpro.inspector.color.ColorPuck
@@ -414,20 +348,12 @@
     return value
 end
 
-<<<<<<< HEAD
 function ColorPuck:doShiftAngle(amount)
-=======
-function Puck:doShiftAngle(amount)
->>>>>>> 2fc550f6
     return Do(self:doSelect())
     :Then(function()
         return self:shiftAngle(amount)
     end)
-<<<<<<< HEAD
     :Label("ColorPuck:doShiftAngle")
-=======
-    :Label("Puck:doShiftAngle")
->>>>>>> 2fc550f6
 end
 
 --- cp.apple.finalcutpro.inspector.color.ColorPuck:reset() -> cp.apple.finalcutpro.inspector.color.ColorPuck
@@ -454,21 +380,13 @@
 ---
 --- Returns:
 --- * The `Statement`, resolving to `true` if successful, or throwing an error if not.
-<<<<<<< HEAD
 function ColorPuck.lazy.method:doReset()
-=======
-function Puck:doReset()
->>>>>>> 2fc550f6
     return Do(self:doShow())
     :Then(function()
         self:reset()
         return true
     end)
-<<<<<<< HEAD
     :Label("ColorPuck:doReset")
-=======
-    :Label("Puck:doReset")
->>>>>>> 2fc550f6
 end
 
 --- cp.apple.finalcutpro.inspector.color.ColorPuck:start() -> cp.apple.finalcutpro.inspector.color.ColorPuck
@@ -484,15 +402,9 @@
     --------------------------------------------------------------------------------
     -- Stop any running pucks when starting a new one:
     --------------------------------------------------------------------------------
-<<<<<<< HEAD
     if ColorPuck._active then
         ColorPuck._active:stop()
         ColorPuck._active = nil
-=======
-    if Puck._active then
-        Puck._active:stop()
-        Puck._active = nil
->>>>>>> 2fc550f6
     end
 
     --------------------------------------------------------------------------------
