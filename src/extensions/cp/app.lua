--- conflicted
+++ resolved
@@ -61,19 +61,16 @@
 local insert                    = table.insert
 local format                    = string.format
 
-<<<<<<< HEAD
 -- Disable Window Filter Errors (the wfilter errors are too annoying):
 windowfilter.setLogLevel("nothing")
 
 local COMMANDPOST_BUNDLE_ID = "org.latenitefilms.CommandPost"
 
-=======
 --------------------------------------------------------------------------------
 --
 -- THE MODULE:
 --
 --------------------------------------------------------------------------------
->>>>>>> 737720bc
 local mod = {}
 mod.mt = {}
 
